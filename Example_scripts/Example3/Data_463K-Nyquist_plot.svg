--- conflicted
+++ resolved
@@ -6,11 +6,7 @@
   <rdf:RDF xmlns:dc="http://purl.org/dc/elements/1.1/" xmlns:cc="http://creativecommons.org/ns#" xmlns:rdf="http://www.w3.org/1999/02/22-rdf-syntax-ns#">
    <cc:Work>
     <dc:type rdf:resource="http://purl.org/dc/dcmitype/StillImage"/>
-<<<<<<< HEAD
-    <dc:date>2025-06-05T17:14:42.492941</dc:date>
-=======
-    <dc:date>2025-05-18T16:20:03.215339</dc:date>
->>>>>>> b87ff8b3
+    <dc:date>2025-06-05T17:25:52.061515</dc:date>
     <dc:format>image/svg+xml</dc:format>
     <dc:creator>
      <cc:Agent>
@@ -45,20 +41,12 @@
     <g id="xtick_1">
      <g id="line2d_1">
       <defs>
-<<<<<<< HEAD
-       <path id="m129702be45" d="M 0 0 
-=======
-       <path id="m8f615e6c80" d="M 0 0 
->>>>>>> b87ff8b3
+       <path id="mc3e48d01cd" d="M 0 0 
 L 0 3.5 
 " style="stroke: #000000; stroke-width: 0.8"/>
       </defs>
       <g>
-<<<<<<< HEAD
-       <use xlink:href="#m129702be45" x="51.874009" y="284.4" style="stroke: #000000; stroke-width: 0.8"/>
-=======
-       <use xlink:href="#m8f615e6c80" x="51.874009" y="284.4" style="stroke: #000000; stroke-width: 0.8"/>
->>>>>>> b87ff8b3
+       <use xlink:href="#mc3e48d01cd" x="51.874009" y="284.4" style="stroke: #000000; stroke-width: 0.8"/>
       </g>
      </g>
      <g id="text_1">
@@ -94,11 +82,7 @@
     <g id="xtick_2">
      <g id="line2d_2">
       <g>
-<<<<<<< HEAD
-       <use xlink:href="#m129702be45" x="86.53474" y="284.4" style="stroke: #000000; stroke-width: 0.8"/>
-=======
-       <use xlink:href="#m8f615e6c80" x="86.53474" y="284.4" style="stroke: #000000; stroke-width: 0.8"/>
->>>>>>> b87ff8b3
+       <use xlink:href="#mc3e48d01cd" x="86.53474" y="284.4" style="stroke: #000000; stroke-width: 0.8"/>
       </g>
      </g>
      <g id="text_2">
@@ -139,11 +123,7 @@
     <g id="xtick_3">
      <g id="line2d_3">
       <g>
-<<<<<<< HEAD
-       <use xlink:href="#m129702be45" x="121.195471" y="284.4" style="stroke: #000000; stroke-width: 0.8"/>
-=======
-       <use xlink:href="#m8f615e6c80" x="121.195471" y="284.4" style="stroke: #000000; stroke-width: 0.8"/>
->>>>>>> b87ff8b3
+       <use xlink:href="#mc3e48d01cd" x="121.195471" y="284.4" style="stroke: #000000; stroke-width: 0.8"/>
       </g>
      </g>
      <g id="text_3">
@@ -174,11 +154,7 @@
     <g id="xtick_4">
      <g id="line2d_4">
       <g>
-<<<<<<< HEAD
-       <use xlink:href="#m129702be45" x="155.856202" y="284.4" style="stroke: #000000; stroke-width: 0.8"/>
-=======
-       <use xlink:href="#m8f615e6c80" x="155.856202" y="284.4" style="stroke: #000000; stroke-width: 0.8"/>
->>>>>>> b87ff8b3
+       <use xlink:href="#mc3e48d01cd" x="155.856202" y="284.4" style="stroke: #000000; stroke-width: 0.8"/>
       </g>
      </g>
      <g id="text_4">
@@ -193,11 +169,7 @@
     <g id="xtick_5">
      <g id="line2d_5">
       <g>
-<<<<<<< HEAD
-       <use xlink:href="#m129702be45" x="190.516933" y="284.4" style="stroke: #000000; stroke-width: 0.8"/>
-=======
-       <use xlink:href="#m8f615e6c80" x="190.516933" y="284.4" style="stroke: #000000; stroke-width: 0.8"/>
->>>>>>> b87ff8b3
+       <use xlink:href="#mc3e48d01cd" x="190.516933" y="284.4" style="stroke: #000000; stroke-width: 0.8"/>
       </g>
      </g>
      <g id="text_5">
@@ -238,11 +210,7 @@
     <g id="xtick_6">
      <g id="line2d_6">
       <g>
-<<<<<<< HEAD
-       <use xlink:href="#m129702be45" x="225.177664" y="284.4" style="stroke: #000000; stroke-width: 0.8"/>
-=======
-       <use xlink:href="#m8f615e6c80" x="225.177664" y="284.4" style="stroke: #000000; stroke-width: 0.8"/>
->>>>>>> b87ff8b3
+       <use xlink:href="#mc3e48d01cd" x="225.177664" y="284.4" style="stroke: #000000; stroke-width: 0.8"/>
       </g>
      </g>
      <g id="text_6">
@@ -257,11 +225,7 @@
     <g id="xtick_7">
      <g id="line2d_7">
       <g>
-<<<<<<< HEAD
-       <use xlink:href="#m129702be45" x="259.838395" y="284.4" style="stroke: #000000; stroke-width: 0.8"/>
-=======
-       <use xlink:href="#m8f615e6c80" x="259.838395" y="284.4" style="stroke: #000000; stroke-width: 0.8"/>
->>>>>>> b87ff8b3
+       <use xlink:href="#mc3e48d01cd" x="259.838395" y="284.4" style="stroke: #000000; stroke-width: 0.8"/>
       </g>
      </g>
      <g id="text_7">
@@ -310,11 +274,7 @@
     <g id="xtick_8">
      <g id="line2d_8">
       <g>
-<<<<<<< HEAD
-       <use xlink:href="#m129702be45" x="294.499126" y="284.4" style="stroke: #000000; stroke-width: 0.8"/>
-=======
-       <use xlink:href="#m8f615e6c80" x="294.499126" y="284.4" style="stroke: #000000; stroke-width: 0.8"/>
->>>>>>> b87ff8b3
+       <use xlink:href="#mc3e48d01cd" x="294.499126" y="284.4" style="stroke: #000000; stroke-width: 0.8"/>
       </g>
      </g>
      <g id="text_8">
@@ -418,20 +378,12 @@
     <g id="ytick_1">
      <g id="line2d_9">
       <defs>
-<<<<<<< HEAD
-       <path id="mf13eb9301f" d="M 0 0 
-=======
-       <path id="mee50df4c8b" d="M 0 0 
->>>>>>> b87ff8b3
+       <path id="m1e97c1b4be" d="M 0 0 
 L -3.5 0 
 " style="stroke: #000000; stroke-width: 0.8"/>
       </defs>
       <g>
-<<<<<<< HEAD
-       <use xlink:href="#mf13eb9301f" x="51.804688" y="284.4" style="stroke: #000000; stroke-width: 0.8"/>
-=======
-       <use xlink:href="#mee50df4c8b" x="51.804688" y="284.4" style="stroke: #000000; stroke-width: 0.8"/>
->>>>>>> b87ff8b3
+       <use xlink:href="#m1e97c1b4be" x="51.804688" y="284.4" style="stroke: #000000; stroke-width: 0.8"/>
       </g>
      </g>
      <g id="text_10">
@@ -444,11 +396,7 @@
     <g id="ytick_2">
      <g id="line2d_10">
       <g>
-<<<<<<< HEAD
-       <use xlink:href="#mf13eb9301f" x="51.804688" y="249.739269" style="stroke: #000000; stroke-width: 0.8"/>
-=======
-       <use xlink:href="#mee50df4c8b" x="51.804688" y="249.739269" style="stroke: #000000; stroke-width: 0.8"/>
->>>>>>> b87ff8b3
+       <use xlink:href="#m1e97c1b4be" x="51.804688" y="249.739269" style="stroke: #000000; stroke-width: 0.8"/>
       </g>
      </g>
      <g id="text_11">
@@ -462,11 +410,7 @@
     <g id="ytick_3">
      <g id="line2d_11">
       <g>
-<<<<<<< HEAD
-       <use xlink:href="#mf13eb9301f" x="51.804688" y="215.078538" style="stroke: #000000; stroke-width: 0.8"/>
-=======
-       <use xlink:href="#mee50df4c8b" x="51.804688" y="215.078538" style="stroke: #000000; stroke-width: 0.8"/>
->>>>>>> b87ff8b3
+       <use xlink:href="#m1e97c1b4be" x="51.804688" y="215.078538" style="stroke: #000000; stroke-width: 0.8"/>
       </g>
      </g>
      <g id="text_12">
@@ -481,11 +425,7 @@
     <g id="ytick_4">
      <g id="line2d_12">
       <g>
-<<<<<<< HEAD
-       <use xlink:href="#mf13eb9301f" x="51.804688" y="180.417807" style="stroke: #000000; stroke-width: 0.8"/>
-=======
-       <use xlink:href="#mee50df4c8b" x="51.804688" y="180.417807" style="stroke: #000000; stroke-width: 0.8"/>
->>>>>>> b87ff8b3
+       <use xlink:href="#m1e97c1b4be" x="51.804688" y="180.417807" style="stroke: #000000; stroke-width: 0.8"/>
       </g>
      </g>
      <g id="text_13">
@@ -500,11 +440,7 @@
     <g id="ytick_5">
      <g id="line2d_13">
       <g>
-<<<<<<< HEAD
-       <use xlink:href="#mf13eb9301f" x="51.804688" y="145.757076" style="stroke: #000000; stroke-width: 0.8"/>
-=======
-       <use xlink:href="#mee50df4c8b" x="51.804688" y="145.757076" style="stroke: #000000; stroke-width: 0.8"/>
->>>>>>> b87ff8b3
+       <use xlink:href="#m1e97c1b4be" x="51.804688" y="145.757076" style="stroke: #000000; stroke-width: 0.8"/>
       </g>
      </g>
      <g id="text_14">
@@ -519,11 +455,7 @@
     <g id="ytick_6">
      <g id="line2d_14">
       <g>
-<<<<<<< HEAD
-       <use xlink:href="#mf13eb9301f" x="51.804688" y="111.096345" style="stroke: #000000; stroke-width: 0.8"/>
-=======
-       <use xlink:href="#mee50df4c8b" x="51.804688" y="111.096345" style="stroke: #000000; stroke-width: 0.8"/>
->>>>>>> b87ff8b3
+       <use xlink:href="#m1e97c1b4be" x="51.804688" y="111.096345" style="stroke: #000000; stroke-width: 0.8"/>
       </g>
      </g>
      <g id="text_15">
@@ -538,11 +470,7 @@
     <g id="ytick_7">
      <g id="line2d_15">
       <g>
-<<<<<<< HEAD
-       <use xlink:href="#mf13eb9301f" x="51.804688" y="76.435614" style="stroke: #000000; stroke-width: 0.8"/>
-=======
-       <use xlink:href="#mee50df4c8b" x="51.804688" y="76.435614" style="stroke: #000000; stroke-width: 0.8"/>
->>>>>>> b87ff8b3
+       <use xlink:href="#m1e97c1b4be" x="51.804688" y="76.435614" style="stroke: #000000; stroke-width: 0.8"/>
       </g>
      </g>
      <g id="text_16">
@@ -557,11 +485,7 @@
     <g id="ytick_8">
      <g id="line2d_16">
       <g>
-<<<<<<< HEAD
-       <use xlink:href="#mf13eb9301f" x="51.804688" y="41.774883" style="stroke: #000000; stroke-width: 0.8"/>
-=======
-       <use xlink:href="#mee50df4c8b" x="51.804688" y="41.774883" style="stroke: #000000; stroke-width: 0.8"/>
->>>>>>> b87ff8b3
+       <use xlink:href="#m1e97c1b4be" x="51.804688" y="41.774883" style="stroke: #000000; stroke-width: 0.8"/>
       </g>
      </g>
      <g id="text_17">
@@ -597,11 +521,7 @@
    </g>
    <g id="line2d_17">
     <defs>
-<<<<<<< HEAD
-     <path id="m3f0afa1e31" d="M 0 3 
-=======
-     <path id="m38fc44d235" d="M 0 3 
->>>>>>> b87ff8b3
+     <path id="m3f9accca4a" d="M 0 3 
 C 0.795609 3 1.55874 2.683901 2.12132 2.12132 
 C 2.683901 1.55874 3 0.795609 3 0 
 C 3 -0.795609 2.683901 -1.55874 2.12132 -2.12132 
@@ -613,102 +533,53 @@
 z
 " style="stroke: #000000"/>
     </defs>
-<<<<<<< HEAD
-    <g clip-path="url(#p6bf0f91dce)">
-     <use xlink:href="#m3f0afa1e31" x="64.13961" y="268.724546" style="fill: #808080; stroke: #000000"/>
-     <use xlink:href="#m3f0afa1e31" x="67.688661" y="265.865035" style="fill: #808080; stroke: #000000"/>
-     <use xlink:href="#m3f0afa1e31" x="72.459849" y="261.817147" style="fill: #808080; stroke: #000000"/>
-     <use xlink:href="#m3f0afa1e31" x="78.662387" y="256.701154" style="fill: #808080; stroke: #000000"/>
-     <use xlink:href="#m3f0afa1e31" x="86.407743" y="251.164865" style="fill: #808080; stroke: #000000"/>
-     <use xlink:href="#m3f0afa1e31" x="97.464655" y="245.038789" style="fill: #808080; stroke: #000000"/>
-     <use xlink:href="#m3f0afa1e31" x="111.371511" y="240.697601" style="fill: #808080; stroke: #000000"/>
-     <use xlink:href="#m3f0afa1e31" x="127.509963" y="240.080571" style="fill: #808080; stroke: #000000"/>
-     <use xlink:href="#m3f0afa1e31" x="143.194637" y="243.919524" style="fill: #808080; stroke: #000000"/>
-     <use xlink:href="#m3f0afa1e31" x="155.147043" y="250.803977" style="fill: #808080; stroke: #000000"/>
-     <use xlink:href="#m3f0afa1e31" x="163.294395" y="258.330971" style="fill: #808080; stroke: #000000"/>
-     <use xlink:href="#m3f0afa1e31" x="168.390909" y="264.99006" style="fill: #808080; stroke: #000000"/>
-     <use xlink:href="#m3f0afa1e31" x="171.500669" y="270.189794" style="fill: #808080; stroke: #000000"/>
-     <use xlink:href="#m3f0afa1e31" x="173.437511" y="274.022716" style="fill: #808080; stroke: #000000"/>
-     <use xlink:href="#m3f0afa1e31" x="174.704014" y="276.829265" style="fill: #808080; stroke: #000000"/>
-     <use xlink:href="#m3f0afa1e31" x="175.58717" y="278.813543" style="fill: #808080; stroke: #000000"/>
-     <use xlink:href="#m3f0afa1e31" x="176.221461" y="280.152917" style="fill: #808080; stroke: #000000"/>
-     <use xlink:href="#m3f0afa1e31" x="176.679676" y="281.084569" style="fill: #808080; stroke: #000000"/>
-     <use xlink:href="#m3f0afa1e31" x="177.205132" y="281.571546" style="fill: #808080; stroke: #000000"/>
-     <use xlink:href="#m3f0afa1e31" x="177.614129" y="281.887444" style="fill: #808080; stroke: #000000"/>
-     <use xlink:href="#m3f0afa1e31" x="178.045309" y="281.961708" style="fill: #808080; stroke: #000000"/>
-     <use xlink:href="#m3f0afa1e31" x="178.356562" y="281.887437" style="fill: #808080; stroke: #000000"/>
-     <use xlink:href="#m3f0afa1e31" x="178.800219" y="281.636417" style="fill: #808080; stroke: #000000"/>
-     <use xlink:href="#m3f0afa1e31" x="179.343006" y="281.216793" style="fill: #808080; stroke: #000000"/>
-     <use xlink:href="#m3f0afa1e31" x="179.971059" y="280.611416" style="fill: #808080; stroke: #000000"/>
-     <use xlink:href="#m3f0afa1e31" x="180.747459" y="279.780598" style="fill: #808080; stroke: #000000"/>
-     <use xlink:href="#m3f0afa1e31" x="181.700629" y="278.643102" style="fill: #808080; stroke: #000000"/>
-     <use xlink:href="#m3f0afa1e31" x="182.897811" y="277.133447" style="fill: #808080; stroke: #000000"/>
-     <use xlink:href="#m3f0afa1e31" x="184.391688" y="275.163054" style="fill: #808080; stroke: #000000"/>
-     <use xlink:href="#m3f0afa1e31" x="186.311893" y="272.515182" style="fill: #808080; stroke: #000000"/>
-     <use xlink:href="#m3f0afa1e31" x="188.764486" y="268.991849" style="fill: #808080; stroke: #000000"/>
-     <use xlink:href="#m3f0afa1e31" x="191.976843" y="264.424189" style="fill: #808080; stroke: #000000"/>
-     <use xlink:href="#m3f0afa1e31" x="196.175644" y="258.580944" style="fill: #808080; stroke: #000000"/>
-     <use xlink:href="#m3f0afa1e31" x="202.047172" y="250.944631" style="fill: #808080; stroke: #000000"/>
-     <use xlink:href="#m3f0afa1e31" x="209.447238" y="241.166908" style="fill: #808080; stroke: #000000"/>
-     <use xlink:href="#m3f0afa1e31" x="219.06975" y="229.308016" style="fill: #808080; stroke: #000000"/>
-     <use xlink:href="#m3f0afa1e31" x="231.506713" y="214.849777" style="fill: #808080; stroke: #000000"/>
-     <use xlink:href="#m3f0afa1e31" x="247.149794" y="197.031389" style="fill: #808080; stroke: #000000"/>
-     <use xlink:href="#m3f0afa1e31" x="266.146648" y="174.570542" style="fill: #808080; stroke: #000000"/>
-     <use xlink:href="#m3f0afa1e31" x="288.859132" y="145.404923" style="fill: #808080; stroke: #000000"/>
-     <use xlink:href="#m3f0afa1e31" x="316.458085" y="106.582132" style="fill: #808080; stroke: #000000"/>
-=======
-    <g clip-path="url(#pf5e2973e13)">
-     <use xlink:href="#m38fc44d235" x="64.13961" y="268.724546" style="fill: #808080; stroke: #000000"/>
-     <use xlink:href="#m38fc44d235" x="67.688661" y="265.865035" style="fill: #808080; stroke: #000000"/>
-     <use xlink:href="#m38fc44d235" x="72.459849" y="261.817147" style="fill: #808080; stroke: #000000"/>
-     <use xlink:href="#m38fc44d235" x="78.662387" y="256.701154" style="fill: #808080; stroke: #000000"/>
-     <use xlink:href="#m38fc44d235" x="86.407743" y="251.164865" style="fill: #808080; stroke: #000000"/>
-     <use xlink:href="#m38fc44d235" x="97.464655" y="245.038789" style="fill: #808080; stroke: #000000"/>
-     <use xlink:href="#m38fc44d235" x="111.371511" y="240.697601" style="fill: #808080; stroke: #000000"/>
-     <use xlink:href="#m38fc44d235" x="127.509963" y="240.080571" style="fill: #808080; stroke: #000000"/>
-     <use xlink:href="#m38fc44d235" x="143.194637" y="243.919524" style="fill: #808080; stroke: #000000"/>
-     <use xlink:href="#m38fc44d235" x="155.147043" y="250.803977" style="fill: #808080; stroke: #000000"/>
-     <use xlink:href="#m38fc44d235" x="163.294395" y="258.330971" style="fill: #808080; stroke: #000000"/>
-     <use xlink:href="#m38fc44d235" x="168.390909" y="264.99006" style="fill: #808080; stroke: #000000"/>
-     <use xlink:href="#m38fc44d235" x="171.500669" y="270.189794" style="fill: #808080; stroke: #000000"/>
-     <use xlink:href="#m38fc44d235" x="173.437511" y="274.022716" style="fill: #808080; stroke: #000000"/>
-     <use xlink:href="#m38fc44d235" x="174.704014" y="276.829265" style="fill: #808080; stroke: #000000"/>
-     <use xlink:href="#m38fc44d235" x="175.58717" y="278.813543" style="fill: #808080; stroke: #000000"/>
-     <use xlink:href="#m38fc44d235" x="176.221461" y="280.152917" style="fill: #808080; stroke: #000000"/>
-     <use xlink:href="#m38fc44d235" x="176.679676" y="281.084569" style="fill: #808080; stroke: #000000"/>
-     <use xlink:href="#m38fc44d235" x="177.205132" y="281.571546" style="fill: #808080; stroke: #000000"/>
-     <use xlink:href="#m38fc44d235" x="177.614129" y="281.887444" style="fill: #808080; stroke: #000000"/>
-     <use xlink:href="#m38fc44d235" x="178.045309" y="281.961708" style="fill: #808080; stroke: #000000"/>
-     <use xlink:href="#m38fc44d235" x="178.356562" y="281.887437" style="fill: #808080; stroke: #000000"/>
-     <use xlink:href="#m38fc44d235" x="178.800219" y="281.636417" style="fill: #808080; stroke: #000000"/>
-     <use xlink:href="#m38fc44d235" x="179.343006" y="281.216793" style="fill: #808080; stroke: #000000"/>
-     <use xlink:href="#m38fc44d235" x="179.971059" y="280.611416" style="fill: #808080; stroke: #000000"/>
-     <use xlink:href="#m38fc44d235" x="180.747459" y="279.780598" style="fill: #808080; stroke: #000000"/>
-     <use xlink:href="#m38fc44d235" x="181.700629" y="278.643102" style="fill: #808080; stroke: #000000"/>
-     <use xlink:href="#m38fc44d235" x="182.897811" y="277.133447" style="fill: #808080; stroke: #000000"/>
-     <use xlink:href="#m38fc44d235" x="184.391688" y="275.163054" style="fill: #808080; stroke: #000000"/>
-     <use xlink:href="#m38fc44d235" x="186.311893" y="272.515182" style="fill: #808080; stroke: #000000"/>
-     <use xlink:href="#m38fc44d235" x="188.764486" y="268.991849" style="fill: #808080; stroke: #000000"/>
-     <use xlink:href="#m38fc44d235" x="191.976843" y="264.424189" style="fill: #808080; stroke: #000000"/>
-     <use xlink:href="#m38fc44d235" x="196.175644" y="258.580944" style="fill: #808080; stroke: #000000"/>
-     <use xlink:href="#m38fc44d235" x="202.047172" y="250.944631" style="fill: #808080; stroke: #000000"/>
-     <use xlink:href="#m38fc44d235" x="209.447238" y="241.166908" style="fill: #808080; stroke: #000000"/>
-     <use xlink:href="#m38fc44d235" x="219.06975" y="229.308016" style="fill: #808080; stroke: #000000"/>
-     <use xlink:href="#m38fc44d235" x="231.506713" y="214.849777" style="fill: #808080; stroke: #000000"/>
-     <use xlink:href="#m38fc44d235" x="247.149794" y="197.031389" style="fill: #808080; stroke: #000000"/>
-     <use xlink:href="#m38fc44d235" x="266.146648" y="174.570542" style="fill: #808080; stroke: #000000"/>
-     <use xlink:href="#m38fc44d235" x="288.859132" y="145.404923" style="fill: #808080; stroke: #000000"/>
-     <use xlink:href="#m38fc44d235" x="316.458085" y="106.582132" style="fill: #808080; stroke: #000000"/>
->>>>>>> b87ff8b3
+    <g clip-path="url(#pd09b62f0e4)">
+     <use xlink:href="#m3f9accca4a" x="64.13961" y="268.724546" style="fill: #808080; stroke: #000000"/>
+     <use xlink:href="#m3f9accca4a" x="67.688661" y="265.865035" style="fill: #808080; stroke: #000000"/>
+     <use xlink:href="#m3f9accca4a" x="72.459849" y="261.817147" style="fill: #808080; stroke: #000000"/>
+     <use xlink:href="#m3f9accca4a" x="78.662387" y="256.701154" style="fill: #808080; stroke: #000000"/>
+     <use xlink:href="#m3f9accca4a" x="86.407743" y="251.164865" style="fill: #808080; stroke: #000000"/>
+     <use xlink:href="#m3f9accca4a" x="97.464655" y="245.038789" style="fill: #808080; stroke: #000000"/>
+     <use xlink:href="#m3f9accca4a" x="111.371511" y="240.697601" style="fill: #808080; stroke: #000000"/>
+     <use xlink:href="#m3f9accca4a" x="127.509963" y="240.080571" style="fill: #808080; stroke: #000000"/>
+     <use xlink:href="#m3f9accca4a" x="143.194637" y="243.919524" style="fill: #808080; stroke: #000000"/>
+     <use xlink:href="#m3f9accca4a" x="155.147043" y="250.803977" style="fill: #808080; stroke: #000000"/>
+     <use xlink:href="#m3f9accca4a" x="163.294395" y="258.330971" style="fill: #808080; stroke: #000000"/>
+     <use xlink:href="#m3f9accca4a" x="168.390909" y="264.99006" style="fill: #808080; stroke: #000000"/>
+     <use xlink:href="#m3f9accca4a" x="171.500669" y="270.189794" style="fill: #808080; stroke: #000000"/>
+     <use xlink:href="#m3f9accca4a" x="173.437511" y="274.022716" style="fill: #808080; stroke: #000000"/>
+     <use xlink:href="#m3f9accca4a" x="174.704014" y="276.829265" style="fill: #808080; stroke: #000000"/>
+     <use xlink:href="#m3f9accca4a" x="175.58717" y="278.813543" style="fill: #808080; stroke: #000000"/>
+     <use xlink:href="#m3f9accca4a" x="176.221461" y="280.152917" style="fill: #808080; stroke: #000000"/>
+     <use xlink:href="#m3f9accca4a" x="176.679676" y="281.084569" style="fill: #808080; stroke: #000000"/>
+     <use xlink:href="#m3f9accca4a" x="177.205132" y="281.571546" style="fill: #808080; stroke: #000000"/>
+     <use xlink:href="#m3f9accca4a" x="177.614129" y="281.887444" style="fill: #808080; stroke: #000000"/>
+     <use xlink:href="#m3f9accca4a" x="178.045309" y="281.961708" style="fill: #808080; stroke: #000000"/>
+     <use xlink:href="#m3f9accca4a" x="178.356562" y="281.887437" style="fill: #808080; stroke: #000000"/>
+     <use xlink:href="#m3f9accca4a" x="178.800219" y="281.636417" style="fill: #808080; stroke: #000000"/>
+     <use xlink:href="#m3f9accca4a" x="179.343006" y="281.216793" style="fill: #808080; stroke: #000000"/>
+     <use xlink:href="#m3f9accca4a" x="179.971059" y="280.611416" style="fill: #808080; stroke: #000000"/>
+     <use xlink:href="#m3f9accca4a" x="180.747459" y="279.780598" style="fill: #808080; stroke: #000000"/>
+     <use xlink:href="#m3f9accca4a" x="181.700629" y="278.643102" style="fill: #808080; stroke: #000000"/>
+     <use xlink:href="#m3f9accca4a" x="182.897811" y="277.133447" style="fill: #808080; stroke: #000000"/>
+     <use xlink:href="#m3f9accca4a" x="184.391688" y="275.163054" style="fill: #808080; stroke: #000000"/>
+     <use xlink:href="#m3f9accca4a" x="186.311893" y="272.515182" style="fill: #808080; stroke: #000000"/>
+     <use xlink:href="#m3f9accca4a" x="188.764486" y="268.991849" style="fill: #808080; stroke: #000000"/>
+     <use xlink:href="#m3f9accca4a" x="191.976843" y="264.424189" style="fill: #808080; stroke: #000000"/>
+     <use xlink:href="#m3f9accca4a" x="196.175644" y="258.580944" style="fill: #808080; stroke: #000000"/>
+     <use xlink:href="#m3f9accca4a" x="202.047172" y="250.944631" style="fill: #808080; stroke: #000000"/>
+     <use xlink:href="#m3f9accca4a" x="209.447238" y="241.166908" style="fill: #808080; stroke: #000000"/>
+     <use xlink:href="#m3f9accca4a" x="219.06975" y="229.308016" style="fill: #808080; stroke: #000000"/>
+     <use xlink:href="#m3f9accca4a" x="231.506713" y="214.849777" style="fill: #808080; stroke: #000000"/>
+     <use xlink:href="#m3f9accca4a" x="247.149794" y="197.031389" style="fill: #808080; stroke: #000000"/>
+     <use xlink:href="#m3f9accca4a" x="266.146648" y="174.570542" style="fill: #808080; stroke: #000000"/>
+     <use xlink:href="#m3f9accca4a" x="288.859132" y="145.404923" style="fill: #808080; stroke: #000000"/>
+     <use xlink:href="#m3f9accca4a" x="316.458085" y="106.582132" style="fill: #808080; stroke: #000000"/>
     </g>
    </g>
    <g id="line2d_18">
     <defs>
-<<<<<<< HEAD
-     <path id="mc3f1ae4660" d="M 0 -3 
-=======
-     <path id="mff22b327a7" d="M 0 -3 
->>>>>>> b87ff8b3
+     <path id="mc1766b1551" d="M 0 -3 
 L -0.673542 -0.927051 
 L -2.85317 -0.927051 
 L -1.089814 0.354102 
@@ -721,93 +592,48 @@
 z
 " style="stroke: #8b0000; stroke-linejoin: bevel"/>
     </defs>
-<<<<<<< HEAD
-    <g clip-path="url(#p6bf0f91dce)">
-     <use xlink:href="#mc3f1ae4660" x="63.994348" y="268.876673" style="fill-opacity: 0; stroke: #8b0000; stroke-linejoin: bevel"/>
-     <use xlink:href="#mc3f1ae4660" x="67.955735" y="265.697744" style="fill-opacity: 0; stroke: #8b0000; stroke-linejoin: bevel"/>
-     <use xlink:href="#mc3f1ae4660" x="72.599108" y="261.816882" style="fill-opacity: 0; stroke: #8b0000; stroke-linejoin: bevel"/>
-     <use xlink:href="#mc3f1ae4660" x="78.421337" y="256.877059" style="fill-opacity: 0; stroke: #8b0000; stroke-linejoin: bevel"/>
-     <use xlink:href="#mc3f1ae4660" x="86.343293" y="250.934184" style="fill-opacity: 0; stroke: #8b0000; stroke-linejoin: bevel"/>
-     <use xlink:href="#mc3f1ae4660" x="97.349426" y="244.908266" style="fill-opacity: 0; stroke: #8b0000; stroke-linejoin: bevel"/>
-     <use xlink:href="#mc3f1ae4660" x="111.629892" y="240.690922" style="fill-opacity: 0; stroke: #8b0000; stroke-linejoin: bevel"/>
-     <use xlink:href="#mc3f1ae4660" x="127.717088" y="240.261223" style="fill-opacity: 0; stroke: #8b0000; stroke-linejoin: bevel"/>
-     <use xlink:href="#mc3f1ae4660" x="142.868982" y="244.101951" style="fill-opacity: 0; stroke: #8b0000; stroke-linejoin: bevel"/>
-     <use xlink:href="#mc3f1ae4660" x="154.87008" y="250.749143" style="fill-opacity: 0; stroke: #8b0000; stroke-linejoin: bevel"/>
-     <use xlink:href="#mc3f1ae4660" x="163.179263" y="258.101827" style="fill-opacity: 0; stroke: #8b0000; stroke-linejoin: bevel"/>
-     <use xlink:href="#mc3f1ae4660" x="168.467755" y="264.71545" style="fill-opacity: 0; stroke: #8b0000; stroke-linejoin: bevel"/>
-     <use xlink:href="#mc3f1ae4660" x="171.703976" y="270.029125" style="fill-opacity: 0; stroke: #8b0000; stroke-linejoin: bevel"/>
-     <use xlink:href="#mc3f1ae4660" x="173.674519" y="274.03114" style="fill-opacity: 0; stroke: #8b0000; stroke-linejoin: bevel"/>
-     <use xlink:href="#mc3f1ae4660" x="174.898867" y="276.927468" style="fill-opacity: 0; stroke: #8b0000; stroke-linejoin: bevel"/>
-     <use xlink:href="#mc3f1ae4660" x="175.691589" y="278.963779" style="fill-opacity: 0; stroke: #8b0000; stroke-linejoin: bevel"/>
-     <use xlink:href="#mc3f1ae4660" x="176.23767" y="280.354673" style="fill-opacity: 0; stroke: #8b0000; stroke-linejoin: bevel"/>
-     <use xlink:href="#mc3f1ae4660" x="176.647057" y="281.266621" style="fill-opacity: 0; stroke: #8b0000; stroke-linejoin: bevel"/>
-     <use xlink:href="#mc3f1ae4660" x="176.987929" y="281.820469" style="fill-opacity: 0; stroke: #8b0000; stroke-linejoin: bevel"/>
-     <use xlink:href="#mc3f1ae4660" x="177.305668" y="282.098919" style="fill-opacity: 0; stroke: #8b0000; stroke-linejoin: bevel"/>
-     <use xlink:href="#mc3f1ae4660" x="177.633914" y="282.154808" style="fill-opacity: 0; stroke: #8b0000; stroke-linejoin: bevel"/>
-     <use xlink:href="#mc3f1ae4660" x="178.001104" y="282.017454" style="fill-opacity: 0; stroke: #8b0000; stroke-linejoin: bevel"/>
-     <use xlink:href="#mc3f1ae4660" x="178.434375" y="281.697261" style="fill-opacity: 0; stroke: #8b0000; stroke-linejoin: bevel"/>
-     <use xlink:href="#mc3f1ae4660" x="178.962888" y="281.188328" style="fill-opacity: 0; stroke: #8b0000; stroke-linejoin: bevel"/>
-     <use xlink:href="#mc3f1ae4660" x="179.620031" y="280.469839" style="fill-opacity: 0; stroke: #8b0000; stroke-linejoin: bevel"/>
-     <use xlink:href="#mc3f1ae4660" x="180.446009" y="279.505879" style="fill-opacity: 0; stroke: #8b0000; stroke-linejoin: bevel"/>
-     <use xlink:href="#mc3f1ae4660" x="181.490369" y="278.244265" style="fill-opacity: 0; stroke: #8b0000; stroke-linejoin: bevel"/>
-     <use xlink:href="#mc3f1ae4660" x="182.815304" y="276.613797" style="fill-opacity: 0; stroke: #8b0000; stroke-linejoin: bevel"/>
-     <use xlink:href="#mc3f1ae4660" x="184.499066" y="274.520912" style="fill-opacity: 0; stroke: #8b0000; stroke-linejoin: bevel"/>
-     <use xlink:href="#mc3f1ae4660" x="186.640983" y="271.844049" style="fill-opacity: 0; stroke: #8b0000; stroke-linejoin: bevel"/>
-     <use xlink:href="#mc3f1ae4660" x="189.366978" y="268.427155" style="fill-opacity: 0; stroke: #8b0000; stroke-linejoin: bevel"/>
-     <use xlink:href="#mc3f1ae4660" x="192.837924" y="264.069501" style="fill-opacity: 0; stroke: #8b0000; stroke-linejoin: bevel"/>
-     <use xlink:href="#mc3f1ae4660" x="197.256976" y="258.516667" style="fill-opacity: 0; stroke: #8b0000; stroke-linejoin: bevel"/>
-     <use xlink:href="#mc3f1ae4660" x="202.885205" y="251.441044" style="fill-opacity: 0; stroke: #8b0000; stroke-linejoin: bevel"/>
-     <use xlink:href="#mc3f1ae4660" x="210.052492" y="242.428222" style="fill-opacity: 0; stroke: #8b0000; stroke-linejoin: bevel"/>
-     <use xlink:href="#mc3f1ae4660" x="219.180163" y="230.948597" style="fill-opacity: 0; stroke: #8b0000; stroke-linejoin: bevel"/>
-     <use xlink:href="#mc3f1ae4660" x="230.805429" y="216.326683" style="fill-opacity: 0; stroke: #8b0000; stroke-linejoin: bevel"/>
-     <use xlink:href="#mc3f1ae4660" x="245.609324" y="197.705998" style="fill-opacity: 0; stroke: #8b0000; stroke-linejoin: bevel"/>
-     <use xlink:href="#mc3f1ae4660" x="264.46296" y="173.990908" style="fill-opacity: 0; stroke: #8b0000; stroke-linejoin: bevel"/>
-     <use xlink:href="#mc3f1ae4660" x="288.478491" y="143.782536" style="fill-opacity: 0; stroke: #8b0000; stroke-linejoin: bevel"/>
-     <use xlink:href="#mc3f1ae4660" x="319.061117" y="105.313363" style="fill-opacity: 0; stroke: #8b0000; stroke-linejoin: bevel"/>
-=======
-    <g clip-path="url(#pf5e2973e13)">
-     <use xlink:href="#mff22b327a7" x="63.994348" y="268.876673" style="fill-opacity: 0; stroke: #8b0000; stroke-linejoin: bevel"/>
-     <use xlink:href="#mff22b327a7" x="67.955735" y="265.697744" style="fill-opacity: 0; stroke: #8b0000; stroke-linejoin: bevel"/>
-     <use xlink:href="#mff22b327a7" x="72.599108" y="261.816882" style="fill-opacity: 0; stroke: #8b0000; stroke-linejoin: bevel"/>
-     <use xlink:href="#mff22b327a7" x="78.421337" y="256.877059" style="fill-opacity: 0; stroke: #8b0000; stroke-linejoin: bevel"/>
-     <use xlink:href="#mff22b327a7" x="86.343293" y="250.934184" style="fill-opacity: 0; stroke: #8b0000; stroke-linejoin: bevel"/>
-     <use xlink:href="#mff22b327a7" x="97.349426" y="244.908266" style="fill-opacity: 0; stroke: #8b0000; stroke-linejoin: bevel"/>
-     <use xlink:href="#mff22b327a7" x="111.629892" y="240.690922" style="fill-opacity: 0; stroke: #8b0000; stroke-linejoin: bevel"/>
-     <use xlink:href="#mff22b327a7" x="127.717088" y="240.261223" style="fill-opacity: 0; stroke: #8b0000; stroke-linejoin: bevel"/>
-     <use xlink:href="#mff22b327a7" x="142.868982" y="244.101951" style="fill-opacity: 0; stroke: #8b0000; stroke-linejoin: bevel"/>
-     <use xlink:href="#mff22b327a7" x="154.87008" y="250.749143" style="fill-opacity: 0; stroke: #8b0000; stroke-linejoin: bevel"/>
-     <use xlink:href="#mff22b327a7" x="163.179263" y="258.101827" style="fill-opacity: 0; stroke: #8b0000; stroke-linejoin: bevel"/>
-     <use xlink:href="#mff22b327a7" x="168.467755" y="264.71545" style="fill-opacity: 0; stroke: #8b0000; stroke-linejoin: bevel"/>
-     <use xlink:href="#mff22b327a7" x="171.703976" y="270.029125" style="fill-opacity: 0; stroke: #8b0000; stroke-linejoin: bevel"/>
-     <use xlink:href="#mff22b327a7" x="173.674519" y="274.03114" style="fill-opacity: 0; stroke: #8b0000; stroke-linejoin: bevel"/>
-     <use xlink:href="#mff22b327a7" x="174.898867" y="276.927468" style="fill-opacity: 0; stroke: #8b0000; stroke-linejoin: bevel"/>
-     <use xlink:href="#mff22b327a7" x="175.691589" y="278.963779" style="fill-opacity: 0; stroke: #8b0000; stroke-linejoin: bevel"/>
-     <use xlink:href="#mff22b327a7" x="176.23767" y="280.354673" style="fill-opacity: 0; stroke: #8b0000; stroke-linejoin: bevel"/>
-     <use xlink:href="#mff22b327a7" x="176.647057" y="281.266621" style="fill-opacity: 0; stroke: #8b0000; stroke-linejoin: bevel"/>
-     <use xlink:href="#mff22b327a7" x="176.987929" y="281.820469" style="fill-opacity: 0; stroke: #8b0000; stroke-linejoin: bevel"/>
-     <use xlink:href="#mff22b327a7" x="177.305668" y="282.098919" style="fill-opacity: 0; stroke: #8b0000; stroke-linejoin: bevel"/>
-     <use xlink:href="#mff22b327a7" x="177.633914" y="282.154808" style="fill-opacity: 0; stroke: #8b0000; stroke-linejoin: bevel"/>
-     <use xlink:href="#mff22b327a7" x="178.001104" y="282.017454" style="fill-opacity: 0; stroke: #8b0000; stroke-linejoin: bevel"/>
-     <use xlink:href="#mff22b327a7" x="178.434375" y="281.697261" style="fill-opacity: 0; stroke: #8b0000; stroke-linejoin: bevel"/>
-     <use xlink:href="#mff22b327a7" x="178.962888" y="281.188328" style="fill-opacity: 0; stroke: #8b0000; stroke-linejoin: bevel"/>
-     <use xlink:href="#mff22b327a7" x="179.620031" y="280.469839" style="fill-opacity: 0; stroke: #8b0000; stroke-linejoin: bevel"/>
-     <use xlink:href="#mff22b327a7" x="180.446009" y="279.505879" style="fill-opacity: 0; stroke: #8b0000; stroke-linejoin: bevel"/>
-     <use xlink:href="#mff22b327a7" x="181.490369" y="278.244265" style="fill-opacity: 0; stroke: #8b0000; stroke-linejoin: bevel"/>
-     <use xlink:href="#mff22b327a7" x="182.815304" y="276.613797" style="fill-opacity: 0; stroke: #8b0000; stroke-linejoin: bevel"/>
-     <use xlink:href="#mff22b327a7" x="184.499066" y="274.520912" style="fill-opacity: 0; stroke: #8b0000; stroke-linejoin: bevel"/>
-     <use xlink:href="#mff22b327a7" x="186.640983" y="271.844049" style="fill-opacity: 0; stroke: #8b0000; stroke-linejoin: bevel"/>
-     <use xlink:href="#mff22b327a7" x="189.366978" y="268.427155" style="fill-opacity: 0; stroke: #8b0000; stroke-linejoin: bevel"/>
-     <use xlink:href="#mff22b327a7" x="192.837924" y="264.069501" style="fill-opacity: 0; stroke: #8b0000; stroke-linejoin: bevel"/>
-     <use xlink:href="#mff22b327a7" x="197.256976" y="258.516667" style="fill-opacity: 0; stroke: #8b0000; stroke-linejoin: bevel"/>
-     <use xlink:href="#mff22b327a7" x="202.885205" y="251.441044" style="fill-opacity: 0; stroke: #8b0000; stroke-linejoin: bevel"/>
-     <use xlink:href="#mff22b327a7" x="210.052492" y="242.428222" style="fill-opacity: 0; stroke: #8b0000; stroke-linejoin: bevel"/>
-     <use xlink:href="#mff22b327a7" x="219.180163" y="230.948597" style="fill-opacity: 0; stroke: #8b0000; stroke-linejoin: bevel"/>
-     <use xlink:href="#mff22b327a7" x="230.805429" y="216.326683" style="fill-opacity: 0; stroke: #8b0000; stroke-linejoin: bevel"/>
-     <use xlink:href="#mff22b327a7" x="245.609324" y="197.705998" style="fill-opacity: 0; stroke: #8b0000; stroke-linejoin: bevel"/>
-     <use xlink:href="#mff22b327a7" x="264.46296" y="173.990908" style="fill-opacity: 0; stroke: #8b0000; stroke-linejoin: bevel"/>
-     <use xlink:href="#mff22b327a7" x="288.478491" y="143.782536" style="fill-opacity: 0; stroke: #8b0000; stroke-linejoin: bevel"/>
-     <use xlink:href="#mff22b327a7" x="319.061117" y="105.313363" style="fill-opacity: 0; stroke: #8b0000; stroke-linejoin: bevel"/>
->>>>>>> b87ff8b3
+    <g clip-path="url(#pd09b62f0e4)">
+     <use xlink:href="#mc1766b1551" x="63.994348" y="268.876673" style="fill-opacity: 0; stroke: #8b0000; stroke-linejoin: bevel"/>
+     <use xlink:href="#mc1766b1551" x="67.955735" y="265.697744" style="fill-opacity: 0; stroke: #8b0000; stroke-linejoin: bevel"/>
+     <use xlink:href="#mc1766b1551" x="72.599108" y="261.816882" style="fill-opacity: 0; stroke: #8b0000; stroke-linejoin: bevel"/>
+     <use xlink:href="#mc1766b1551" x="78.421337" y="256.877059" style="fill-opacity: 0; stroke: #8b0000; stroke-linejoin: bevel"/>
+     <use xlink:href="#mc1766b1551" x="86.343293" y="250.934184" style="fill-opacity: 0; stroke: #8b0000; stroke-linejoin: bevel"/>
+     <use xlink:href="#mc1766b1551" x="97.349426" y="244.908266" style="fill-opacity: 0; stroke: #8b0000; stroke-linejoin: bevel"/>
+     <use xlink:href="#mc1766b1551" x="111.629892" y="240.690922" style="fill-opacity: 0; stroke: #8b0000; stroke-linejoin: bevel"/>
+     <use xlink:href="#mc1766b1551" x="127.717088" y="240.261223" style="fill-opacity: 0; stroke: #8b0000; stroke-linejoin: bevel"/>
+     <use xlink:href="#mc1766b1551" x="142.868982" y="244.101951" style="fill-opacity: 0; stroke: #8b0000; stroke-linejoin: bevel"/>
+     <use xlink:href="#mc1766b1551" x="154.87008" y="250.749143" style="fill-opacity: 0; stroke: #8b0000; stroke-linejoin: bevel"/>
+     <use xlink:href="#mc1766b1551" x="163.179263" y="258.101827" style="fill-opacity: 0; stroke: #8b0000; stroke-linejoin: bevel"/>
+     <use xlink:href="#mc1766b1551" x="168.467755" y="264.71545" style="fill-opacity: 0; stroke: #8b0000; stroke-linejoin: bevel"/>
+     <use xlink:href="#mc1766b1551" x="171.703976" y="270.029125" style="fill-opacity: 0; stroke: #8b0000; stroke-linejoin: bevel"/>
+     <use xlink:href="#mc1766b1551" x="173.674519" y="274.03114" style="fill-opacity: 0; stroke: #8b0000; stroke-linejoin: bevel"/>
+     <use xlink:href="#mc1766b1551" x="174.898867" y="276.927468" style="fill-opacity: 0; stroke: #8b0000; stroke-linejoin: bevel"/>
+     <use xlink:href="#mc1766b1551" x="175.691589" y="278.963779" style="fill-opacity: 0; stroke: #8b0000; stroke-linejoin: bevel"/>
+     <use xlink:href="#mc1766b1551" x="176.23767" y="280.354673" style="fill-opacity: 0; stroke: #8b0000; stroke-linejoin: bevel"/>
+     <use xlink:href="#mc1766b1551" x="176.647057" y="281.266621" style="fill-opacity: 0; stroke: #8b0000; stroke-linejoin: bevel"/>
+     <use xlink:href="#mc1766b1551" x="176.987929" y="281.820469" style="fill-opacity: 0; stroke: #8b0000; stroke-linejoin: bevel"/>
+     <use xlink:href="#mc1766b1551" x="177.305668" y="282.098919" style="fill-opacity: 0; stroke: #8b0000; stroke-linejoin: bevel"/>
+     <use xlink:href="#mc1766b1551" x="177.633914" y="282.154808" style="fill-opacity: 0; stroke: #8b0000; stroke-linejoin: bevel"/>
+     <use xlink:href="#mc1766b1551" x="178.001104" y="282.017454" style="fill-opacity: 0; stroke: #8b0000; stroke-linejoin: bevel"/>
+     <use xlink:href="#mc1766b1551" x="178.434375" y="281.697261" style="fill-opacity: 0; stroke: #8b0000; stroke-linejoin: bevel"/>
+     <use xlink:href="#mc1766b1551" x="178.962888" y="281.188328" style="fill-opacity: 0; stroke: #8b0000; stroke-linejoin: bevel"/>
+     <use xlink:href="#mc1766b1551" x="179.620031" y="280.469839" style="fill-opacity: 0; stroke: #8b0000; stroke-linejoin: bevel"/>
+     <use xlink:href="#mc1766b1551" x="180.446009" y="279.505879" style="fill-opacity: 0; stroke: #8b0000; stroke-linejoin: bevel"/>
+     <use xlink:href="#mc1766b1551" x="181.490369" y="278.244265" style="fill-opacity: 0; stroke: #8b0000; stroke-linejoin: bevel"/>
+     <use xlink:href="#mc1766b1551" x="182.815304" y="276.613797" style="fill-opacity: 0; stroke: #8b0000; stroke-linejoin: bevel"/>
+     <use xlink:href="#mc1766b1551" x="184.499066" y="274.520912" style="fill-opacity: 0; stroke: #8b0000; stroke-linejoin: bevel"/>
+     <use xlink:href="#mc1766b1551" x="186.640983" y="271.844049" style="fill-opacity: 0; stroke: #8b0000; stroke-linejoin: bevel"/>
+     <use xlink:href="#mc1766b1551" x="189.366978" y="268.427155" style="fill-opacity: 0; stroke: #8b0000; stroke-linejoin: bevel"/>
+     <use xlink:href="#mc1766b1551" x="192.837924" y="264.069501" style="fill-opacity: 0; stroke: #8b0000; stroke-linejoin: bevel"/>
+     <use xlink:href="#mc1766b1551" x="197.256976" y="258.516667" style="fill-opacity: 0; stroke: #8b0000; stroke-linejoin: bevel"/>
+     <use xlink:href="#mc1766b1551" x="202.885205" y="251.441044" style="fill-opacity: 0; stroke: #8b0000; stroke-linejoin: bevel"/>
+     <use xlink:href="#mc1766b1551" x="210.052492" y="242.428222" style="fill-opacity: 0; stroke: #8b0000; stroke-linejoin: bevel"/>
+     <use xlink:href="#mc1766b1551" x="219.180163" y="230.948597" style="fill-opacity: 0; stroke: #8b0000; stroke-linejoin: bevel"/>
+     <use xlink:href="#mc1766b1551" x="230.805429" y="216.326683" style="fill-opacity: 0; stroke: #8b0000; stroke-linejoin: bevel"/>
+     <use xlink:href="#mc1766b1551" x="245.609324" y="197.705998" style="fill-opacity: 0; stroke: #8b0000; stroke-linejoin: bevel"/>
+     <use xlink:href="#mc1766b1551" x="264.46296" y="173.990908" style="fill-opacity: 0; stroke: #8b0000; stroke-linejoin: bevel"/>
+     <use xlink:href="#mc1766b1551" x="288.478491" y="143.782536" style="fill-opacity: 0; stroke: #8b0000; stroke-linejoin: bevel"/>
+     <use xlink:href="#mc1766b1551" x="319.061117" y="105.313363" style="fill-opacity: 0; stroke: #8b0000; stroke-linejoin: bevel"/>
     </g>
    </g>
    <g id="patch_3">
@@ -846,11 +672,7 @@
     </g>
     <g id="line2d_19">
      <g>
-<<<<<<< HEAD
-      <use xlink:href="#m3f0afa1e31" x="280.160884" y="15.059063" style="fill: #808080; stroke: #000000"/>
-=======
-      <use xlink:href="#m38fc44d235" x="280.160884" y="15.059063" style="fill: #808080; stroke: #000000"/>
->>>>>>> b87ff8b3
+      <use xlink:href="#m3f9accca4a" x="280.160884" y="15.059063" style="fill: #808080; stroke: #000000"/>
      </g>
     </g>
     <g id="text_19">
@@ -1014,11 +836,7 @@
     </g>
     <g id="line2d_20">
      <g>
-<<<<<<< HEAD
-      <use xlink:href="#mc3f1ae4660" x="280.160884" y="24.032812" style="fill-opacity: 0; stroke: #8b0000; stroke-linejoin: bevel"/>
-=======
-      <use xlink:href="#mff22b327a7" x="280.160884" y="24.032812" style="fill-opacity: 0; stroke: #8b0000; stroke-linejoin: bevel"/>
->>>>>>> b87ff8b3
+      <use xlink:href="#mc1766b1551" x="280.160884" y="24.032812" style="fill-opacity: 0; stroke: #8b0000; stroke-linejoin: bevel"/>
      </g>
     </g>
     <g id="text_20">
@@ -1061,11 +879,7 @@
   </g>
  </g>
  <defs>
-<<<<<<< HEAD
-  <clipPath id="p6bf0f91dce">
-=======
-  <clipPath id="pf5e2973e13">
->>>>>>> b87ff8b3
+  <clipPath id="pd09b62f0e4">
    <rect x="51.804688" y="7.2" width="277.269321" height="277.2"/>
   </clipPath>
  </defs>
