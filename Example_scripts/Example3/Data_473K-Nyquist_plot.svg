<?xml version="1.0" encoding="utf-8" standalone="no"?>
<!DOCTYPE svg PUBLIC "-//W3C//DTD SVG 1.1//EN"
  "http://www.w3.org/Graphics/SVG/1.1/DTD/svg11.dtd">
<svg xmlns:xlink="http://www.w3.org/1999/xlink" width="336.317106pt" height="326.795313pt" viewBox="0 0 336.317106 326.795313" xmlns="http://www.w3.org/2000/svg" version="1.1">
 <metadata>
  <rdf:RDF xmlns:dc="http://purl.org/dc/elements/1.1/" xmlns:cc="http://creativecommons.org/ns#" xmlns:rdf="http://www.w3.org/1999/02/22-rdf-syntax-ns#">
   <cc:Work>
    <dc:type rdf:resource="http://purl.org/dc/dcmitype/StillImage"/>
<<<<<<< HEAD
    <dc:date>2025-06-05T17:14:42.897506</dc:date>
=======
    <dc:date>2025-05-18T16:20:03.418102</dc:date>
>>>>>>> b87ff8b3
    <dc:format>image/svg+xml</dc:format>
    <dc:creator>
     <cc:Agent>
      <dc:title>Matplotlib v3.10.1, https://matplotlib.org/</dc:title>
     </cc:Agent>
    </dc:creator>
   </cc:Work>
  </rdf:RDF>
 </metadata>
 <defs>
  <style type="text/css">*{stroke-linejoin: round; stroke-linecap: butt}</style>
 </defs>
 <g id="figure_1">
  <g id="patch_1">
   <path d="M 0 326.795313 
L 336.317106 326.795313 
L 336.317106 0 
L 0 0 
z
" style="fill: #ffffff"/>
  </g>
  <g id="axes_1">
   <g id="patch_2">
    <path d="M 51.804688 284.4 
L 329.117106 284.4 
L 329.117106 7.2 
L 51.804688 7.2 
z
" style="fill: #ffffff"/>
   </g>
   <g id="matplotlib.axis_1">
    <g id="xtick_1">
     <g id="line2d_1">
      <defs>
<<<<<<< HEAD
       <path id="m6bdbd44f47" d="M 0 0 
=======
       <path id="m72c108fa5e" d="M 0 0 
>>>>>>> b87ff8b3
L 0 3.5 
" style="stroke: #000000; stroke-width: 0.8"/>
      </defs>
      <g>
<<<<<<< HEAD
       <use xlink:href="#m6bdbd44f47" x="51.917106" y="284.4" style="stroke: #000000; stroke-width: 0.8"/>
=======
       <use xlink:href="#m72c108fa5e" x="51.917106" y="284.4" style="stroke: #000000; stroke-width: 0.8"/>
>>>>>>> b87ff8b3
      </g>
     </g>
     <g id="text_1">
      <!-- 0 -->
      <g transform="translate(48.735856 298.998438) scale(0.1 -0.1)">
       <defs>
        <path id="DejaVuSans-30" d="M 2034 4250 
Q 1547 4250 1301 3770 
Q 1056 3291 1056 2328 
Q 1056 1369 1301 889 
Q 1547 409 2034 409 
Q 2525 409 2770 889 
Q 3016 1369 3016 2328 
Q 3016 3291 2770 3770 
Q 2525 4250 2034 4250 
z
M 2034 4750 
Q 2819 4750 3233 4129 
Q 3647 3509 3647 2328 
Q 3647 1150 3233 529 
Q 2819 -91 2034 -91 
Q 1250 -91 836 529 
Q 422 1150 422 2328 
Q 422 3509 836 4129 
Q 1250 4750 2034 4750 
z
" transform="scale(0.015625)"/>
       </defs>
       <use xlink:href="#DejaVuSans-30"/>
      </g>
     </g>
    </g>
    <g id="xtick_2">
     <g id="line2d_2">
      <g>
<<<<<<< HEAD
       <use xlink:href="#m6bdbd44f47" x="108.126359" y="284.4" style="stroke: #000000; stroke-width: 0.8"/>
=======
       <use xlink:href="#m72c108fa5e" x="108.126359" y="284.4" style="stroke: #000000; stroke-width: 0.8"/>
>>>>>>> b87ff8b3
      </g>
     </g>
     <g id="text_2">
      <!-- 50 -->
      <g transform="translate(101.763859 298.998438) scale(0.1 -0.1)">
       <defs>
        <path id="DejaVuSans-35" d="M 691 4666 
L 3169 4666 
L 3169 4134 
L 1269 4134 
L 1269 2991 
Q 1406 3038 1543 3061 
Q 1681 3084 1819 3084 
Q 2600 3084 3056 2656 
Q 3513 2228 3513 1497 
Q 3513 744 3044 326 
Q 2575 -91 1722 -91 
Q 1428 -91 1123 -41 
Q 819 9 494 109 
L 494 744 
Q 775 591 1075 516 
Q 1375 441 1709 441 
Q 2250 441 2565 725 
Q 2881 1009 2881 1497 
Q 2881 1984 2565 2268 
Q 2250 2553 1709 2553 
Q 1456 2553 1204 2497 
Q 953 2441 691 2322 
L 691 4666 
z
" transform="scale(0.015625)"/>
       </defs>
       <use xlink:href="#DejaVuSans-35"/>
       <use xlink:href="#DejaVuSans-30" transform="translate(63.623047 0)"/>
      </g>
     </g>
    </g>
    <g id="xtick_3">
     <g id="line2d_3">
      <g>
<<<<<<< HEAD
       <use xlink:href="#m6bdbd44f47" x="164.335612" y="284.4" style="stroke: #000000; stroke-width: 0.8"/>
=======
       <use xlink:href="#m72c108fa5e" x="164.335612" y="284.4" style="stroke: #000000; stroke-width: 0.8"/>
>>>>>>> b87ff8b3
      </g>
     </g>
     <g id="text_3">
      <!-- 100 -->
      <g transform="translate(154.791862 298.998438) scale(0.1 -0.1)">
       <defs>
        <path id="DejaVuSans-31" d="M 794 531 
L 1825 531 
L 1825 4091 
L 703 3866 
L 703 4441 
L 1819 4666 
L 2450 4666 
L 2450 531 
L 3481 531 
L 3481 0 
L 794 0 
L 794 531 
z
" transform="scale(0.015625)"/>
       </defs>
       <use xlink:href="#DejaVuSans-31"/>
       <use xlink:href="#DejaVuSans-30" transform="translate(63.623047 0)"/>
       <use xlink:href="#DejaVuSans-30" transform="translate(127.246094 0)"/>
      </g>
     </g>
    </g>
    <g id="xtick_4">
     <g id="line2d_4">
      <g>
<<<<<<< HEAD
       <use xlink:href="#m6bdbd44f47" x="220.544865" y="284.4" style="stroke: #000000; stroke-width: 0.8"/>
=======
       <use xlink:href="#m72c108fa5e" x="220.544865" y="284.4" style="stroke: #000000; stroke-width: 0.8"/>
>>>>>>> b87ff8b3
      </g>
     </g>
     <g id="text_4">
      <!-- 150 -->
      <g transform="translate(211.001115 298.998438) scale(0.1 -0.1)">
       <use xlink:href="#DejaVuSans-31"/>
       <use xlink:href="#DejaVuSans-35" transform="translate(63.623047 0)"/>
       <use xlink:href="#DejaVuSans-30" transform="translate(127.246094 0)"/>
      </g>
     </g>
    </g>
    <g id="xtick_5">
     <g id="line2d_5">
      <g>
<<<<<<< HEAD
       <use xlink:href="#m6bdbd44f47" x="276.754117" y="284.4" style="stroke: #000000; stroke-width: 0.8"/>
=======
       <use xlink:href="#m72c108fa5e" x="276.754117" y="284.4" style="stroke: #000000; stroke-width: 0.8"/>
>>>>>>> b87ff8b3
      </g>
     </g>
     <g id="text_5">
      <!-- 200 -->
      <g transform="translate(267.210367 298.998438) scale(0.1 -0.1)">
       <defs>
        <path id="DejaVuSans-32" d="M 1228 531 
L 3431 531 
L 3431 0 
L 469 0 
L 469 531 
Q 828 903 1448 1529 
Q 2069 2156 2228 2338 
Q 2531 2678 2651 2914 
Q 2772 3150 2772 3378 
Q 2772 3750 2511 3984 
Q 2250 4219 1831 4219 
Q 1534 4219 1204 4116 
Q 875 4013 500 3803 
L 500 4441 
Q 881 4594 1212 4672 
Q 1544 4750 1819 4750 
Q 2544 4750 2975 4387 
Q 3406 4025 3406 3419 
Q 3406 3131 3298 2873 
Q 3191 2616 2906 2266 
Q 2828 2175 2409 1742 
Q 1991 1309 1228 531 
z
" transform="scale(0.015625)"/>
       </defs>
       <use xlink:href="#DejaVuSans-32"/>
       <use xlink:href="#DejaVuSans-30" transform="translate(63.623047 0)"/>
       <use xlink:href="#DejaVuSans-30" transform="translate(127.246094 0)"/>
      </g>
     </g>
    </g>
    <g id="text_6">
     <!-- $ \mathit{Z^{\prime}} \,/\, \mathrm{k\Omega}$ -->
     <g transform="translate(168.110897 316.475781) scale(0.15 -0.15)">
      <defs>
       <path id="DejaVuSans-Oblique-5a" d="M 838 4666 
L 4500 4666 
L 4409 4184 
L 794 531 
L 3769 531 
L 3669 0 
L -141 0 
L -50 481 
L 3566 4134 
L 738 4134 
L 838 4666 
z
" transform="scale(0.015625)"/>
       <path id="Cmsy10-30" d="M 225 347 
Q 184 359 184 409 
L 966 3316 
Q 1003 3434 1093 3506 
Q 1184 3578 1300 3578 
Q 1450 3578 1564 3479 
Q 1678 3381 1678 3231 
Q 1678 3166 1644 3084 
L 488 319 
Q 466 275 428 275 
Q 394 275 320 306 
Q 247 338 225 347 
z
" transform="scale(0.015625)"/>
       <path id="DejaVuSans-2f" d="M 1625 4666 
L 2156 4666 
L 531 -594 
L 0 -594 
L 1625 4666 
z
" transform="scale(0.015625)"/>
       <path id="DejaVuSans-6b" d="M 581 4863 
L 1159 4863 
L 1159 1991 
L 2875 3500 
L 3609 3500 
L 1753 1863 
L 3688 0 
L 2938 0 
L 1159 1709 
L 1159 0 
L 581 0 
L 581 4863 
z
" transform="scale(0.015625)"/>
       <path id="DejaVuSans-3a9" d="M 4647 556 
L 4647 0 
L 2772 0 
L 2772 556 
Q 3325 859 3634 1378 
Q 3944 1897 3944 2528 
Q 3944 3278 3531 3731 
Q 3119 4184 2444 4184 
Q 1769 4184 1355 3729 
Q 941 3275 941 2528 
Q 941 1897 1250 1378 
Q 1563 859 2119 556 
L 2119 0 
L 244 0 
L 244 556 
L 1241 556 
Q 747 991 519 1456 
Q 294 1922 294 2497 
Q 294 3491 894 4106 
Q 1491 4722 2444 4722 
Q 3391 4722 3994 4106 
Q 4594 3494 4594 2528 
Q 4594 1922 4372 1459 
Q 4150 997 3647 556 
L 4647 556 
z
" transform="scale(0.015625)"/>
      </defs>
      <use xlink:href="#DejaVuSans-Oblique-5a" transform="translate(0 0.584375)"/>
      <use xlink:href="#Cmsy10-30" transform="translate(75.52263 38.865625) scale(0.7)"/>
      <use xlink:href="#DejaVuSans-2f" transform="translate(113.735846 0.584375)"/>
      <use xlink:href="#DejaVuSans-6b" transform="translate(163.662928 0.584375)"/>
      <use xlink:href="#DejaVuSans-3a9" transform="translate(221.573084 0.584375)"/>
     </g>
    </g>
   </g>
   <g id="matplotlib.axis_2">
    <g id="ytick_1">
     <g id="line2d_6">
      <defs>
<<<<<<< HEAD
       <path id="m8b4eaca655" d="M 0 0 
=======
       <path id="ma8df235811" d="M 0 0 
>>>>>>> b87ff8b3
L -3.5 0 
" style="stroke: #000000; stroke-width: 0.8"/>
      </defs>
      <g>
<<<<<<< HEAD
       <use xlink:href="#m8b4eaca655" x="51.804688" y="284.4" style="stroke: #000000; stroke-width: 0.8"/>
=======
       <use xlink:href="#ma8df235811" x="51.804688" y="284.4" style="stroke: #000000; stroke-width: 0.8"/>
>>>>>>> b87ff8b3
      </g>
     </g>
     <g id="text_7">
      <!-- 0 -->
      <g transform="translate(38.442188 288.199219) scale(0.1 -0.1)">
       <use xlink:href="#DejaVuSans-30"/>
      </g>
     </g>
    </g>
    <g id="ytick_2">
     <g id="line2d_7">
      <g>
<<<<<<< HEAD
       <use xlink:href="#m8b4eaca655" x="51.804688" y="228.190747" style="stroke: #000000; stroke-width: 0.8"/>
=======
       <use xlink:href="#ma8df235811" x="51.804688" y="228.190747" style="stroke: #000000; stroke-width: 0.8"/>
>>>>>>> b87ff8b3
      </g>
     </g>
     <g id="text_8">
      <!-- 50 -->
      <g transform="translate(32.079687 231.989966) scale(0.1 -0.1)">
       <use xlink:href="#DejaVuSans-35"/>
       <use xlink:href="#DejaVuSans-30" transform="translate(63.623047 0)"/>
      </g>
     </g>
    </g>
    <g id="ytick_3">
     <g id="line2d_8">
      <g>
<<<<<<< HEAD
       <use xlink:href="#m8b4eaca655" x="51.804688" y="171.981494" style="stroke: #000000; stroke-width: 0.8"/>
=======
       <use xlink:href="#ma8df235811" x="51.804688" y="171.981494" style="stroke: #000000; stroke-width: 0.8"/>
>>>>>>> b87ff8b3
      </g>
     </g>
     <g id="text_9">
      <!-- 100 -->
      <g transform="translate(25.717187 175.780713) scale(0.1 -0.1)">
       <use xlink:href="#DejaVuSans-31"/>
       <use xlink:href="#DejaVuSans-30" transform="translate(63.623047 0)"/>
       <use xlink:href="#DejaVuSans-30" transform="translate(127.246094 0)"/>
      </g>
     </g>
    </g>
    <g id="ytick_4">
     <g id="line2d_9">
      <g>
<<<<<<< HEAD
       <use xlink:href="#m8b4eaca655" x="51.804688" y="115.772241" style="stroke: #000000; stroke-width: 0.8"/>
=======
       <use xlink:href="#ma8df235811" x="51.804688" y="115.772241" style="stroke: #000000; stroke-width: 0.8"/>
>>>>>>> b87ff8b3
      </g>
     </g>
     <g id="text_10">
      <!-- 150 -->
      <g transform="translate(25.717187 119.57146) scale(0.1 -0.1)">
       <use xlink:href="#DejaVuSans-31"/>
       <use xlink:href="#DejaVuSans-35" transform="translate(63.623047 0)"/>
       <use xlink:href="#DejaVuSans-30" transform="translate(127.246094 0)"/>
      </g>
     </g>
    </g>
    <g id="ytick_5">
     <g id="line2d_10">
      <g>
<<<<<<< HEAD
       <use xlink:href="#m8b4eaca655" x="51.804688" y="59.562989" style="stroke: #000000; stroke-width: 0.8"/>
=======
       <use xlink:href="#ma8df235811" x="51.804688" y="59.562989" style="stroke: #000000; stroke-width: 0.8"/>
>>>>>>> b87ff8b3
      </g>
     </g>
     <g id="text_11">
      <!-- 200 -->
      <g transform="translate(25.717187 63.362207) scale(0.1 -0.1)">
       <use xlink:href="#DejaVuSans-32"/>
       <use xlink:href="#DejaVuSans-30" transform="translate(63.623047 0)"/>
       <use xlink:href="#DejaVuSans-30" transform="translate(127.246094 0)"/>
      </g>
     </g>
    </g>
    <g id="text_12">
     <!-- $ \mathit{-Z^{\prime\prime}} \,/\, \mathrm{k\Omega}$ -->
     <g transform="translate(18.597656 175.95) rotate(-90) scale(0.15 -0.15)">
      <defs>
       <path id="DejaVuSans-2212" d="M 678 2272 
L 4684 2272 
L 4684 1741 
L 678 1741 
L 678 2272 
z
" transform="scale(0.015625)"/>
      </defs>
      <use xlink:href="#DejaVuSans-2212" transform="translate(0 0.584375)"/>
      <use xlink:href="#DejaVuSans-Oblique-5a" transform="translate(83.789062 0.584375)"/>
      <use xlink:href="#Cmsy10-30" transform="translate(159.311693 38.865625) scale(0.7)"/>
      <use xlink:href="#Cmsy10-30" transform="translate(178.554857 38.865625) scale(0.7)"/>
      <use xlink:href="#DejaVuSans-2f" transform="translate(216.768072 0.584375)"/>
      <use xlink:href="#DejaVuSans-6b" transform="translate(266.695155 0.584375)"/>
      <use xlink:href="#DejaVuSans-3a9" transform="translate(324.605311 0.584375)"/>
     </g>
    </g>
   </g>
   <g id="line2d_11">
    <defs>
<<<<<<< HEAD
     <path id="mf113afc46c" d="M 0 3 
=======
     <path id="m0e24a72aba" d="M 0 3 
>>>>>>> b87ff8b3
C 0.795609 3 1.55874 2.683901 2.12132 2.12132 
C 2.683901 1.55874 3 0.795609 3 0 
C 3 -0.795609 2.683901 -1.55874 2.12132 -2.12132 
C 1.55874 -2.683901 0.795609 -3 0 -3 
C -0.795609 -3 -1.55874 -2.683901 -2.12132 -2.12132 
C -2.683901 -1.55874 -3 -0.795609 -3 0 
C -3 0.795609 -2.683901 1.55874 -2.12132 2.12132 
C -1.55874 2.683901 -0.795609 3 0 3 
z
" style="stroke: #000000"/>
    </defs>
<<<<<<< HEAD
    <g clip-path="url(#p2c77390886)">
     <use xlink:href="#mf113afc46c" x="69.746231" y="263.774464" style="fill: #808080; stroke: #000000"/>
     <use xlink:href="#mf113afc46c" x="74.503445" y="259.482101" style="fill: #808080; stroke: #000000"/>
     <use xlink:href="#mf113afc46c" x="80.928275" y="254.562217" style="fill: #808080; stroke: #000000"/>
     <use xlink:href="#mf113afc46c" x="89.735253" y="248.445751" style="fill: #808080; stroke: #000000"/>
     <use xlink:href="#mf113afc46c" x="101.411489" y="242.202365" style="fill: #808080; stroke: #000000"/>
     <use xlink:href="#mf113afc46c" x="116.902197" y="237.528341" style="fill: #808080; stroke: #000000"/>
     <use xlink:href="#mf113afc46c" x="134.267034" y="237.044716" style="fill: #808080; stroke: #000000"/>
     <use xlink:href="#mf113afc46c" x="150.539388" y="241.454332" style="fill: #808080; stroke: #000000"/>
     <use xlink:href="#mf113afc46c" x="163.250436" y="249.192098" style="fill: #808080; stroke: #000000"/>
     <use xlink:href="#mf113afc46c" x="171.694527" y="257.292751" style="fill: #808080; stroke: #000000"/>
     <use xlink:href="#mf113afc46c" x="176.939975" y="264.50867" style="fill: #808080; stroke: #000000"/>
     <use xlink:href="#mf113afc46c" x="179.956163" y="270.065629" style="fill: #808080; stroke: #000000"/>
     <use xlink:href="#mf113afc46c" x="181.745866" y="274.162283" style="fill: #808080; stroke: #000000"/>
     <use xlink:href="#mf113afc46c" x="182.840822" y="277.103825" style="fill: #808080; stroke: #000000"/>
     <use xlink:href="#mf113afc46c" x="183.58166" y="279.111024" style="fill: #808080; stroke: #000000"/>
     <use xlink:href="#mf113afc46c" x="184.076301" y="280.468343" style="fill: #808080; stroke: #000000"/>
     <use xlink:href="#mf113afc46c" x="184.473139" y="281.341104" style="fill: #808080; stroke: #000000"/>
     <use xlink:href="#mf113afc46c" x="184.631649" y="282.027329" style="fill: #808080; stroke: #000000"/>
     <use xlink:href="#mf113afc46c" x="185.049846" y="282.258169" style="fill: #808080; stroke: #000000"/>
     <use xlink:href="#mf113afc46c" x="185.496147" y="282.262373" style="fill: #808080; stroke: #000000"/>
     <use xlink:href="#mf113afc46c" x="185.941324" y="282.187267" style="fill: #808080; stroke: #000000"/>
     <use xlink:href="#mf113afc46c" x="186.322423" y="281.977763" style="fill: #808080; stroke: #000000"/>
     <use xlink:href="#mf113afc46c" x="186.772097" y="281.590257" style="fill: #808080; stroke: #000000"/>
     <use xlink:href="#mf113afc46c" x="187.313954" y="281.056381" style="fill: #808080; stroke: #000000"/>
     <use xlink:href="#mf113afc46c" x="187.960361" y="280.243202" style="fill: #808080; stroke: #000000"/>
     <use xlink:href="#mf113afc46c" x="188.86533" y="279.161815" style="fill: #808080; stroke: #000000"/>
     <use xlink:href="#mf113afc46c" x="189.96141" y="277.727186" style="fill: #808080; stroke: #000000"/>
     <use xlink:href="#mf113afc46c" x="191.330667" y="275.842231" style="fill: #808080; stroke: #000000"/>
     <use xlink:href="#mf113afc46c" x="193.067533" y="273.373397" style="fill: #808080; stroke: #000000"/>
     <use xlink:href="#mf113afc46c" x="195.365368" y="270.126335" style="fill: #808080; stroke: #000000"/>
     <use xlink:href="#mf113afc46c" x="198.383805" y="265.874105" style="fill: #808080; stroke: #000000"/>
     <use xlink:href="#mf113afc46c" x="202.430871" y="260.40011" style="fill: #808080; stroke: #000000"/>
     <use xlink:href="#mf113afc46c" x="207.748266" y="253.45467" style="fill: #808080; stroke: #000000"/>
     <use xlink:href="#mf113afc46c" x="215.107181" y="244.816095" style="fill: #808080; stroke: #000000"/>
     <use xlink:href="#mf113afc46c" x="224.57282" y="233.919482" style="fill: #808080; stroke: #000000"/>
     <use xlink:href="#mf113afc46c" x="236.354279" y="220.840263" style="fill: #808080; stroke: #000000"/>
     <use xlink:href="#mf113afc46c" x="250.999038" y="205.220161" style="fill: #808080; stroke: #000000"/>
     <use xlink:href="#mf113afc46c" x="268.779149" y="186.003567" style="fill: #808080; stroke: #000000"/>
     <use xlink:href="#mf113afc46c" x="290.245462" y="161.528822" style="fill: #808080; stroke: #000000"/>
     <use xlink:href="#mf113afc46c" x="316.766112" y="129.702018" style="fill: #808080; stroke: #000000"/>
=======
    <g clip-path="url(#p19e1276adf)">
     <use xlink:href="#m0e24a72aba" x="69.746231" y="263.774464" style="fill: #808080; stroke: #000000"/>
     <use xlink:href="#m0e24a72aba" x="74.503445" y="259.482101" style="fill: #808080; stroke: #000000"/>
     <use xlink:href="#m0e24a72aba" x="80.928275" y="254.562217" style="fill: #808080; stroke: #000000"/>
     <use xlink:href="#m0e24a72aba" x="89.735253" y="248.445751" style="fill: #808080; stroke: #000000"/>
     <use xlink:href="#m0e24a72aba" x="101.411489" y="242.202365" style="fill: #808080; stroke: #000000"/>
     <use xlink:href="#m0e24a72aba" x="116.902197" y="237.528341" style="fill: #808080; stroke: #000000"/>
     <use xlink:href="#m0e24a72aba" x="134.267034" y="237.044716" style="fill: #808080; stroke: #000000"/>
     <use xlink:href="#m0e24a72aba" x="150.539388" y="241.454332" style="fill: #808080; stroke: #000000"/>
     <use xlink:href="#m0e24a72aba" x="163.250436" y="249.192098" style="fill: #808080; stroke: #000000"/>
     <use xlink:href="#m0e24a72aba" x="171.694527" y="257.292751" style="fill: #808080; stroke: #000000"/>
     <use xlink:href="#m0e24a72aba" x="176.939975" y="264.50867" style="fill: #808080; stroke: #000000"/>
     <use xlink:href="#m0e24a72aba" x="179.956163" y="270.065629" style="fill: #808080; stroke: #000000"/>
     <use xlink:href="#m0e24a72aba" x="181.745866" y="274.162283" style="fill: #808080; stroke: #000000"/>
     <use xlink:href="#m0e24a72aba" x="182.840822" y="277.103825" style="fill: #808080; stroke: #000000"/>
     <use xlink:href="#m0e24a72aba" x="183.58166" y="279.111024" style="fill: #808080; stroke: #000000"/>
     <use xlink:href="#m0e24a72aba" x="184.076301" y="280.468343" style="fill: #808080; stroke: #000000"/>
     <use xlink:href="#m0e24a72aba" x="184.473139" y="281.341104" style="fill: #808080; stroke: #000000"/>
     <use xlink:href="#m0e24a72aba" x="184.631649" y="282.027329" style="fill: #808080; stroke: #000000"/>
     <use xlink:href="#m0e24a72aba" x="185.049846" y="282.258169" style="fill: #808080; stroke: #000000"/>
     <use xlink:href="#m0e24a72aba" x="185.496147" y="282.262373" style="fill: #808080; stroke: #000000"/>
     <use xlink:href="#m0e24a72aba" x="185.941324" y="282.187267" style="fill: #808080; stroke: #000000"/>
     <use xlink:href="#m0e24a72aba" x="186.322423" y="281.977763" style="fill: #808080; stroke: #000000"/>
     <use xlink:href="#m0e24a72aba" x="186.772097" y="281.590257" style="fill: #808080; stroke: #000000"/>
     <use xlink:href="#m0e24a72aba" x="187.313954" y="281.056381" style="fill: #808080; stroke: #000000"/>
     <use xlink:href="#m0e24a72aba" x="187.960361" y="280.243202" style="fill: #808080; stroke: #000000"/>
     <use xlink:href="#m0e24a72aba" x="188.86533" y="279.161815" style="fill: #808080; stroke: #000000"/>
     <use xlink:href="#m0e24a72aba" x="189.96141" y="277.727186" style="fill: #808080; stroke: #000000"/>
     <use xlink:href="#m0e24a72aba" x="191.330667" y="275.842231" style="fill: #808080; stroke: #000000"/>
     <use xlink:href="#m0e24a72aba" x="193.067533" y="273.373397" style="fill: #808080; stroke: #000000"/>
     <use xlink:href="#m0e24a72aba" x="195.365368" y="270.126335" style="fill: #808080; stroke: #000000"/>
     <use xlink:href="#m0e24a72aba" x="198.383805" y="265.874105" style="fill: #808080; stroke: #000000"/>
     <use xlink:href="#m0e24a72aba" x="202.430871" y="260.40011" style="fill: #808080; stroke: #000000"/>
     <use xlink:href="#m0e24a72aba" x="207.748266" y="253.45467" style="fill: #808080; stroke: #000000"/>
     <use xlink:href="#m0e24a72aba" x="215.107181" y="244.816095" style="fill: #808080; stroke: #000000"/>
     <use xlink:href="#m0e24a72aba" x="224.57282" y="233.919482" style="fill: #808080; stroke: #000000"/>
     <use xlink:href="#m0e24a72aba" x="236.354279" y="220.840263" style="fill: #808080; stroke: #000000"/>
     <use xlink:href="#m0e24a72aba" x="250.999038" y="205.220161" style="fill: #808080; stroke: #000000"/>
     <use xlink:href="#m0e24a72aba" x="268.779149" y="186.003567" style="fill: #808080; stroke: #000000"/>
     <use xlink:href="#m0e24a72aba" x="290.245462" y="161.528822" style="fill: #808080; stroke: #000000"/>
     <use xlink:href="#m0e24a72aba" x="316.766112" y="129.702018" style="fill: #808080; stroke: #000000"/>
>>>>>>> b87ff8b3
    </g>
   </g>
   <g id="line2d_12">
    <defs>
<<<<<<< HEAD
     <path id="m0c8108467b" d="M 0 -3 
=======
     <path id="ma87c4a9e81" d="M 0 -3 
>>>>>>> b87ff8b3
L -0.673542 -0.927051 
L -2.85317 -0.927051 
L -1.089814 0.354102 
L -1.763356 2.427051 
L -0 1.145898 
L 1.763356 2.427051 
L 1.089814 0.354102 
L 2.85317 -0.927051 
L 0.673542 -0.927051 
z
" style="stroke: #8b0000; stroke-linejoin: bevel"/>
    </defs>
<<<<<<< HEAD
    <g clip-path="url(#p2c77390886)">
     <use xlink:href="#m0c8108467b" x="69.505126" y="263.775278" style="fill-opacity: 0; stroke: #8b0000; stroke-linejoin: bevel"/>
     <use xlink:href="#m0c8108467b" x="74.772187" y="259.695468" style="fill-opacity: 0; stroke: #8b0000; stroke-linejoin: bevel"/>
     <use xlink:href="#m0c8108467b" x="81.170557" y="254.608909" style="fill-opacity: 0; stroke: #8b0000; stroke-linejoin: bevel"/>
     <use xlink:href="#m0c8108467b" x="89.645205" y="248.410744" style="fill-opacity: 0; stroke: #8b0000; stroke-linejoin: bevel"/>
     <use xlink:href="#m0c8108467b" x="101.385934" y="241.962137" style="fill-opacity: 0; stroke: #8b0000; stroke-linejoin: bevel"/>
     <use xlink:href="#m0c8108467b" x="116.808252" y="237.383382" style="fill-opacity: 0; stroke: #8b0000; stroke-linejoin: bevel"/>
     <use xlink:href="#m0c8108467b" x="134.309777" y="237.077707" style="fill-opacity: 0; stroke: #8b0000; stroke-linejoin: bevel"/>
     <use xlink:href="#m0c8108467b" x="150.645145" y="241.6475" style="fill-opacity: 0; stroke: #8b0000; stroke-linejoin: bevel"/>
     <use xlink:href="#m0c8108467b" x="163.24133" y="249.268921" style="fill-opacity: 0; stroke: #8b0000; stroke-linejoin: bevel"/>
     <use xlink:href="#m0c8108467b" x="171.636936" y="257.437886" style="fill-opacity: 0; stroke: #8b0000; stroke-linejoin: bevel"/>
     <use xlink:href="#m0c8108467b" x="176.761683" y="264.569392" style="fill-opacity: 0; stroke: #8b0000; stroke-linejoin: bevel"/>
     <use xlink:href="#m0c8108467b" x="179.774469" y="270.150359" style="fill-opacity: 0; stroke: #8b0000; stroke-linejoin: bevel"/>
     <use xlink:href="#m0c8108467b" x="181.545361" y="274.259662" style="fill-opacity: 0; stroke: #8b0000; stroke-linejoin: bevel"/>
     <use xlink:href="#m0c8108467b" x="182.616033" y="277.176663" style="fill-opacity: 0; stroke: #8b0000; stroke-linejoin: bevel"/>
     <use xlink:href="#m0c8108467b" x="183.298269" y="279.192387" style="fill-opacity: 0; stroke: #8b0000; stroke-linejoin: bevel"/>
     <use xlink:href="#m0c8108467b" x="183.768021" y="280.547219" style="fill-opacity: 0; stroke: #8b0000; stroke-linejoin: bevel"/>
     <use xlink:href="#m0c8108467b" x="184.126214" y="281.420711" style="fill-opacity: 0; stroke: #8b0000; stroke-linejoin: bevel"/>
     <use xlink:href="#m0c8108467b" x="184.43379" y="281.939871" style="fill-opacity: 0; stroke: #8b0000; stroke-linejoin: bevel"/>
     <use xlink:href="#m0c8108467b" x="184.730926" y="282.190453" style="fill-opacity: 0; stroke: #8b0000; stroke-linejoin: bevel"/>
     <use xlink:href="#m0c8108467b" x="185.047431" y="282.22662" style="fill-opacity: 0; stroke: #8b0000; stroke-linejoin: bevel"/>
     <use xlink:href="#m0c8108467b" x="185.408813" y="282.07859" style="fill-opacity: 0; stroke: #8b0000; stroke-linejoin: bevel"/>
     <use xlink:href="#m0c8108467b" x="185.840098" y="281.757702" style="fill-opacity: 0; stroke: #8b0000; stroke-linejoin: bevel"/>
     <use xlink:href="#m0c8108467b" x="186.368205" y="281.259804" style="fill-opacity: 0; stroke: #8b0000; stroke-linejoin: bevel"/>
     <use xlink:href="#m0c8108467b" x="187.024567" y="280.566529" style="fill-opacity: 0; stroke: #8b0000; stroke-linejoin: bevel"/>
     <use xlink:href="#m0c8108467b" x="187.846933" y="279.64585" style="fill-opacity: 0; stroke: #8b0000; stroke-linejoin: bevel"/>
     <use xlink:href="#m0c8108467b" x="188.881911" y="278.451012" style="fill-opacity: 0; stroke: #8b0000; stroke-linejoin: bevel"/>
     <use xlink:href="#m0c8108467b" x="190.187565" y="276.918728" style="fill-opacity: 0; stroke: #8b0000; stroke-linejoin: bevel"/>
     <use xlink:href="#m0c8108467b" x="191.837005" y="274.965767" style="fill-opacity: 0; stroke: #8b0000; stroke-linejoin: bevel"/>
     <use xlink:href="#m0c8108467b" x="193.922076" y="272.485157" style="fill-opacity: 0; stroke: #8b0000; stroke-linejoin: bevel"/>
     <use xlink:href="#m0c8108467b" x="196.558929" y="269.339927" style="fill-opacity: 0; stroke: #8b0000; stroke-linejoin: bevel"/>
     <use xlink:href="#m0c8108467b" x="199.894061" y="265.356173" style="fill-opacity: 0; stroke: #8b0000; stroke-linejoin: bevel"/>
     <use xlink:href="#m0c8108467b" x="204.113594" y="260.312152" style="fill-opacity: 0; stroke: #8b0000; stroke-linejoin: bevel"/>
     <use xlink:href="#m0c8108467b" x="209.451033" y="253.929126" style="fill-opacity: 0; stroke: #8b0000; stroke-linejoin: bevel"/>
     <use xlink:href="#m0c8108467b" x="216.204712" y="245.850591" style="fill-opacity: 0; stroke: #8b0000; stroke-linejoin: bevel"/>
     <use xlink:href="#m0c8108467b" x="224.748998" y="235.628929" style="fill-opacity: 0; stroke: #8b0000; stroke-linejoin: bevel"/>
     <use xlink:href="#m0c8108467b" x="235.559026" y="222.695855" style="fill-opacity: 0; stroke: #8b0000; stroke-linejoin: bevel"/>
     <use xlink:href="#m0c8108467b" x="249.236685" y="206.331363" style="fill-opacity: 0; stroke: #8b0000; stroke-linejoin: bevel"/>
     <use xlink:href="#m0c8108467b" x="266.53983" y="185.628782" style="fill-opacity: 0; stroke: #8b0000; stroke-linejoin: bevel"/>
     <use xlink:href="#m0c8108467b" x="288.431727" y="159.435645" style="fill-opacity: 0; stroke: #8b0000; stroke-linejoin: bevel"/>
     <use xlink:href="#m0c8108467b" x="316.134219" y="126.290072" style="fill-opacity: 0; stroke: #8b0000; stroke-linejoin: bevel"/>
=======
    <g clip-path="url(#p19e1276adf)">
     <use xlink:href="#ma87c4a9e81" x="69.505126" y="263.775278" style="fill-opacity: 0; stroke: #8b0000; stroke-linejoin: bevel"/>
     <use xlink:href="#ma87c4a9e81" x="74.772187" y="259.695468" style="fill-opacity: 0; stroke: #8b0000; stroke-linejoin: bevel"/>
     <use xlink:href="#ma87c4a9e81" x="81.170557" y="254.608909" style="fill-opacity: 0; stroke: #8b0000; stroke-linejoin: bevel"/>
     <use xlink:href="#ma87c4a9e81" x="89.645205" y="248.410744" style="fill-opacity: 0; stroke: #8b0000; stroke-linejoin: bevel"/>
     <use xlink:href="#ma87c4a9e81" x="101.385934" y="241.962137" style="fill-opacity: 0; stroke: #8b0000; stroke-linejoin: bevel"/>
     <use xlink:href="#ma87c4a9e81" x="116.808252" y="237.383382" style="fill-opacity: 0; stroke: #8b0000; stroke-linejoin: bevel"/>
     <use xlink:href="#ma87c4a9e81" x="134.309777" y="237.077707" style="fill-opacity: 0; stroke: #8b0000; stroke-linejoin: bevel"/>
     <use xlink:href="#ma87c4a9e81" x="150.645145" y="241.6475" style="fill-opacity: 0; stroke: #8b0000; stroke-linejoin: bevel"/>
     <use xlink:href="#ma87c4a9e81" x="163.24133" y="249.268921" style="fill-opacity: 0; stroke: #8b0000; stroke-linejoin: bevel"/>
     <use xlink:href="#ma87c4a9e81" x="171.636936" y="257.437886" style="fill-opacity: 0; stroke: #8b0000; stroke-linejoin: bevel"/>
     <use xlink:href="#ma87c4a9e81" x="176.761683" y="264.569392" style="fill-opacity: 0; stroke: #8b0000; stroke-linejoin: bevel"/>
     <use xlink:href="#ma87c4a9e81" x="179.774469" y="270.150359" style="fill-opacity: 0; stroke: #8b0000; stroke-linejoin: bevel"/>
     <use xlink:href="#ma87c4a9e81" x="181.545361" y="274.259662" style="fill-opacity: 0; stroke: #8b0000; stroke-linejoin: bevel"/>
     <use xlink:href="#ma87c4a9e81" x="182.616033" y="277.176663" style="fill-opacity: 0; stroke: #8b0000; stroke-linejoin: bevel"/>
     <use xlink:href="#ma87c4a9e81" x="183.298269" y="279.192387" style="fill-opacity: 0; stroke: #8b0000; stroke-linejoin: bevel"/>
     <use xlink:href="#ma87c4a9e81" x="183.768021" y="280.547219" style="fill-opacity: 0; stroke: #8b0000; stroke-linejoin: bevel"/>
     <use xlink:href="#ma87c4a9e81" x="184.126214" y="281.420711" style="fill-opacity: 0; stroke: #8b0000; stroke-linejoin: bevel"/>
     <use xlink:href="#ma87c4a9e81" x="184.43379" y="281.939871" style="fill-opacity: 0; stroke: #8b0000; stroke-linejoin: bevel"/>
     <use xlink:href="#ma87c4a9e81" x="184.730926" y="282.190453" style="fill-opacity: 0; stroke: #8b0000; stroke-linejoin: bevel"/>
     <use xlink:href="#ma87c4a9e81" x="185.047431" y="282.22662" style="fill-opacity: 0; stroke: #8b0000; stroke-linejoin: bevel"/>
     <use xlink:href="#ma87c4a9e81" x="185.408813" y="282.07859" style="fill-opacity: 0; stroke: #8b0000; stroke-linejoin: bevel"/>
     <use xlink:href="#ma87c4a9e81" x="185.840098" y="281.757702" style="fill-opacity: 0; stroke: #8b0000; stroke-linejoin: bevel"/>
     <use xlink:href="#ma87c4a9e81" x="186.368205" y="281.259804" style="fill-opacity: 0; stroke: #8b0000; stroke-linejoin: bevel"/>
     <use xlink:href="#ma87c4a9e81" x="187.024567" y="280.566529" style="fill-opacity: 0; stroke: #8b0000; stroke-linejoin: bevel"/>
     <use xlink:href="#ma87c4a9e81" x="187.846933" y="279.64585" style="fill-opacity: 0; stroke: #8b0000; stroke-linejoin: bevel"/>
     <use xlink:href="#ma87c4a9e81" x="188.881911" y="278.451012" style="fill-opacity: 0; stroke: #8b0000; stroke-linejoin: bevel"/>
     <use xlink:href="#ma87c4a9e81" x="190.187565" y="276.918728" style="fill-opacity: 0; stroke: #8b0000; stroke-linejoin: bevel"/>
     <use xlink:href="#ma87c4a9e81" x="191.837005" y="274.965767" style="fill-opacity: 0; stroke: #8b0000; stroke-linejoin: bevel"/>
     <use xlink:href="#ma87c4a9e81" x="193.922076" y="272.485157" style="fill-opacity: 0; stroke: #8b0000; stroke-linejoin: bevel"/>
     <use xlink:href="#ma87c4a9e81" x="196.558929" y="269.339927" style="fill-opacity: 0; stroke: #8b0000; stroke-linejoin: bevel"/>
     <use xlink:href="#ma87c4a9e81" x="199.894061" y="265.356173" style="fill-opacity: 0; stroke: #8b0000; stroke-linejoin: bevel"/>
     <use xlink:href="#ma87c4a9e81" x="204.113594" y="260.312152" style="fill-opacity: 0; stroke: #8b0000; stroke-linejoin: bevel"/>
     <use xlink:href="#ma87c4a9e81" x="209.451033" y="253.929126" style="fill-opacity: 0; stroke: #8b0000; stroke-linejoin: bevel"/>
     <use xlink:href="#ma87c4a9e81" x="216.204712" y="245.850591" style="fill-opacity: 0; stroke: #8b0000; stroke-linejoin: bevel"/>
     <use xlink:href="#ma87c4a9e81" x="224.748998" y="235.628929" style="fill-opacity: 0; stroke: #8b0000; stroke-linejoin: bevel"/>
     <use xlink:href="#ma87c4a9e81" x="235.559026" y="222.695855" style="fill-opacity: 0; stroke: #8b0000; stroke-linejoin: bevel"/>
     <use xlink:href="#ma87c4a9e81" x="249.236685" y="206.331363" style="fill-opacity: 0; stroke: #8b0000; stroke-linejoin: bevel"/>
     <use xlink:href="#ma87c4a9e81" x="266.53983" y="185.628782" style="fill-opacity: 0; stroke: #8b0000; stroke-linejoin: bevel"/>
     <use xlink:href="#ma87c4a9e81" x="288.431727" y="159.435645" style="fill-opacity: 0; stroke: #8b0000; stroke-linejoin: bevel"/>
     <use xlink:href="#ma87c4a9e81" x="316.134219" y="126.290072" style="fill-opacity: 0; stroke: #8b0000; stroke-linejoin: bevel"/>
>>>>>>> b87ff8b3
    </g>
   </g>
   <g id="patch_3">
    <path d="M 51.804688 284.4 
L 51.804688 7.2 
" style="fill: none; stroke: #000000; stroke-width: 0.8; stroke-linejoin: miter; stroke-linecap: square"/>
   </g>
   <g id="patch_4">
    <path d="M 329.117106 284.4 
L 329.117106 7.2 
" style="fill: none; stroke: #000000; stroke-width: 0.8; stroke-linejoin: miter; stroke-linecap: square"/>
   </g>
   <g id="patch_5">
    <path d="M 51.804688 284.4 
L 329.117106 284.4 
" style="fill: none; stroke: #000000; stroke-width: 0.8; stroke-linejoin: miter; stroke-linecap: square"/>
   </g>
   <g id="patch_6">
    <path d="M 51.804688 7.2 
L 329.117106 7.2 
" style="fill: none; stroke: #000000; stroke-width: 0.8; stroke-linejoin: miter; stroke-linecap: square"/>
   </g>
   <g id="legend_1">
    <g id="patch_7">
     <path d="M 273.003981 29.780625 
L 324.917106 29.780625 
Q 326.117106 29.780625 326.117106 28.580625 
L 326.117106 11.4 
Q 326.117106 10.2 324.917106 10.2 
L 273.003981 10.2 
Q 271.803981 10.2 271.803981 11.4 
L 271.803981 28.580625 
Q 271.803981 29.780625 273.003981 29.780625 
z
" style="fill: #ffffff; opacity: 0.8; stroke: #cccccc; stroke-linejoin: miter"/>
    </g>
    <g id="line2d_13">
     <g>
<<<<<<< HEAD
      <use xlink:href="#mf113afc46c" x="280.203981" y="15.059063" style="fill: #808080; stroke: #000000"/>
=======
      <use xlink:href="#m0e24a72aba" x="280.203981" y="15.059063" style="fill: #808080; stroke: #000000"/>
>>>>>>> b87ff8b3
     </g>
    </g>
    <g id="text_13">
     <!-- Data_473K -->
     <g transform="translate(291.003981 17.159063) scale(0.06 -0.06)">
      <defs>
       <path id="DejaVuSans-44" d="M 1259 4147 
L 1259 519 
L 2022 519 
Q 2988 519 3436 956 
Q 3884 1394 3884 2338 
Q 3884 3275 3436 3711 
Q 2988 4147 2022 4147 
L 1259 4147 
z
M 628 4666 
L 1925 4666 
Q 3281 4666 3915 4102 
Q 4550 3538 4550 2338 
Q 4550 1131 3912 565 
Q 3275 0 1925 0 
L 628 0 
L 628 4666 
z
" transform="scale(0.015625)"/>
       <path id="DejaVuSans-61" d="M 2194 1759 
Q 1497 1759 1228 1600 
Q 959 1441 959 1056 
Q 959 750 1161 570 
Q 1363 391 1709 391 
Q 2188 391 2477 730 
Q 2766 1069 2766 1631 
L 2766 1759 
L 2194 1759 
z
M 3341 1997 
L 3341 0 
L 2766 0 
L 2766 531 
Q 2569 213 2275 61 
Q 1981 -91 1556 -91 
Q 1019 -91 701 211 
Q 384 513 384 1019 
Q 384 1609 779 1909 
Q 1175 2209 1959 2209 
L 2766 2209 
L 2766 2266 
Q 2766 2663 2505 2880 
Q 2244 3097 1772 3097 
Q 1472 3097 1187 3025 
Q 903 2953 641 2809 
L 641 3341 
Q 956 3463 1253 3523 
Q 1550 3584 1831 3584 
Q 2591 3584 2966 3190 
Q 3341 2797 3341 1997 
z
" transform="scale(0.015625)"/>
       <path id="DejaVuSans-74" d="M 1172 4494 
L 1172 3500 
L 2356 3500 
L 2356 3053 
L 1172 3053 
L 1172 1153 
Q 1172 725 1289 603 
Q 1406 481 1766 481 
L 2356 481 
L 2356 0 
L 1766 0 
Q 1100 0 847 248 
Q 594 497 594 1153 
L 594 3053 
L 172 3053 
L 172 3500 
L 594 3500 
L 594 4494 
L 1172 4494 
z
" transform="scale(0.015625)"/>
       <path id="DejaVuSans-5f" d="M 3263 -1063 
L 3263 -1509 
L -63 -1509 
L -63 -1063 
L 3263 -1063 
z
" transform="scale(0.015625)"/>
       <path id="DejaVuSans-34" d="M 2419 4116 
L 825 1625 
L 2419 1625 
L 2419 4116 
z
M 2253 4666 
L 3047 4666 
L 3047 1625 
L 3713 1625 
L 3713 1100 
L 3047 1100 
L 3047 0 
L 2419 0 
L 2419 1100 
L 313 1100 
L 313 1709 
L 2253 4666 
z
" transform="scale(0.015625)"/>
       <path id="DejaVuSans-37" d="M 525 4666 
L 3525 4666 
L 3525 4397 
L 1831 0 
L 1172 0 
L 2766 4134 
L 525 4134 
L 525 4666 
z
" transform="scale(0.015625)"/>
       <path id="DejaVuSans-33" d="M 2597 2516 
Q 3050 2419 3304 2112 
Q 3559 1806 3559 1356 
Q 3559 666 3084 287 
Q 2609 -91 1734 -91 
Q 1441 -91 1130 -33 
Q 819 25 488 141 
L 488 750 
Q 750 597 1062 519 
Q 1375 441 1716 441 
Q 2309 441 2620 675 
Q 2931 909 2931 1356 
Q 2931 1769 2642 2001 
Q 2353 2234 1838 2234 
L 1294 2234 
L 1294 2753 
L 1863 2753 
Q 2328 2753 2575 2939 
Q 2822 3125 2822 3475 
Q 2822 3834 2567 4026 
Q 2313 4219 1838 4219 
Q 1578 4219 1281 4162 
Q 984 4106 628 3988 
L 628 4550 
Q 988 4650 1302 4700 
Q 1616 4750 1894 4750 
Q 2613 4750 3031 4423 
Q 3450 4097 3450 3541 
Q 3450 3153 3228 2886 
Q 3006 2619 2597 2516 
z
" transform="scale(0.015625)"/>
       <path id="DejaVuSans-4b" d="M 628 4666 
L 1259 4666 
L 1259 2694 
L 3353 4666 
L 4166 4666 
L 1850 2491 
L 4331 0 
L 3500 0 
L 1259 2247 
L 1259 0 
L 628 0 
L 628 4666 
z
" transform="scale(0.015625)"/>
      </defs>
      <use xlink:href="#DejaVuSans-44"/>
      <use xlink:href="#DejaVuSans-61" transform="translate(77.001953 0)"/>
      <use xlink:href="#DejaVuSans-74" transform="translate(138.28125 0)"/>
      <use xlink:href="#DejaVuSans-61" transform="translate(177.490234 0)"/>
      <use xlink:href="#DejaVuSans-5f" transform="translate(238.769531 0)"/>
      <use xlink:href="#DejaVuSans-34" transform="translate(288.769531 0)"/>
      <use xlink:href="#DejaVuSans-37" transform="translate(352.392578 0)"/>
      <use xlink:href="#DejaVuSans-33" transform="translate(416.015625 0)"/>
      <use xlink:href="#DejaVuSans-4b" transform="translate(479.638672 0)"/>
     </g>
    </g>
    <g id="line2d_14">
     <g>
<<<<<<< HEAD
      <use xlink:href="#m0c8108467b" x="280.203981" y="24.032812" style="fill-opacity: 0; stroke: #8b0000; stroke-linejoin: bevel"/>
=======
      <use xlink:href="#ma87c4a9e81" x="280.203981" y="24.032812" style="fill-opacity: 0; stroke: #8b0000; stroke-linejoin: bevel"/>
>>>>>>> b87ff8b3
     </g>
    </g>
    <g id="text_14">
     <!-- Fit -->
     <g transform="translate(291.003981 26.132812) scale(0.06 -0.06)">
      <defs>
       <path id="DejaVuSans-46" d="M 628 4666 
L 3309 4666 
L 3309 4134 
L 1259 4134 
L 1259 2759 
L 3109 2759 
L 3109 2228 
L 1259 2228 
L 1259 0 
L 628 0 
L 628 4666 
z
" transform="scale(0.015625)"/>
       <path id="DejaVuSans-69" d="M 603 3500 
L 1178 3500 
L 1178 0 
L 603 0 
L 603 3500 
z
M 603 4863 
L 1178 4863 
L 1178 4134 
L 603 4134 
L 603 4863 
z
" transform="scale(0.015625)"/>
      </defs>
      <use xlink:href="#DejaVuSans-46"/>
      <use xlink:href="#DejaVuSans-69" transform="translate(50.269531 0)"/>
      <use xlink:href="#DejaVuSans-74" transform="translate(78.052734 0)"/>
     </g>
    </g>
   </g>
  </g>
 </g>
 <defs>
<<<<<<< HEAD
  <clipPath id="p2c77390886">
=======
  <clipPath id="p19e1276adf">
>>>>>>> b87ff8b3
   <rect x="51.804688" y="7.2" width="277.312419" height="277.2"/>
  </clipPath>
 </defs>
</svg><|MERGE_RESOLUTION|>--- conflicted
+++ resolved
@@ -6,11 +6,7 @@
   <rdf:RDF xmlns:dc="http://purl.org/dc/elements/1.1/" xmlns:cc="http://creativecommons.org/ns#" xmlns:rdf="http://www.w3.org/1999/02/22-rdf-syntax-ns#">
    <cc:Work>
     <dc:type rdf:resource="http://purl.org/dc/dcmitype/StillImage"/>
-<<<<<<< HEAD
-    <dc:date>2025-06-05T17:14:42.897506</dc:date>
-=======
-    <dc:date>2025-05-18T16:20:03.418102</dc:date>
->>>>>>> b87ff8b3
+    <dc:date>2025-06-05T17:25:52.345314</dc:date>
     <dc:format>image/svg+xml</dc:format>
     <dc:creator>
      <cc:Agent>
@@ -45,20 +41,12 @@
     <g id="xtick_1">
      <g id="line2d_1">
       <defs>
-<<<<<<< HEAD
-       <path id="m6bdbd44f47" d="M 0 0 
-=======
-       <path id="m72c108fa5e" d="M 0 0 
->>>>>>> b87ff8b3
+       <path id="m5d3cc9aa82" d="M 0 0 
 L 0 3.5 
 " style="stroke: #000000; stroke-width: 0.8"/>
       </defs>
       <g>
-<<<<<<< HEAD
-       <use xlink:href="#m6bdbd44f47" x="51.917106" y="284.4" style="stroke: #000000; stroke-width: 0.8"/>
-=======
-       <use xlink:href="#m72c108fa5e" x="51.917106" y="284.4" style="stroke: #000000; stroke-width: 0.8"/>
->>>>>>> b87ff8b3
+       <use xlink:href="#m5d3cc9aa82" x="51.917106" y="284.4" style="stroke: #000000; stroke-width: 0.8"/>
       </g>
      </g>
      <g id="text_1">
@@ -94,11 +82,7 @@
     <g id="xtick_2">
      <g id="line2d_2">
       <g>
-<<<<<<< HEAD
-       <use xlink:href="#m6bdbd44f47" x="108.126359" y="284.4" style="stroke: #000000; stroke-width: 0.8"/>
-=======
-       <use xlink:href="#m72c108fa5e" x="108.126359" y="284.4" style="stroke: #000000; stroke-width: 0.8"/>
->>>>>>> b87ff8b3
+       <use xlink:href="#m5d3cc9aa82" x="108.126359" y="284.4" style="stroke: #000000; stroke-width: 0.8"/>
       </g>
      </g>
      <g id="text_2">
@@ -139,11 +123,7 @@
     <g id="xtick_3">
      <g id="line2d_3">
       <g>
-<<<<<<< HEAD
-       <use xlink:href="#m6bdbd44f47" x="164.335612" y="284.4" style="stroke: #000000; stroke-width: 0.8"/>
-=======
-       <use xlink:href="#m72c108fa5e" x="164.335612" y="284.4" style="stroke: #000000; stroke-width: 0.8"/>
->>>>>>> b87ff8b3
+       <use xlink:href="#m5d3cc9aa82" x="164.335612" y="284.4" style="stroke: #000000; stroke-width: 0.8"/>
       </g>
      </g>
      <g id="text_3">
@@ -174,11 +154,7 @@
     <g id="xtick_4">
      <g id="line2d_4">
       <g>
-<<<<<<< HEAD
-       <use xlink:href="#m6bdbd44f47" x="220.544865" y="284.4" style="stroke: #000000; stroke-width: 0.8"/>
-=======
-       <use xlink:href="#m72c108fa5e" x="220.544865" y="284.4" style="stroke: #000000; stroke-width: 0.8"/>
->>>>>>> b87ff8b3
+       <use xlink:href="#m5d3cc9aa82" x="220.544865" y="284.4" style="stroke: #000000; stroke-width: 0.8"/>
       </g>
      </g>
      <g id="text_4">
@@ -193,11 +169,7 @@
     <g id="xtick_5">
      <g id="line2d_5">
       <g>
-<<<<<<< HEAD
-       <use xlink:href="#m6bdbd44f47" x="276.754117" y="284.4" style="stroke: #000000; stroke-width: 0.8"/>
-=======
-       <use xlink:href="#m72c108fa5e" x="276.754117" y="284.4" style="stroke: #000000; stroke-width: 0.8"/>
->>>>>>> b87ff8b3
+       <use xlink:href="#m5d3cc9aa82" x="276.754117" y="284.4" style="stroke: #000000; stroke-width: 0.8"/>
       </g>
      </g>
      <g id="text_5">
@@ -327,20 +299,12 @@
     <g id="ytick_1">
      <g id="line2d_6">
       <defs>
-<<<<<<< HEAD
-       <path id="m8b4eaca655" d="M 0 0 
-=======
-       <path id="ma8df235811" d="M 0 0 
->>>>>>> b87ff8b3
+       <path id="m089961de96" d="M 0 0 
 L -3.5 0 
 " style="stroke: #000000; stroke-width: 0.8"/>
       </defs>
       <g>
-<<<<<<< HEAD
-       <use xlink:href="#m8b4eaca655" x="51.804688" y="284.4" style="stroke: #000000; stroke-width: 0.8"/>
-=======
-       <use xlink:href="#ma8df235811" x="51.804688" y="284.4" style="stroke: #000000; stroke-width: 0.8"/>
->>>>>>> b87ff8b3
+       <use xlink:href="#m089961de96" x="51.804688" y="284.4" style="stroke: #000000; stroke-width: 0.8"/>
       </g>
      </g>
      <g id="text_7">
@@ -353,11 +317,7 @@
     <g id="ytick_2">
      <g id="line2d_7">
       <g>
-<<<<<<< HEAD
-       <use xlink:href="#m8b4eaca655" x="51.804688" y="228.190747" style="stroke: #000000; stroke-width: 0.8"/>
-=======
-       <use xlink:href="#ma8df235811" x="51.804688" y="228.190747" style="stroke: #000000; stroke-width: 0.8"/>
->>>>>>> b87ff8b3
+       <use xlink:href="#m089961de96" x="51.804688" y="228.190747" style="stroke: #000000; stroke-width: 0.8"/>
       </g>
      </g>
      <g id="text_8">
@@ -371,11 +331,7 @@
     <g id="ytick_3">
      <g id="line2d_8">
       <g>
-<<<<<<< HEAD
-       <use xlink:href="#m8b4eaca655" x="51.804688" y="171.981494" style="stroke: #000000; stroke-width: 0.8"/>
-=======
-       <use xlink:href="#ma8df235811" x="51.804688" y="171.981494" style="stroke: #000000; stroke-width: 0.8"/>
->>>>>>> b87ff8b3
+       <use xlink:href="#m089961de96" x="51.804688" y="171.981494" style="stroke: #000000; stroke-width: 0.8"/>
       </g>
      </g>
      <g id="text_9">
@@ -390,11 +346,7 @@
     <g id="ytick_4">
      <g id="line2d_9">
       <g>
-<<<<<<< HEAD
-       <use xlink:href="#m8b4eaca655" x="51.804688" y="115.772241" style="stroke: #000000; stroke-width: 0.8"/>
-=======
-       <use xlink:href="#ma8df235811" x="51.804688" y="115.772241" style="stroke: #000000; stroke-width: 0.8"/>
->>>>>>> b87ff8b3
+       <use xlink:href="#m089961de96" x="51.804688" y="115.772241" style="stroke: #000000; stroke-width: 0.8"/>
       </g>
      </g>
      <g id="text_10">
@@ -409,11 +361,7 @@
     <g id="ytick_5">
      <g id="line2d_10">
       <g>
-<<<<<<< HEAD
-       <use xlink:href="#m8b4eaca655" x="51.804688" y="59.562989" style="stroke: #000000; stroke-width: 0.8"/>
-=======
-       <use xlink:href="#ma8df235811" x="51.804688" y="59.562989" style="stroke: #000000; stroke-width: 0.8"/>
->>>>>>> b87ff8b3
+       <use xlink:href="#m089961de96" x="51.804688" y="59.562989" style="stroke: #000000; stroke-width: 0.8"/>
       </g>
      </g>
      <g id="text_11">
@@ -449,11 +397,7 @@
    </g>
    <g id="line2d_11">
     <defs>
-<<<<<<< HEAD
-     <path id="mf113afc46c" d="M 0 3 
-=======
-     <path id="m0e24a72aba" d="M 0 3 
->>>>>>> b87ff8b3
+     <path id="m4e5179eb29" d="M 0 3 
 C 0.795609 3 1.55874 2.683901 2.12132 2.12132 
 C 2.683901 1.55874 3 0.795609 3 0 
 C 3 -0.795609 2.683901 -1.55874 2.12132 -2.12132 
@@ -465,100 +409,52 @@
 z
 " style="stroke: #000000"/>
     </defs>
-<<<<<<< HEAD
-    <g clip-path="url(#p2c77390886)">
-     <use xlink:href="#mf113afc46c" x="69.746231" y="263.774464" style="fill: #808080; stroke: #000000"/>
-     <use xlink:href="#mf113afc46c" x="74.503445" y="259.482101" style="fill: #808080; stroke: #000000"/>
-     <use xlink:href="#mf113afc46c" x="80.928275" y="254.562217" style="fill: #808080; stroke: #000000"/>
-     <use xlink:href="#mf113afc46c" x="89.735253" y="248.445751" style="fill: #808080; stroke: #000000"/>
-     <use xlink:href="#mf113afc46c" x="101.411489" y="242.202365" style="fill: #808080; stroke: #000000"/>
-     <use xlink:href="#mf113afc46c" x="116.902197" y="237.528341" style="fill: #808080; stroke: #000000"/>
-     <use xlink:href="#mf113afc46c" x="134.267034" y="237.044716" style="fill: #808080; stroke: #000000"/>
-     <use xlink:href="#mf113afc46c" x="150.539388" y="241.454332" style="fill: #808080; stroke: #000000"/>
-     <use xlink:href="#mf113afc46c" x="163.250436" y="249.192098" style="fill: #808080; stroke: #000000"/>
-     <use xlink:href="#mf113afc46c" x="171.694527" y="257.292751" style="fill: #808080; stroke: #000000"/>
-     <use xlink:href="#mf113afc46c" x="176.939975" y="264.50867" style="fill: #808080; stroke: #000000"/>
-     <use xlink:href="#mf113afc46c" x="179.956163" y="270.065629" style="fill: #808080; stroke: #000000"/>
-     <use xlink:href="#mf113afc46c" x="181.745866" y="274.162283" style="fill: #808080; stroke: #000000"/>
-     <use xlink:href="#mf113afc46c" x="182.840822" y="277.103825" style="fill: #808080; stroke: #000000"/>
-     <use xlink:href="#mf113afc46c" x="183.58166" y="279.111024" style="fill: #808080; stroke: #000000"/>
-     <use xlink:href="#mf113afc46c" x="184.076301" y="280.468343" style="fill: #808080; stroke: #000000"/>
-     <use xlink:href="#mf113afc46c" x="184.473139" y="281.341104" style="fill: #808080; stroke: #000000"/>
-     <use xlink:href="#mf113afc46c" x="184.631649" y="282.027329" style="fill: #808080; stroke: #000000"/>
-     <use xlink:href="#mf113afc46c" x="185.049846" y="282.258169" style="fill: #808080; stroke: #000000"/>
-     <use xlink:href="#mf113afc46c" x="185.496147" y="282.262373" style="fill: #808080; stroke: #000000"/>
-     <use xlink:href="#mf113afc46c" x="185.941324" y="282.187267" style="fill: #808080; stroke: #000000"/>
-     <use xlink:href="#mf113afc46c" x="186.322423" y="281.977763" style="fill: #808080; stroke: #000000"/>
-     <use xlink:href="#mf113afc46c" x="186.772097" y="281.590257" style="fill: #808080; stroke: #000000"/>
-     <use xlink:href="#mf113afc46c" x="187.313954" y="281.056381" style="fill: #808080; stroke: #000000"/>
-     <use xlink:href="#mf113afc46c" x="187.960361" y="280.243202" style="fill: #808080; stroke: #000000"/>
-     <use xlink:href="#mf113afc46c" x="188.86533" y="279.161815" style="fill: #808080; stroke: #000000"/>
-     <use xlink:href="#mf113afc46c" x="189.96141" y="277.727186" style="fill: #808080; stroke: #000000"/>
-     <use xlink:href="#mf113afc46c" x="191.330667" y="275.842231" style="fill: #808080; stroke: #000000"/>
-     <use xlink:href="#mf113afc46c" x="193.067533" y="273.373397" style="fill: #808080; stroke: #000000"/>
-     <use xlink:href="#mf113afc46c" x="195.365368" y="270.126335" style="fill: #808080; stroke: #000000"/>
-     <use xlink:href="#mf113afc46c" x="198.383805" y="265.874105" style="fill: #808080; stroke: #000000"/>
-     <use xlink:href="#mf113afc46c" x="202.430871" y="260.40011" style="fill: #808080; stroke: #000000"/>
-     <use xlink:href="#mf113afc46c" x="207.748266" y="253.45467" style="fill: #808080; stroke: #000000"/>
-     <use xlink:href="#mf113afc46c" x="215.107181" y="244.816095" style="fill: #808080; stroke: #000000"/>
-     <use xlink:href="#mf113afc46c" x="224.57282" y="233.919482" style="fill: #808080; stroke: #000000"/>
-     <use xlink:href="#mf113afc46c" x="236.354279" y="220.840263" style="fill: #808080; stroke: #000000"/>
-     <use xlink:href="#mf113afc46c" x="250.999038" y="205.220161" style="fill: #808080; stroke: #000000"/>
-     <use xlink:href="#mf113afc46c" x="268.779149" y="186.003567" style="fill: #808080; stroke: #000000"/>
-     <use xlink:href="#mf113afc46c" x="290.245462" y="161.528822" style="fill: #808080; stroke: #000000"/>
-     <use xlink:href="#mf113afc46c" x="316.766112" y="129.702018" style="fill: #808080; stroke: #000000"/>
-=======
-    <g clip-path="url(#p19e1276adf)">
-     <use xlink:href="#m0e24a72aba" x="69.746231" y="263.774464" style="fill: #808080; stroke: #000000"/>
-     <use xlink:href="#m0e24a72aba" x="74.503445" y="259.482101" style="fill: #808080; stroke: #000000"/>
-     <use xlink:href="#m0e24a72aba" x="80.928275" y="254.562217" style="fill: #808080; stroke: #000000"/>
-     <use xlink:href="#m0e24a72aba" x="89.735253" y="248.445751" style="fill: #808080; stroke: #000000"/>
-     <use xlink:href="#m0e24a72aba" x="101.411489" y="242.202365" style="fill: #808080; stroke: #000000"/>
-     <use xlink:href="#m0e24a72aba" x="116.902197" y="237.528341" style="fill: #808080; stroke: #000000"/>
-     <use xlink:href="#m0e24a72aba" x="134.267034" y="237.044716" style="fill: #808080; stroke: #000000"/>
-     <use xlink:href="#m0e24a72aba" x="150.539388" y="241.454332" style="fill: #808080; stroke: #000000"/>
-     <use xlink:href="#m0e24a72aba" x="163.250436" y="249.192098" style="fill: #808080; stroke: #000000"/>
-     <use xlink:href="#m0e24a72aba" x="171.694527" y="257.292751" style="fill: #808080; stroke: #000000"/>
-     <use xlink:href="#m0e24a72aba" x="176.939975" y="264.50867" style="fill: #808080; stroke: #000000"/>
-     <use xlink:href="#m0e24a72aba" x="179.956163" y="270.065629" style="fill: #808080; stroke: #000000"/>
-     <use xlink:href="#m0e24a72aba" x="181.745866" y="274.162283" style="fill: #808080; stroke: #000000"/>
-     <use xlink:href="#m0e24a72aba" x="182.840822" y="277.103825" style="fill: #808080; stroke: #000000"/>
-     <use xlink:href="#m0e24a72aba" x="183.58166" y="279.111024" style="fill: #808080; stroke: #000000"/>
-     <use xlink:href="#m0e24a72aba" x="184.076301" y="280.468343" style="fill: #808080; stroke: #000000"/>
-     <use xlink:href="#m0e24a72aba" x="184.473139" y="281.341104" style="fill: #808080; stroke: #000000"/>
-     <use xlink:href="#m0e24a72aba" x="184.631649" y="282.027329" style="fill: #808080; stroke: #000000"/>
-     <use xlink:href="#m0e24a72aba" x="185.049846" y="282.258169" style="fill: #808080; stroke: #000000"/>
-     <use xlink:href="#m0e24a72aba" x="185.496147" y="282.262373" style="fill: #808080; stroke: #000000"/>
-     <use xlink:href="#m0e24a72aba" x="185.941324" y="282.187267" style="fill: #808080; stroke: #000000"/>
-     <use xlink:href="#m0e24a72aba" x="186.322423" y="281.977763" style="fill: #808080; stroke: #000000"/>
-     <use xlink:href="#m0e24a72aba" x="186.772097" y="281.590257" style="fill: #808080; stroke: #000000"/>
-     <use xlink:href="#m0e24a72aba" x="187.313954" y="281.056381" style="fill: #808080; stroke: #000000"/>
-     <use xlink:href="#m0e24a72aba" x="187.960361" y="280.243202" style="fill: #808080; stroke: #000000"/>
-     <use xlink:href="#m0e24a72aba" x="188.86533" y="279.161815" style="fill: #808080; stroke: #000000"/>
-     <use xlink:href="#m0e24a72aba" x="189.96141" y="277.727186" style="fill: #808080; stroke: #000000"/>
-     <use xlink:href="#m0e24a72aba" x="191.330667" y="275.842231" style="fill: #808080; stroke: #000000"/>
-     <use xlink:href="#m0e24a72aba" x="193.067533" y="273.373397" style="fill: #808080; stroke: #000000"/>
-     <use xlink:href="#m0e24a72aba" x="195.365368" y="270.126335" style="fill: #808080; stroke: #000000"/>
-     <use xlink:href="#m0e24a72aba" x="198.383805" y="265.874105" style="fill: #808080; stroke: #000000"/>
-     <use xlink:href="#m0e24a72aba" x="202.430871" y="260.40011" style="fill: #808080; stroke: #000000"/>
-     <use xlink:href="#m0e24a72aba" x="207.748266" y="253.45467" style="fill: #808080; stroke: #000000"/>
-     <use xlink:href="#m0e24a72aba" x="215.107181" y="244.816095" style="fill: #808080; stroke: #000000"/>
-     <use xlink:href="#m0e24a72aba" x="224.57282" y="233.919482" style="fill: #808080; stroke: #000000"/>
-     <use xlink:href="#m0e24a72aba" x="236.354279" y="220.840263" style="fill: #808080; stroke: #000000"/>
-     <use xlink:href="#m0e24a72aba" x="250.999038" y="205.220161" style="fill: #808080; stroke: #000000"/>
-     <use xlink:href="#m0e24a72aba" x="268.779149" y="186.003567" style="fill: #808080; stroke: #000000"/>
-     <use xlink:href="#m0e24a72aba" x="290.245462" y="161.528822" style="fill: #808080; stroke: #000000"/>
-     <use xlink:href="#m0e24a72aba" x="316.766112" y="129.702018" style="fill: #808080; stroke: #000000"/>
->>>>>>> b87ff8b3
+    <g clip-path="url(#pe3b7648f11)">
+     <use xlink:href="#m4e5179eb29" x="69.746231" y="263.774464" style="fill: #808080; stroke: #000000"/>
+     <use xlink:href="#m4e5179eb29" x="74.503445" y="259.482101" style="fill: #808080; stroke: #000000"/>
+     <use xlink:href="#m4e5179eb29" x="80.928275" y="254.562217" style="fill: #808080; stroke: #000000"/>
+     <use xlink:href="#m4e5179eb29" x="89.735253" y="248.445751" style="fill: #808080; stroke: #000000"/>
+     <use xlink:href="#m4e5179eb29" x="101.411489" y="242.202365" style="fill: #808080; stroke: #000000"/>
+     <use xlink:href="#m4e5179eb29" x="116.902197" y="237.528341" style="fill: #808080; stroke: #000000"/>
+     <use xlink:href="#m4e5179eb29" x="134.267034" y="237.044716" style="fill: #808080; stroke: #000000"/>
+     <use xlink:href="#m4e5179eb29" x="150.539388" y="241.454332" style="fill: #808080; stroke: #000000"/>
+     <use xlink:href="#m4e5179eb29" x="163.250436" y="249.192098" style="fill: #808080; stroke: #000000"/>
+     <use xlink:href="#m4e5179eb29" x="171.694527" y="257.292751" style="fill: #808080; stroke: #000000"/>
+     <use xlink:href="#m4e5179eb29" x="176.939975" y="264.50867" style="fill: #808080; stroke: #000000"/>
+     <use xlink:href="#m4e5179eb29" x="179.956163" y="270.065629" style="fill: #808080; stroke: #000000"/>
+     <use xlink:href="#m4e5179eb29" x="181.745866" y="274.162283" style="fill: #808080; stroke: #000000"/>
+     <use xlink:href="#m4e5179eb29" x="182.840822" y="277.103825" style="fill: #808080; stroke: #000000"/>
+     <use xlink:href="#m4e5179eb29" x="183.58166" y="279.111024" style="fill: #808080; stroke: #000000"/>
+     <use xlink:href="#m4e5179eb29" x="184.076301" y="280.468343" style="fill: #808080; stroke: #000000"/>
+     <use xlink:href="#m4e5179eb29" x="184.473139" y="281.341104" style="fill: #808080; stroke: #000000"/>
+     <use xlink:href="#m4e5179eb29" x="184.631649" y="282.027329" style="fill: #808080; stroke: #000000"/>
+     <use xlink:href="#m4e5179eb29" x="185.049846" y="282.258169" style="fill: #808080; stroke: #000000"/>
+     <use xlink:href="#m4e5179eb29" x="185.496147" y="282.262373" style="fill: #808080; stroke: #000000"/>
+     <use xlink:href="#m4e5179eb29" x="185.941324" y="282.187267" style="fill: #808080; stroke: #000000"/>
+     <use xlink:href="#m4e5179eb29" x="186.322423" y="281.977763" style="fill: #808080; stroke: #000000"/>
+     <use xlink:href="#m4e5179eb29" x="186.772097" y="281.590257" style="fill: #808080; stroke: #000000"/>
+     <use xlink:href="#m4e5179eb29" x="187.313954" y="281.056381" style="fill: #808080; stroke: #000000"/>
+     <use xlink:href="#m4e5179eb29" x="187.960361" y="280.243202" style="fill: #808080; stroke: #000000"/>
+     <use xlink:href="#m4e5179eb29" x="188.86533" y="279.161815" style="fill: #808080; stroke: #000000"/>
+     <use xlink:href="#m4e5179eb29" x="189.96141" y="277.727186" style="fill: #808080; stroke: #000000"/>
+     <use xlink:href="#m4e5179eb29" x="191.330667" y="275.842231" style="fill: #808080; stroke: #000000"/>
+     <use xlink:href="#m4e5179eb29" x="193.067533" y="273.373397" style="fill: #808080; stroke: #000000"/>
+     <use xlink:href="#m4e5179eb29" x="195.365368" y="270.126335" style="fill: #808080; stroke: #000000"/>
+     <use xlink:href="#m4e5179eb29" x="198.383805" y="265.874105" style="fill: #808080; stroke: #000000"/>
+     <use xlink:href="#m4e5179eb29" x="202.430871" y="260.40011" style="fill: #808080; stroke: #000000"/>
+     <use xlink:href="#m4e5179eb29" x="207.748266" y="253.45467" style="fill: #808080; stroke: #000000"/>
+     <use xlink:href="#m4e5179eb29" x="215.107181" y="244.816095" style="fill: #808080; stroke: #000000"/>
+     <use xlink:href="#m4e5179eb29" x="224.57282" y="233.919482" style="fill: #808080; stroke: #000000"/>
+     <use xlink:href="#m4e5179eb29" x="236.354279" y="220.840263" style="fill: #808080; stroke: #000000"/>
+     <use xlink:href="#m4e5179eb29" x="250.999038" y="205.220161" style="fill: #808080; stroke: #000000"/>
+     <use xlink:href="#m4e5179eb29" x="268.779149" y="186.003567" style="fill: #808080; stroke: #000000"/>
+     <use xlink:href="#m4e5179eb29" x="290.245462" y="161.528822" style="fill: #808080; stroke: #000000"/>
+     <use xlink:href="#m4e5179eb29" x="316.766112" y="129.702018" style="fill: #808080; stroke: #000000"/>
     </g>
    </g>
    <g id="line2d_12">
     <defs>
-<<<<<<< HEAD
-     <path id="m0c8108467b" d="M 0 -3 
-=======
-     <path id="ma87c4a9e81" d="M 0 -3 
->>>>>>> b87ff8b3
+     <path id="m4f453415f0" d="M 0 -3 
 L -0.673542 -0.927051 
 L -2.85317 -0.927051 
 L -1.089814 0.354102 
@@ -571,91 +467,47 @@
 z
 " style="stroke: #8b0000; stroke-linejoin: bevel"/>
     </defs>
-<<<<<<< HEAD
-    <g clip-path="url(#p2c77390886)">
-     <use xlink:href="#m0c8108467b" x="69.505126" y="263.775278" style="fill-opacity: 0; stroke: #8b0000; stroke-linejoin: bevel"/>
-     <use xlink:href="#m0c8108467b" x="74.772187" y="259.695468" style="fill-opacity: 0; stroke: #8b0000; stroke-linejoin: bevel"/>
-     <use xlink:href="#m0c8108467b" x="81.170557" y="254.608909" style="fill-opacity: 0; stroke: #8b0000; stroke-linejoin: bevel"/>
-     <use xlink:href="#m0c8108467b" x="89.645205" y="248.410744" style="fill-opacity: 0; stroke: #8b0000; stroke-linejoin: bevel"/>
-     <use xlink:href="#m0c8108467b" x="101.385934" y="241.962137" style="fill-opacity: 0; stroke: #8b0000; stroke-linejoin: bevel"/>
-     <use xlink:href="#m0c8108467b" x="116.808252" y="237.383382" style="fill-opacity: 0; stroke: #8b0000; stroke-linejoin: bevel"/>
-     <use xlink:href="#m0c8108467b" x="134.309777" y="237.077707" style="fill-opacity: 0; stroke: #8b0000; stroke-linejoin: bevel"/>
-     <use xlink:href="#m0c8108467b" x="150.645145" y="241.6475" style="fill-opacity: 0; stroke: #8b0000; stroke-linejoin: bevel"/>
-     <use xlink:href="#m0c8108467b" x="163.24133" y="249.268921" style="fill-opacity: 0; stroke: #8b0000; stroke-linejoin: bevel"/>
-     <use xlink:href="#m0c8108467b" x="171.636936" y="257.437886" style="fill-opacity: 0; stroke: #8b0000; stroke-linejoin: bevel"/>
-     <use xlink:href="#m0c8108467b" x="176.761683" y="264.569392" style="fill-opacity: 0; stroke: #8b0000; stroke-linejoin: bevel"/>
-     <use xlink:href="#m0c8108467b" x="179.774469" y="270.150359" style="fill-opacity: 0; stroke: #8b0000; stroke-linejoin: bevel"/>
-     <use xlink:href="#m0c8108467b" x="181.545361" y="274.259662" style="fill-opacity: 0; stroke: #8b0000; stroke-linejoin: bevel"/>
-     <use xlink:href="#m0c8108467b" x="182.616033" y="277.176663" style="fill-opacity: 0; stroke: #8b0000; stroke-linejoin: bevel"/>
-     <use xlink:href="#m0c8108467b" x="183.298269" y="279.192387" style="fill-opacity: 0; stroke: #8b0000; stroke-linejoin: bevel"/>
-     <use xlink:href="#m0c8108467b" x="183.768021" y="280.547219" style="fill-opacity: 0; stroke: #8b0000; stroke-linejoin: bevel"/>
-     <use xlink:href="#m0c8108467b" x="184.126214" y="281.420711" style="fill-opacity: 0; stroke: #8b0000; stroke-linejoin: bevel"/>
-     <use xlink:href="#m0c8108467b" x="184.43379" y="281.939871" style="fill-opacity: 0; stroke: #8b0000; stroke-linejoin: bevel"/>
-     <use xlink:href="#m0c8108467b" x="184.730926" y="282.190453" style="fill-opacity: 0; stroke: #8b0000; stroke-linejoin: bevel"/>
-     <use xlink:href="#m0c8108467b" x="185.047431" y="282.22662" style="fill-opacity: 0; stroke: #8b0000; stroke-linejoin: bevel"/>
-     <use xlink:href="#m0c8108467b" x="185.408813" y="282.07859" style="fill-opacity: 0; stroke: #8b0000; stroke-linejoin: bevel"/>
-     <use xlink:href="#m0c8108467b" x="185.840098" y="281.757702" style="fill-opacity: 0; stroke: #8b0000; stroke-linejoin: bevel"/>
-     <use xlink:href="#m0c8108467b" x="186.368205" y="281.259804" style="fill-opacity: 0; stroke: #8b0000; stroke-linejoin: bevel"/>
-     <use xlink:href="#m0c8108467b" x="187.024567" y="280.566529" style="fill-opacity: 0; stroke: #8b0000; stroke-linejoin: bevel"/>
-     <use xlink:href="#m0c8108467b" x="187.846933" y="279.64585" style="fill-opacity: 0; stroke: #8b0000; stroke-linejoin: bevel"/>
-     <use xlink:href="#m0c8108467b" x="188.881911" y="278.451012" style="fill-opacity: 0; stroke: #8b0000; stroke-linejoin: bevel"/>
-     <use xlink:href="#m0c8108467b" x="190.187565" y="276.918728" style="fill-opacity: 0; stroke: #8b0000; stroke-linejoin: bevel"/>
-     <use xlink:href="#m0c8108467b" x="191.837005" y="274.965767" style="fill-opacity: 0; stroke: #8b0000; stroke-linejoin: bevel"/>
-     <use xlink:href="#m0c8108467b" x="193.922076" y="272.485157" style="fill-opacity: 0; stroke: #8b0000; stroke-linejoin: bevel"/>
-     <use xlink:href="#m0c8108467b" x="196.558929" y="269.339927" style="fill-opacity: 0; stroke: #8b0000; stroke-linejoin: bevel"/>
-     <use xlink:href="#m0c8108467b" x="199.894061" y="265.356173" style="fill-opacity: 0; stroke: #8b0000; stroke-linejoin: bevel"/>
-     <use xlink:href="#m0c8108467b" x="204.113594" y="260.312152" style="fill-opacity: 0; stroke: #8b0000; stroke-linejoin: bevel"/>
-     <use xlink:href="#m0c8108467b" x="209.451033" y="253.929126" style="fill-opacity: 0; stroke: #8b0000; stroke-linejoin: bevel"/>
-     <use xlink:href="#m0c8108467b" x="216.204712" y="245.850591" style="fill-opacity: 0; stroke: #8b0000; stroke-linejoin: bevel"/>
-     <use xlink:href="#m0c8108467b" x="224.748998" y="235.628929" style="fill-opacity: 0; stroke: #8b0000; stroke-linejoin: bevel"/>
-     <use xlink:href="#m0c8108467b" x="235.559026" y="222.695855" style="fill-opacity: 0; stroke: #8b0000; stroke-linejoin: bevel"/>
-     <use xlink:href="#m0c8108467b" x="249.236685" y="206.331363" style="fill-opacity: 0; stroke: #8b0000; stroke-linejoin: bevel"/>
-     <use xlink:href="#m0c8108467b" x="266.53983" y="185.628782" style="fill-opacity: 0; stroke: #8b0000; stroke-linejoin: bevel"/>
-     <use xlink:href="#m0c8108467b" x="288.431727" y="159.435645" style="fill-opacity: 0; stroke: #8b0000; stroke-linejoin: bevel"/>
-     <use xlink:href="#m0c8108467b" x="316.134219" y="126.290072" style="fill-opacity: 0; stroke: #8b0000; stroke-linejoin: bevel"/>
-=======
-    <g clip-path="url(#p19e1276adf)">
-     <use xlink:href="#ma87c4a9e81" x="69.505126" y="263.775278" style="fill-opacity: 0; stroke: #8b0000; stroke-linejoin: bevel"/>
-     <use xlink:href="#ma87c4a9e81" x="74.772187" y="259.695468" style="fill-opacity: 0; stroke: #8b0000; stroke-linejoin: bevel"/>
-     <use xlink:href="#ma87c4a9e81" x="81.170557" y="254.608909" style="fill-opacity: 0; stroke: #8b0000; stroke-linejoin: bevel"/>
-     <use xlink:href="#ma87c4a9e81" x="89.645205" y="248.410744" style="fill-opacity: 0; stroke: #8b0000; stroke-linejoin: bevel"/>
-     <use xlink:href="#ma87c4a9e81" x="101.385934" y="241.962137" style="fill-opacity: 0; stroke: #8b0000; stroke-linejoin: bevel"/>
-     <use xlink:href="#ma87c4a9e81" x="116.808252" y="237.383382" style="fill-opacity: 0; stroke: #8b0000; stroke-linejoin: bevel"/>
-     <use xlink:href="#ma87c4a9e81" x="134.309777" y="237.077707" style="fill-opacity: 0; stroke: #8b0000; stroke-linejoin: bevel"/>
-     <use xlink:href="#ma87c4a9e81" x="150.645145" y="241.6475" style="fill-opacity: 0; stroke: #8b0000; stroke-linejoin: bevel"/>
-     <use xlink:href="#ma87c4a9e81" x="163.24133" y="249.268921" style="fill-opacity: 0; stroke: #8b0000; stroke-linejoin: bevel"/>
-     <use xlink:href="#ma87c4a9e81" x="171.636936" y="257.437886" style="fill-opacity: 0; stroke: #8b0000; stroke-linejoin: bevel"/>
-     <use xlink:href="#ma87c4a9e81" x="176.761683" y="264.569392" style="fill-opacity: 0; stroke: #8b0000; stroke-linejoin: bevel"/>
-     <use xlink:href="#ma87c4a9e81" x="179.774469" y="270.150359" style="fill-opacity: 0; stroke: #8b0000; stroke-linejoin: bevel"/>
-     <use xlink:href="#ma87c4a9e81" x="181.545361" y="274.259662" style="fill-opacity: 0; stroke: #8b0000; stroke-linejoin: bevel"/>
-     <use xlink:href="#ma87c4a9e81" x="182.616033" y="277.176663" style="fill-opacity: 0; stroke: #8b0000; stroke-linejoin: bevel"/>
-     <use xlink:href="#ma87c4a9e81" x="183.298269" y="279.192387" style="fill-opacity: 0; stroke: #8b0000; stroke-linejoin: bevel"/>
-     <use xlink:href="#ma87c4a9e81" x="183.768021" y="280.547219" style="fill-opacity: 0; stroke: #8b0000; stroke-linejoin: bevel"/>
-     <use xlink:href="#ma87c4a9e81" x="184.126214" y="281.420711" style="fill-opacity: 0; stroke: #8b0000; stroke-linejoin: bevel"/>
-     <use xlink:href="#ma87c4a9e81" x="184.43379" y="281.939871" style="fill-opacity: 0; stroke: #8b0000; stroke-linejoin: bevel"/>
-     <use xlink:href="#ma87c4a9e81" x="184.730926" y="282.190453" style="fill-opacity: 0; stroke: #8b0000; stroke-linejoin: bevel"/>
-     <use xlink:href="#ma87c4a9e81" x="185.047431" y="282.22662" style="fill-opacity: 0; stroke: #8b0000; stroke-linejoin: bevel"/>
-     <use xlink:href="#ma87c4a9e81" x="185.408813" y="282.07859" style="fill-opacity: 0; stroke: #8b0000; stroke-linejoin: bevel"/>
-     <use xlink:href="#ma87c4a9e81" x="185.840098" y="281.757702" style="fill-opacity: 0; stroke: #8b0000; stroke-linejoin: bevel"/>
-     <use xlink:href="#ma87c4a9e81" x="186.368205" y="281.259804" style="fill-opacity: 0; stroke: #8b0000; stroke-linejoin: bevel"/>
-     <use xlink:href="#ma87c4a9e81" x="187.024567" y="280.566529" style="fill-opacity: 0; stroke: #8b0000; stroke-linejoin: bevel"/>
-     <use xlink:href="#ma87c4a9e81" x="187.846933" y="279.64585" style="fill-opacity: 0; stroke: #8b0000; stroke-linejoin: bevel"/>
-     <use xlink:href="#ma87c4a9e81" x="188.881911" y="278.451012" style="fill-opacity: 0; stroke: #8b0000; stroke-linejoin: bevel"/>
-     <use xlink:href="#ma87c4a9e81" x="190.187565" y="276.918728" style="fill-opacity: 0; stroke: #8b0000; stroke-linejoin: bevel"/>
-     <use xlink:href="#ma87c4a9e81" x="191.837005" y="274.965767" style="fill-opacity: 0; stroke: #8b0000; stroke-linejoin: bevel"/>
-     <use xlink:href="#ma87c4a9e81" x="193.922076" y="272.485157" style="fill-opacity: 0; stroke: #8b0000; stroke-linejoin: bevel"/>
-     <use xlink:href="#ma87c4a9e81" x="196.558929" y="269.339927" style="fill-opacity: 0; stroke: #8b0000; stroke-linejoin: bevel"/>
-     <use xlink:href="#ma87c4a9e81" x="199.894061" y="265.356173" style="fill-opacity: 0; stroke: #8b0000; stroke-linejoin: bevel"/>
-     <use xlink:href="#ma87c4a9e81" x="204.113594" y="260.312152" style="fill-opacity: 0; stroke: #8b0000; stroke-linejoin: bevel"/>
-     <use xlink:href="#ma87c4a9e81" x="209.451033" y="253.929126" style="fill-opacity: 0; stroke: #8b0000; stroke-linejoin: bevel"/>
-     <use xlink:href="#ma87c4a9e81" x="216.204712" y="245.850591" style="fill-opacity: 0; stroke: #8b0000; stroke-linejoin: bevel"/>
-     <use xlink:href="#ma87c4a9e81" x="224.748998" y="235.628929" style="fill-opacity: 0; stroke: #8b0000; stroke-linejoin: bevel"/>
-     <use xlink:href="#ma87c4a9e81" x="235.559026" y="222.695855" style="fill-opacity: 0; stroke: #8b0000; stroke-linejoin: bevel"/>
-     <use xlink:href="#ma87c4a9e81" x="249.236685" y="206.331363" style="fill-opacity: 0; stroke: #8b0000; stroke-linejoin: bevel"/>
-     <use xlink:href="#ma87c4a9e81" x="266.53983" y="185.628782" style="fill-opacity: 0; stroke: #8b0000; stroke-linejoin: bevel"/>
-     <use xlink:href="#ma87c4a9e81" x="288.431727" y="159.435645" style="fill-opacity: 0; stroke: #8b0000; stroke-linejoin: bevel"/>
-     <use xlink:href="#ma87c4a9e81" x="316.134219" y="126.290072" style="fill-opacity: 0; stroke: #8b0000; stroke-linejoin: bevel"/>
->>>>>>> b87ff8b3
+    <g clip-path="url(#pe3b7648f11)">
+     <use xlink:href="#m4f453415f0" x="69.505126" y="263.775278" style="fill-opacity: 0; stroke: #8b0000; stroke-linejoin: bevel"/>
+     <use xlink:href="#m4f453415f0" x="74.772187" y="259.695468" style="fill-opacity: 0; stroke: #8b0000; stroke-linejoin: bevel"/>
+     <use xlink:href="#m4f453415f0" x="81.170557" y="254.608909" style="fill-opacity: 0; stroke: #8b0000; stroke-linejoin: bevel"/>
+     <use xlink:href="#m4f453415f0" x="89.645205" y="248.410744" style="fill-opacity: 0; stroke: #8b0000; stroke-linejoin: bevel"/>
+     <use xlink:href="#m4f453415f0" x="101.385934" y="241.962137" style="fill-opacity: 0; stroke: #8b0000; stroke-linejoin: bevel"/>
+     <use xlink:href="#m4f453415f0" x="116.808252" y="237.383382" style="fill-opacity: 0; stroke: #8b0000; stroke-linejoin: bevel"/>
+     <use xlink:href="#m4f453415f0" x="134.309777" y="237.077707" style="fill-opacity: 0; stroke: #8b0000; stroke-linejoin: bevel"/>
+     <use xlink:href="#m4f453415f0" x="150.645145" y="241.6475" style="fill-opacity: 0; stroke: #8b0000; stroke-linejoin: bevel"/>
+     <use xlink:href="#m4f453415f0" x="163.24133" y="249.268921" style="fill-opacity: 0; stroke: #8b0000; stroke-linejoin: bevel"/>
+     <use xlink:href="#m4f453415f0" x="171.636936" y="257.437886" style="fill-opacity: 0; stroke: #8b0000; stroke-linejoin: bevel"/>
+     <use xlink:href="#m4f453415f0" x="176.761683" y="264.569392" style="fill-opacity: 0; stroke: #8b0000; stroke-linejoin: bevel"/>
+     <use xlink:href="#m4f453415f0" x="179.774469" y="270.150359" style="fill-opacity: 0; stroke: #8b0000; stroke-linejoin: bevel"/>
+     <use xlink:href="#m4f453415f0" x="181.545361" y="274.259662" style="fill-opacity: 0; stroke: #8b0000; stroke-linejoin: bevel"/>
+     <use xlink:href="#m4f453415f0" x="182.616033" y="277.176663" style="fill-opacity: 0; stroke: #8b0000; stroke-linejoin: bevel"/>
+     <use xlink:href="#m4f453415f0" x="183.298269" y="279.192387" style="fill-opacity: 0; stroke: #8b0000; stroke-linejoin: bevel"/>
+     <use xlink:href="#m4f453415f0" x="183.768021" y="280.547219" style="fill-opacity: 0; stroke: #8b0000; stroke-linejoin: bevel"/>
+     <use xlink:href="#m4f453415f0" x="184.126214" y="281.420711" style="fill-opacity: 0; stroke: #8b0000; stroke-linejoin: bevel"/>
+     <use xlink:href="#m4f453415f0" x="184.43379" y="281.939871" style="fill-opacity: 0; stroke: #8b0000; stroke-linejoin: bevel"/>
+     <use xlink:href="#m4f453415f0" x="184.730926" y="282.190453" style="fill-opacity: 0; stroke: #8b0000; stroke-linejoin: bevel"/>
+     <use xlink:href="#m4f453415f0" x="185.047431" y="282.22662" style="fill-opacity: 0; stroke: #8b0000; stroke-linejoin: bevel"/>
+     <use xlink:href="#m4f453415f0" x="185.408813" y="282.07859" style="fill-opacity: 0; stroke: #8b0000; stroke-linejoin: bevel"/>
+     <use xlink:href="#m4f453415f0" x="185.840098" y="281.757702" style="fill-opacity: 0; stroke: #8b0000; stroke-linejoin: bevel"/>
+     <use xlink:href="#m4f453415f0" x="186.368205" y="281.259804" style="fill-opacity: 0; stroke: #8b0000; stroke-linejoin: bevel"/>
+     <use xlink:href="#m4f453415f0" x="187.024567" y="280.566529" style="fill-opacity: 0; stroke: #8b0000; stroke-linejoin: bevel"/>
+     <use xlink:href="#m4f453415f0" x="187.846933" y="279.64585" style="fill-opacity: 0; stroke: #8b0000; stroke-linejoin: bevel"/>
+     <use xlink:href="#m4f453415f0" x="188.881911" y="278.451012" style="fill-opacity: 0; stroke: #8b0000; stroke-linejoin: bevel"/>
+     <use xlink:href="#m4f453415f0" x="190.187565" y="276.918728" style="fill-opacity: 0; stroke: #8b0000; stroke-linejoin: bevel"/>
+     <use xlink:href="#m4f453415f0" x="191.837005" y="274.965767" style="fill-opacity: 0; stroke: #8b0000; stroke-linejoin: bevel"/>
+     <use xlink:href="#m4f453415f0" x="193.922076" y="272.485157" style="fill-opacity: 0; stroke: #8b0000; stroke-linejoin: bevel"/>
+     <use xlink:href="#m4f453415f0" x="196.558929" y="269.339927" style="fill-opacity: 0; stroke: #8b0000; stroke-linejoin: bevel"/>
+     <use xlink:href="#m4f453415f0" x="199.894061" y="265.356173" style="fill-opacity: 0; stroke: #8b0000; stroke-linejoin: bevel"/>
+     <use xlink:href="#m4f453415f0" x="204.113594" y="260.312152" style="fill-opacity: 0; stroke: #8b0000; stroke-linejoin: bevel"/>
+     <use xlink:href="#m4f453415f0" x="209.451033" y="253.929126" style="fill-opacity: 0; stroke: #8b0000; stroke-linejoin: bevel"/>
+     <use xlink:href="#m4f453415f0" x="216.204712" y="245.850591" style="fill-opacity: 0; stroke: #8b0000; stroke-linejoin: bevel"/>
+     <use xlink:href="#m4f453415f0" x="224.748998" y="235.628929" style="fill-opacity: 0; stroke: #8b0000; stroke-linejoin: bevel"/>
+     <use xlink:href="#m4f453415f0" x="235.559026" y="222.695855" style="fill-opacity: 0; stroke: #8b0000; stroke-linejoin: bevel"/>
+     <use xlink:href="#m4f453415f0" x="249.236685" y="206.331363" style="fill-opacity: 0; stroke: #8b0000; stroke-linejoin: bevel"/>
+     <use xlink:href="#m4f453415f0" x="266.53983" y="185.628782" style="fill-opacity: 0; stroke: #8b0000; stroke-linejoin: bevel"/>
+     <use xlink:href="#m4f453415f0" x="288.431727" y="159.435645" style="fill-opacity: 0; stroke: #8b0000; stroke-linejoin: bevel"/>
+     <use xlink:href="#m4f453415f0" x="316.134219" y="126.290072" style="fill-opacity: 0; stroke: #8b0000; stroke-linejoin: bevel"/>
     </g>
    </g>
    <g id="patch_3">
@@ -694,11 +546,7 @@
     </g>
     <g id="line2d_13">
      <g>
-<<<<<<< HEAD
-      <use xlink:href="#mf113afc46c" x="280.203981" y="15.059063" style="fill: #808080; stroke: #000000"/>
-=======
-      <use xlink:href="#m0e24a72aba" x="280.203981" y="15.059063" style="fill: #808080; stroke: #000000"/>
->>>>>>> b87ff8b3
+      <use xlink:href="#m4e5179eb29" x="280.203981" y="15.059063" style="fill: #808080; stroke: #000000"/>
      </g>
     </g>
     <g id="text_13">
@@ -874,11 +722,7 @@
     </g>
     <g id="line2d_14">
      <g>
-<<<<<<< HEAD
-      <use xlink:href="#m0c8108467b" x="280.203981" y="24.032812" style="fill-opacity: 0; stroke: #8b0000; stroke-linejoin: bevel"/>
-=======
-      <use xlink:href="#ma87c4a9e81" x="280.203981" y="24.032812" style="fill-opacity: 0; stroke: #8b0000; stroke-linejoin: bevel"/>
->>>>>>> b87ff8b3
+      <use xlink:href="#m4f453415f0" x="280.203981" y="24.032812" style="fill-opacity: 0; stroke: #8b0000; stroke-linejoin: bevel"/>
      </g>
     </g>
     <g id="text_14">
@@ -921,11 +765,7 @@
   </g>
  </g>
  <defs>
-<<<<<<< HEAD
-  <clipPath id="p2c77390886">
-=======
-  <clipPath id="p19e1276adf">
->>>>>>> b87ff8b3
+  <clipPath id="pe3b7648f11">
    <rect x="51.804688" y="7.2" width="277.312419" height="277.2"/>
   </clipPath>
  </defs>
