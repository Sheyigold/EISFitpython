--- conflicted
+++ resolved
@@ -6,11 +6,7 @@
   <rdf:RDF xmlns:dc="http://purl.org/dc/elements/1.1/" xmlns:cc="http://creativecommons.org/ns#" xmlns:rdf="http://www.w3.org/1999/02/22-rdf-syntax-ns#">
    <cc:Work>
     <dc:type rdf:resource="http://purl.org/dc/dcmitype/StillImage"/>
-<<<<<<< HEAD
-    <dc:date>2025-06-05T17:14:41.731491</dc:date>
-=======
-    <dc:date>2025-05-18T16:20:02.777616</dc:date>
->>>>>>> b87ff8b3
+    <dc:date>2025-06-05T17:25:51.391272</dc:date>
     <dc:format>image/svg+xml</dc:format>
     <dc:creator>
      <cc:Agent>
@@ -45,20 +41,12 @@
     <g id="xtick_1">
      <g id="line2d_1">
       <defs>
-<<<<<<< HEAD
-       <path id="m4be6ef81c3" d="M 0 0 
-=======
-       <path id="m6e826194b7" d="M 0 0 
->>>>>>> b87ff8b3
+       <path id="m25c79ed7d3" d="M 0 0 
 L 0 3.5 
 " style="stroke: #000000; stroke-width: 0.8"/>
       </defs>
       <g>
-<<<<<<< HEAD
-       <use xlink:href="#m4be6ef81c3" x="51.837645" y="284.4" style="stroke: #000000; stroke-width: 0.8"/>
-=======
-       <use xlink:href="#m6e826194b7" x="51.837645" y="284.4" style="stroke: #000000; stroke-width: 0.8"/>
->>>>>>> b87ff8b3
+       <use xlink:href="#m25c79ed7d3" x="51.837645" y="284.4" style="stroke: #000000; stroke-width: 0.8"/>
       </g>
      </g>
      <g id="text_1">
@@ -94,11 +82,7 @@
     <g id="xtick_2">
      <g id="line2d_2">
       <g>
-<<<<<<< HEAD
-       <use xlink:href="#m4be6ef81c3" x="84.795586" y="284.4" style="stroke: #000000; stroke-width: 0.8"/>
-=======
-       <use xlink:href="#m6e826194b7" x="84.795586" y="284.4" style="stroke: #000000; stroke-width: 0.8"/>
->>>>>>> b87ff8b3
+       <use xlink:href="#m25c79ed7d3" x="84.795586" y="284.4" style="stroke: #000000; stroke-width: 0.8"/>
       </g>
      </g>
      <g id="text_2">
@@ -129,11 +113,7 @@
     <g id="xtick_3">
      <g id="line2d_3">
       <g>
-<<<<<<< HEAD
-       <use xlink:href="#m4be6ef81c3" x="117.753526" y="284.4" style="stroke: #000000; stroke-width: 0.8"/>
-=======
-       <use xlink:href="#m6e826194b7" x="117.753526" y="284.4" style="stroke: #000000; stroke-width: 0.8"/>
->>>>>>> b87ff8b3
+       <use xlink:href="#m25c79ed7d3" x="117.753526" y="284.4" style="stroke: #000000; stroke-width: 0.8"/>
       </g>
      </g>
      <g id="text_3">
@@ -174,11 +154,7 @@
     <g id="xtick_4">
      <g id="line2d_4">
       <g>
-<<<<<<< HEAD
-       <use xlink:href="#m4be6ef81c3" x="150.711467" y="284.4" style="stroke: #000000; stroke-width: 0.8"/>
-=======
-       <use xlink:href="#m6e826194b7" x="150.711467" y="284.4" style="stroke: #000000; stroke-width: 0.8"/>
->>>>>>> b87ff8b3
+       <use xlink:href="#m25c79ed7d3" x="150.711467" y="284.4" style="stroke: #000000; stroke-width: 0.8"/>
       </g>
      </g>
      <g id="text_4">
@@ -227,11 +203,7 @@
     <g id="xtick_5">
      <g id="line2d_5">
       <g>
-<<<<<<< HEAD
-       <use xlink:href="#m4be6ef81c3" x="183.669407" y="284.4" style="stroke: #000000; stroke-width: 0.8"/>
-=======
-       <use xlink:href="#m6e826194b7" x="183.669407" y="284.4" style="stroke: #000000; stroke-width: 0.8"/>
->>>>>>> b87ff8b3
+       <use xlink:href="#m25c79ed7d3" x="183.669407" y="284.4" style="stroke: #000000; stroke-width: 0.8"/>
       </g>
      </g>
      <g id="text_5">
@@ -267,11 +239,7 @@
     <g id="xtick_6">
      <g id="line2d_6">
       <g>
-<<<<<<< HEAD
-       <use xlink:href="#m4be6ef81c3" x="216.627347" y="284.4" style="stroke: #000000; stroke-width: 0.8"/>
-=======
-       <use xlink:href="#m6e826194b7" x="216.627347" y="284.4" style="stroke: #000000; stroke-width: 0.8"/>
->>>>>>> b87ff8b3
+       <use xlink:href="#m25c79ed7d3" x="216.627347" y="284.4" style="stroke: #000000; stroke-width: 0.8"/>
       </g>
      </g>
      <g id="text_6">
@@ -313,11 +281,7 @@
     <g id="xtick_7">
      <g id="line2d_7">
       <g>
-<<<<<<< HEAD
-       <use xlink:href="#m4be6ef81c3" x="249.585288" y="284.4" style="stroke: #000000; stroke-width: 0.8"/>
-=======
-       <use xlink:href="#m6e826194b7" x="249.585288" y="284.4" style="stroke: #000000; stroke-width: 0.8"/>
->>>>>>> b87ff8b3
+       <use xlink:href="#m25c79ed7d3" x="249.585288" y="284.4" style="stroke: #000000; stroke-width: 0.8"/>
       </g>
      </g>
      <g id="text_7">
@@ -364,11 +328,7 @@
     <g id="xtick_8">
      <g id="line2d_8">
       <g>
-<<<<<<< HEAD
-       <use xlink:href="#m4be6ef81c3" x="282.543228" y="284.4" style="stroke: #000000; stroke-width: 0.8"/>
-=======
-       <use xlink:href="#m6e826194b7" x="282.543228" y="284.4" style="stroke: #000000; stroke-width: 0.8"/>
->>>>>>> b87ff8b3
+       <use xlink:href="#m25c79ed7d3" x="282.543228" y="284.4" style="stroke: #000000; stroke-width: 0.8"/>
       </g>
      </g>
      <g id="text_8">
@@ -395,11 +355,7 @@
     <g id="xtick_9">
      <g id="line2d_9">
       <g>
-<<<<<<< HEAD
-       <use xlink:href="#m4be6ef81c3" x="315.501168" y="284.4" style="stroke: #000000; stroke-width: 0.8"/>
-=======
-       <use xlink:href="#m6e826194b7" x="315.501168" y="284.4" style="stroke: #000000; stroke-width: 0.8"/>
->>>>>>> b87ff8b3
+       <use xlink:href="#m25c79ed7d3" x="315.501168" y="284.4" style="stroke: #000000; stroke-width: 0.8"/>
       </g>
      </g>
      <g id="text_9">
@@ -544,20 +500,12 @@
     <g id="ytick_1">
      <g id="line2d_10">
       <defs>
-<<<<<<< HEAD
-       <path id="mdedd4fd7eb" d="M 0 0 
-=======
-       <path id="m335f99759b" d="M 0 0 
->>>>>>> b87ff8b3
+       <path id="m2a0a4b6057" d="M 0 0 
 L -3.5 0 
 " style="stroke: #000000; stroke-width: 0.8"/>
       </defs>
       <g>
-<<<<<<< HEAD
-       <use xlink:href="#mdedd4fd7eb" x="51.804688" y="284.4" style="stroke: #000000; stroke-width: 0.8"/>
-=======
-       <use xlink:href="#m335f99759b" x="51.804688" y="284.4" style="stroke: #000000; stroke-width: 0.8"/>
->>>>>>> b87ff8b3
+       <use xlink:href="#m2a0a4b6057" x="51.804688" y="284.4" style="stroke: #000000; stroke-width: 0.8"/>
       </g>
      </g>
      <g id="text_11">
@@ -570,11 +518,7 @@
     <g id="ytick_2">
      <g id="line2d_11">
       <g>
-<<<<<<< HEAD
-       <use xlink:href="#mdedd4fd7eb" x="51.804688" y="251.44206" style="stroke: #000000; stroke-width: 0.8"/>
-=======
-       <use xlink:href="#m335f99759b" x="51.804688" y="251.44206" style="stroke: #000000; stroke-width: 0.8"/>
->>>>>>> b87ff8b3
+       <use xlink:href="#m2a0a4b6057" x="51.804688" y="251.44206" style="stroke: #000000; stroke-width: 0.8"/>
       </g>
      </g>
      <g id="text_12">
@@ -589,11 +533,7 @@
     <g id="ytick_3">
      <g id="line2d_12">
       <g>
-<<<<<<< HEAD
-       <use xlink:href="#mdedd4fd7eb" x="51.804688" y="218.484119" style="stroke: #000000; stroke-width: 0.8"/>
-=======
-       <use xlink:href="#m335f99759b" x="51.804688" y="218.484119" style="stroke: #000000; stroke-width: 0.8"/>
->>>>>>> b87ff8b3
+       <use xlink:href="#m2a0a4b6057" x="51.804688" y="218.484119" style="stroke: #000000; stroke-width: 0.8"/>
       </g>
      </g>
      <g id="text_13">
@@ -608,11 +548,7 @@
     <g id="ytick_4">
      <g id="line2d_13">
       <g>
-<<<<<<< HEAD
-       <use xlink:href="#mdedd4fd7eb" x="51.804688" y="185.526179" style="stroke: #000000; stroke-width: 0.8"/>
-=======
-       <use xlink:href="#m335f99759b" x="51.804688" y="185.526179" style="stroke: #000000; stroke-width: 0.8"/>
->>>>>>> b87ff8b3
+       <use xlink:href="#m2a0a4b6057" x="51.804688" y="185.526179" style="stroke: #000000; stroke-width: 0.8"/>
       </g>
      </g>
      <g id="text_14">
@@ -627,11 +563,7 @@
     <g id="ytick_5">
      <g id="line2d_14">
       <g>
-<<<<<<< HEAD
-       <use xlink:href="#mdedd4fd7eb" x="51.804688" y="152.568239" style="stroke: #000000; stroke-width: 0.8"/>
-=======
-       <use xlink:href="#m335f99759b" x="51.804688" y="152.568239" style="stroke: #000000; stroke-width: 0.8"/>
->>>>>>> b87ff8b3
+       <use xlink:href="#m2a0a4b6057" x="51.804688" y="152.568239" style="stroke: #000000; stroke-width: 0.8"/>
       </g>
      </g>
      <g id="text_15">
@@ -646,11 +578,7 @@
     <g id="ytick_6">
      <g id="line2d_15">
       <g>
-<<<<<<< HEAD
-       <use xlink:href="#mdedd4fd7eb" x="51.804688" y="119.610298" style="stroke: #000000; stroke-width: 0.8"/>
-=======
-       <use xlink:href="#m335f99759b" x="51.804688" y="119.610298" style="stroke: #000000; stroke-width: 0.8"/>
->>>>>>> b87ff8b3
+       <use xlink:href="#m2a0a4b6057" x="51.804688" y="119.610298" style="stroke: #000000; stroke-width: 0.8"/>
       </g>
      </g>
      <g id="text_16">
@@ -665,11 +593,7 @@
     <g id="ytick_7">
      <g id="line2d_16">
       <g>
-<<<<<<< HEAD
-       <use xlink:href="#mdedd4fd7eb" x="51.804688" y="86.652358" style="stroke: #000000; stroke-width: 0.8"/>
-=======
-       <use xlink:href="#m335f99759b" x="51.804688" y="86.652358" style="stroke: #000000; stroke-width: 0.8"/>
->>>>>>> b87ff8b3
+       <use xlink:href="#m2a0a4b6057" x="51.804688" y="86.652358" style="stroke: #000000; stroke-width: 0.8"/>
       </g>
      </g>
      <g id="text_17">
@@ -684,11 +608,7 @@
     <g id="ytick_8">
      <g id="line2d_17">
       <g>
-<<<<<<< HEAD
-       <use xlink:href="#mdedd4fd7eb" x="51.804688" y="53.694417" style="stroke: #000000; stroke-width: 0.8"/>
-=======
-       <use xlink:href="#m335f99759b" x="51.804688" y="53.694417" style="stroke: #000000; stroke-width: 0.8"/>
->>>>>>> b87ff8b3
+       <use xlink:href="#m2a0a4b6057" x="51.804688" y="53.694417" style="stroke: #000000; stroke-width: 0.8"/>
       </g>
      </g>
      <g id="text_18">
@@ -703,11 +623,7 @@
     <g id="ytick_9">
      <g id="line2d_18">
       <g>
-<<<<<<< HEAD
-       <use xlink:href="#mdedd4fd7eb" x="51.804688" y="20.736477" style="stroke: #000000; stroke-width: 0.8"/>
-=======
-       <use xlink:href="#m335f99759b" x="51.804688" y="20.736477" style="stroke: #000000; stroke-width: 0.8"/>
->>>>>>> b87ff8b3
+       <use xlink:href="#m2a0a4b6057" x="51.804688" y="20.736477" style="stroke: #000000; stroke-width: 0.8"/>
       </g>
      </g>
      <g id="text_19">
@@ -743,11 +659,7 @@
    </g>
    <g id="line2d_19">
     <defs>
-<<<<<<< HEAD
-     <path id="m34a358e171" d="M 0 3 
-=======
-     <path id="m20957445d7" d="M 0 3 
->>>>>>> b87ff8b3
+     <path id="m5bce05e6dd" d="M 0 3 
 C 0.795609 3 1.55874 2.683901 2.12132 2.12132 
 C 2.683901 1.55874 3 0.795609 3 0 
 C 3 -0.795609 2.683901 -1.55874 2.12132 -2.12132 
@@ -759,102 +671,53 @@
 z
 " style="stroke: #000000"/>
     </defs>
-<<<<<<< HEAD
-    <g clip-path="url(#p51f9646376)">
-     <use xlink:href="#m34a358e171" x="58.690096" y="273.423688" style="fill: #808080; stroke: #000000"/>
-     <use xlink:href="#m34a358e171" x="61.248522" y="270.723114" style="fill: #808080; stroke: #000000"/>
-     <use xlink:href="#m34a358e171" x="64.933912" y="267.655224" style="fill: #808080; stroke: #000000"/>
-     <use xlink:href="#m34a358e171" x="68.831485" y="263.667511" style="fill: #808080; stroke: #000000"/>
-     <use xlink:href="#m34a358e171" x="74.012341" y="259.147198" style="fill: #808080; stroke: #000000"/>
-     <use xlink:href="#m34a358e171" x="80.554986" y="253.514257" style="fill: #808080; stroke: #000000"/>
-     <use xlink:href="#m34a358e171" x="89.504946" y="246.887602" style="fill: #808080; stroke: #000000"/>
-     <use xlink:href="#m34a358e171" x="101.264009" y="239.895904" style="fill: #808080; stroke: #000000"/>
-     <use xlink:href="#m34a358e171" x="116.871572" y="233.931176" style="fill: #808080; stroke: #000000"/>
-     <use xlink:href="#m34a358e171" x="135.384376" y="231.746724" style="fill: #808080; stroke: #000000"/>
-     <use xlink:href="#m34a358e171" x="154.318054" y="234.801596" style="fill: #808080; stroke: #000000"/>
-     <use xlink:href="#m34a358e171" x="169.900898" y="242.19505" style="fill: #808080; stroke: #000000"/>
-     <use xlink:href="#m34a358e171" x="180.747026" y="250.752909" style="fill: #808080; stroke: #000000"/>
-     <use xlink:href="#m34a358e171" x="187.919663" y="258.7753" style="fill: #808080; stroke: #000000"/>
-     <use xlink:href="#m34a358e171" x="192.317241" y="265.175996" style="fill: #808080; stroke: #000000"/>
-     <use xlink:href="#m34a358e171" x="195.289058" y="270.117215" style="fill: #808080; stroke: #000000"/>
-     <use xlink:href="#m34a358e171" x="197.266535" y="273.667609" style="fill: #808080; stroke: #000000"/>
-     <use xlink:href="#m34a358e171" x="198.751949" y="276.273594" style="fill: #808080; stroke: #000000"/>
-     <use xlink:href="#m34a358e171" x="199.797375" y="278.096563" style="fill: #808080; stroke: #000000"/>
-     <use xlink:href="#m34a358e171" x="200.754474" y="279.3137" style="fill: #808080; stroke: #000000"/>
-     <use xlink:href="#m34a358e171" x="201.444283" y="280.090288" style="fill: #808080; stroke: #000000"/>
-     <use xlink:href="#m34a358e171" x="202.025661" y="280.519499" style="fill: #808080; stroke: #000000"/>
-     <use xlink:href="#m34a358e171" x="202.603414" y="280.68508" style="fill: #808080; stroke: #000000"/>
-     <use xlink:href="#m34a358e171" x="203.347934" y="280.613396" style="fill: #808080; stroke: #000000"/>
-     <use xlink:href="#m34a358e171" x="204.068724" y="280.324388" style="fill: #808080; stroke: #000000"/>
-     <use xlink:href="#m34a358e171" x="204.890366" y="279.821813" style="fill: #808080; stroke: #000000"/>
-     <use xlink:href="#m34a358e171" x="205.820439" y="279.049641" style="fill: #808080; stroke: #000000"/>
-     <use xlink:href="#m34a358e171" x="206.912006" y="277.974487" style="fill: #808080; stroke: #000000"/>
-     <use xlink:href="#m34a358e171" x="208.213844" y="276.535082" style="fill: #808080; stroke: #000000"/>
-     <use xlink:href="#m34a358e171" x="209.829113" y="274.536381" style="fill: #808080; stroke: #000000"/>
-     <use xlink:href="#m34a358e171" x="211.82933" y="271.88676" style="fill: #808080; stroke: #000000"/>
-     <use xlink:href="#m34a358e171" x="214.374013" y="268.380134" style="fill: #808080; stroke: #000000"/>
-     <use xlink:href="#m34a358e171" x="217.814163" y="263.808439" style="fill: #808080; stroke: #000000"/>
-     <use xlink:href="#m34a358e171" x="221.834702" y="257.837416" style="fill: #808080; stroke: #000000"/>
-     <use xlink:href="#m34a358e171" x="227.550927" y="250.213058" style="fill: #808080; stroke: #000000"/>
-     <use xlink:href="#m34a358e171" x="235.090715" y="240.109801" style="fill: #808080; stroke: #000000"/>
-     <use xlink:href="#m34a358e171" x="244.788919" y="227.224565" style="fill: #808080; stroke: #000000"/>
-     <use xlink:href="#m34a358e171" x="257.198572" y="211.096267" style="fill: #808080; stroke: #000000"/>
-     <use xlink:href="#m34a358e171" x="272.863481" y="190.876901" style="fill: #808080; stroke: #000000"/>
-     <use xlink:href="#m34a358e171" x="292.364694" y="165.258034" style="fill: #808080; stroke: #000000"/>
-     <use xlink:href="#m34a358e171" x="316.163953" y="132.169251" style="fill: #808080; stroke: #000000"/>
-=======
-    <g clip-path="url(#p4da38672e7)">
-     <use xlink:href="#m20957445d7" x="58.690096" y="273.423688" style="fill: #808080; stroke: #000000"/>
-     <use xlink:href="#m20957445d7" x="61.248522" y="270.723114" style="fill: #808080; stroke: #000000"/>
-     <use xlink:href="#m20957445d7" x="64.933912" y="267.655224" style="fill: #808080; stroke: #000000"/>
-     <use xlink:href="#m20957445d7" x="68.831485" y="263.667511" style="fill: #808080; stroke: #000000"/>
-     <use xlink:href="#m20957445d7" x="74.012341" y="259.147198" style="fill: #808080; stroke: #000000"/>
-     <use xlink:href="#m20957445d7" x="80.554986" y="253.514257" style="fill: #808080; stroke: #000000"/>
-     <use xlink:href="#m20957445d7" x="89.504946" y="246.887602" style="fill: #808080; stroke: #000000"/>
-     <use xlink:href="#m20957445d7" x="101.264009" y="239.895904" style="fill: #808080; stroke: #000000"/>
-     <use xlink:href="#m20957445d7" x="116.871572" y="233.931176" style="fill: #808080; stroke: #000000"/>
-     <use xlink:href="#m20957445d7" x="135.384376" y="231.746724" style="fill: #808080; stroke: #000000"/>
-     <use xlink:href="#m20957445d7" x="154.318054" y="234.801596" style="fill: #808080; stroke: #000000"/>
-     <use xlink:href="#m20957445d7" x="169.900898" y="242.19505" style="fill: #808080; stroke: #000000"/>
-     <use xlink:href="#m20957445d7" x="180.747026" y="250.752909" style="fill: #808080; stroke: #000000"/>
-     <use xlink:href="#m20957445d7" x="187.919663" y="258.7753" style="fill: #808080; stroke: #000000"/>
-     <use xlink:href="#m20957445d7" x="192.317241" y="265.175996" style="fill: #808080; stroke: #000000"/>
-     <use xlink:href="#m20957445d7" x="195.289058" y="270.117215" style="fill: #808080; stroke: #000000"/>
-     <use xlink:href="#m20957445d7" x="197.266535" y="273.667609" style="fill: #808080; stroke: #000000"/>
-     <use xlink:href="#m20957445d7" x="198.751949" y="276.273594" style="fill: #808080; stroke: #000000"/>
-     <use xlink:href="#m20957445d7" x="199.797375" y="278.096563" style="fill: #808080; stroke: #000000"/>
-     <use xlink:href="#m20957445d7" x="200.754474" y="279.3137" style="fill: #808080; stroke: #000000"/>
-     <use xlink:href="#m20957445d7" x="201.444283" y="280.090288" style="fill: #808080; stroke: #000000"/>
-     <use xlink:href="#m20957445d7" x="202.025661" y="280.519499" style="fill: #808080; stroke: #000000"/>
-     <use xlink:href="#m20957445d7" x="202.603414" y="280.68508" style="fill: #808080; stroke: #000000"/>
-     <use xlink:href="#m20957445d7" x="203.347934" y="280.613396" style="fill: #808080; stroke: #000000"/>
-     <use xlink:href="#m20957445d7" x="204.068724" y="280.324388" style="fill: #808080; stroke: #000000"/>
-     <use xlink:href="#m20957445d7" x="204.890366" y="279.821813" style="fill: #808080; stroke: #000000"/>
-     <use xlink:href="#m20957445d7" x="205.820439" y="279.049641" style="fill: #808080; stroke: #000000"/>
-     <use xlink:href="#m20957445d7" x="206.912006" y="277.974487" style="fill: #808080; stroke: #000000"/>
-     <use xlink:href="#m20957445d7" x="208.213844" y="276.535082" style="fill: #808080; stroke: #000000"/>
-     <use xlink:href="#m20957445d7" x="209.829113" y="274.536381" style="fill: #808080; stroke: #000000"/>
-     <use xlink:href="#m20957445d7" x="211.82933" y="271.88676" style="fill: #808080; stroke: #000000"/>
-     <use xlink:href="#m20957445d7" x="214.374013" y="268.380134" style="fill: #808080; stroke: #000000"/>
-     <use xlink:href="#m20957445d7" x="217.814163" y="263.808439" style="fill: #808080; stroke: #000000"/>
-     <use xlink:href="#m20957445d7" x="221.834702" y="257.837416" style="fill: #808080; stroke: #000000"/>
-     <use xlink:href="#m20957445d7" x="227.550927" y="250.213058" style="fill: #808080; stroke: #000000"/>
-     <use xlink:href="#m20957445d7" x="235.090715" y="240.109801" style="fill: #808080; stroke: #000000"/>
-     <use xlink:href="#m20957445d7" x="244.788919" y="227.224565" style="fill: #808080; stroke: #000000"/>
-     <use xlink:href="#m20957445d7" x="257.198572" y="211.096267" style="fill: #808080; stroke: #000000"/>
-     <use xlink:href="#m20957445d7" x="272.863481" y="190.876901" style="fill: #808080; stroke: #000000"/>
-     <use xlink:href="#m20957445d7" x="292.364694" y="165.258034" style="fill: #808080; stroke: #000000"/>
-     <use xlink:href="#m20957445d7" x="316.163953" y="132.169251" style="fill: #808080; stroke: #000000"/>
->>>>>>> b87ff8b3
+    <g clip-path="url(#p530736dd32)">
+     <use xlink:href="#m5bce05e6dd" x="58.690096" y="273.423688" style="fill: #808080; stroke: #000000"/>
+     <use xlink:href="#m5bce05e6dd" x="61.248522" y="270.723114" style="fill: #808080; stroke: #000000"/>
+     <use xlink:href="#m5bce05e6dd" x="64.933912" y="267.655224" style="fill: #808080; stroke: #000000"/>
+     <use xlink:href="#m5bce05e6dd" x="68.831485" y="263.667511" style="fill: #808080; stroke: #000000"/>
+     <use xlink:href="#m5bce05e6dd" x="74.012341" y="259.147198" style="fill: #808080; stroke: #000000"/>
+     <use xlink:href="#m5bce05e6dd" x="80.554986" y="253.514257" style="fill: #808080; stroke: #000000"/>
+     <use xlink:href="#m5bce05e6dd" x="89.504946" y="246.887602" style="fill: #808080; stroke: #000000"/>
+     <use xlink:href="#m5bce05e6dd" x="101.264009" y="239.895904" style="fill: #808080; stroke: #000000"/>
+     <use xlink:href="#m5bce05e6dd" x="116.871572" y="233.931176" style="fill: #808080; stroke: #000000"/>
+     <use xlink:href="#m5bce05e6dd" x="135.384376" y="231.746724" style="fill: #808080; stroke: #000000"/>
+     <use xlink:href="#m5bce05e6dd" x="154.318054" y="234.801596" style="fill: #808080; stroke: #000000"/>
+     <use xlink:href="#m5bce05e6dd" x="169.900898" y="242.19505" style="fill: #808080; stroke: #000000"/>
+     <use xlink:href="#m5bce05e6dd" x="180.747026" y="250.752909" style="fill: #808080; stroke: #000000"/>
+     <use xlink:href="#m5bce05e6dd" x="187.919663" y="258.7753" style="fill: #808080; stroke: #000000"/>
+     <use xlink:href="#m5bce05e6dd" x="192.317241" y="265.175996" style="fill: #808080; stroke: #000000"/>
+     <use xlink:href="#m5bce05e6dd" x="195.289058" y="270.117215" style="fill: #808080; stroke: #000000"/>
+     <use xlink:href="#m5bce05e6dd" x="197.266535" y="273.667609" style="fill: #808080; stroke: #000000"/>
+     <use xlink:href="#m5bce05e6dd" x="198.751949" y="276.273594" style="fill: #808080; stroke: #000000"/>
+     <use xlink:href="#m5bce05e6dd" x="199.797375" y="278.096563" style="fill: #808080; stroke: #000000"/>
+     <use xlink:href="#m5bce05e6dd" x="200.754474" y="279.3137" style="fill: #808080; stroke: #000000"/>
+     <use xlink:href="#m5bce05e6dd" x="201.444283" y="280.090288" style="fill: #808080; stroke: #000000"/>
+     <use xlink:href="#m5bce05e6dd" x="202.025661" y="280.519499" style="fill: #808080; stroke: #000000"/>
+     <use xlink:href="#m5bce05e6dd" x="202.603414" y="280.68508" style="fill: #808080; stroke: #000000"/>
+     <use xlink:href="#m5bce05e6dd" x="203.347934" y="280.613396" style="fill: #808080; stroke: #000000"/>
+     <use xlink:href="#m5bce05e6dd" x="204.068724" y="280.324388" style="fill: #808080; stroke: #000000"/>
+     <use xlink:href="#m5bce05e6dd" x="204.890366" y="279.821813" style="fill: #808080; stroke: #000000"/>
+     <use xlink:href="#m5bce05e6dd" x="205.820439" y="279.049641" style="fill: #808080; stroke: #000000"/>
+     <use xlink:href="#m5bce05e6dd" x="206.912006" y="277.974487" style="fill: #808080; stroke: #000000"/>
+     <use xlink:href="#m5bce05e6dd" x="208.213844" y="276.535082" style="fill: #808080; stroke: #000000"/>
+     <use xlink:href="#m5bce05e6dd" x="209.829113" y="274.536381" style="fill: #808080; stroke: #000000"/>
+     <use xlink:href="#m5bce05e6dd" x="211.82933" y="271.88676" style="fill: #808080; stroke: #000000"/>
+     <use xlink:href="#m5bce05e6dd" x="214.374013" y="268.380134" style="fill: #808080; stroke: #000000"/>
+     <use xlink:href="#m5bce05e6dd" x="217.814163" y="263.808439" style="fill: #808080; stroke: #000000"/>
+     <use xlink:href="#m5bce05e6dd" x="221.834702" y="257.837416" style="fill: #808080; stroke: #000000"/>
+     <use xlink:href="#m5bce05e6dd" x="227.550927" y="250.213058" style="fill: #808080; stroke: #000000"/>
+     <use xlink:href="#m5bce05e6dd" x="235.090715" y="240.109801" style="fill: #808080; stroke: #000000"/>
+     <use xlink:href="#m5bce05e6dd" x="244.788919" y="227.224565" style="fill: #808080; stroke: #000000"/>
+     <use xlink:href="#m5bce05e6dd" x="257.198572" y="211.096267" style="fill: #808080; stroke: #000000"/>
+     <use xlink:href="#m5bce05e6dd" x="272.863481" y="190.876901" style="fill: #808080; stroke: #000000"/>
+     <use xlink:href="#m5bce05e6dd" x="292.364694" y="165.258034" style="fill: #808080; stroke: #000000"/>
+     <use xlink:href="#m5bce05e6dd" x="316.163953" y="132.169251" style="fill: #808080; stroke: #000000"/>
     </g>
    </g>
    <g id="line2d_20">
     <defs>
-<<<<<<< HEAD
-     <path id="me6a0cec00e" d="M 0 -3 
-=======
-     <path id="mc273bac767" d="M 0 -3 
->>>>>>> b87ff8b3
+     <path id="m106c4cb400" d="M 0 -3 
 L -0.673542 -0.927051 
 L -2.85317 -0.927051 
 L -1.089814 0.354102 
@@ -867,93 +730,48 @@
 z
 " style="stroke: #8b0000; stroke-linejoin: bevel"/>
     </defs>
-<<<<<<< HEAD
-    <g clip-path="url(#p51f9646376)">
-     <use xlink:href="#me6a0cec00e" x="58.586539" y="273.530316" style="fill-opacity: 0; stroke: #8b0000; stroke-linejoin: bevel"/>
-     <use xlink:href="#me6a0cec00e" x="61.380587" y="270.73037" style="fill-opacity: 0; stroke: #8b0000; stroke-linejoin: bevel"/>
-     <use xlink:href="#me6a0cec00e" x="64.872317" y="267.563713" style="fill-opacity: 0; stroke: #8b0000; stroke-linejoin: bevel"/>
-     <use xlink:href="#me6a0cec00e" x="69.053876" y="263.86147" style="fill-opacity: 0; stroke: #8b0000; stroke-linejoin: bevel"/>
-     <use xlink:href="#me6a0cec00e" x="74.100275" y="259.28436" style="fill-opacity: 0; stroke: #8b0000; stroke-linejoin: bevel"/>
-     <use xlink:href="#me6a0cec00e" x="80.561649" y="253.515855" style="fill-opacity: 0; stroke: #8b0000; stroke-linejoin: bevel"/>
-     <use xlink:href="#me6a0cec00e" x="89.367296" y="246.634927" style="fill-opacity: 0; stroke: #8b0000; stroke-linejoin: bevel"/>
-     <use xlink:href="#me6a0cec00e" x="101.520681" y="239.522072" style="fill-opacity: 0; stroke: #8b0000; stroke-linejoin: bevel"/>
-     <use xlink:href="#me6a0cec00e" x="117.356082" y="234.011984" style="fill-opacity: 0; stroke: #8b0000; stroke-linejoin: bevel"/>
-     <use xlink:href="#me6a0cec00e" x="135.678213" y="232.23175" style="fill-opacity: 0; stroke: #8b0000; stroke-linejoin: bevel"/>
-     <use xlink:href="#me6a0cec00e" x="153.824177" y="235.150543" style="fill-opacity: 0; stroke: #8b0000; stroke-linejoin: bevel"/>
-     <use xlink:href="#me6a0cec00e" x="169.15485" y="241.758723" style="fill-opacity: 0; stroke: #8b0000; stroke-linejoin: bevel"/>
-     <use xlink:href="#me6a0cec00e" x="180.498666" y="249.932413" style="fill-opacity: 0; stroke: #8b0000; stroke-linejoin: bevel"/>
-     <use xlink:href="#me6a0cec00e" x="188.163307" y="257.844124" style="fill-opacity: 0; stroke: #8b0000; stroke-linejoin: bevel"/>
-     <use xlink:href="#me6a0cec00e" x="193.091221" y="264.545763" style="fill-opacity: 0; stroke: #8b0000; stroke-linejoin: bevel"/>
-     <use xlink:href="#me6a0cec00e" x="196.208496" y="269.797256" style="fill-opacity: 0; stroke: #8b0000; stroke-linejoin: bevel"/>
-     <use xlink:href="#me6a0cec00e" x="198.196828" y="273.718119" style="fill-opacity: 0; stroke: #8b0000; stroke-linejoin: bevel"/>
-     <use xlink:href="#me6a0cec00e" x="199.500527" y="276.54785" style="fill-opacity: 0; stroke: #8b0000; stroke-linejoin: bevel"/>
-     <use xlink:href="#me6a0cec00e" x="200.395396" y="278.529521" style="fill-opacity: 0; stroke: #8b0000; stroke-linejoin: bevel"/>
-     <use xlink:href="#me6a0cec00e" x="201.051143" y="279.865587" style="fill-opacity: 0; stroke: #8b0000; stroke-linejoin: bevel"/>
-     <use xlink:href="#me6a0cec00e" x="201.57505" y="280.709901" style="fill-opacity: 0; stroke: #8b0000; stroke-linejoin: bevel"/>
-     <use xlink:href="#me6a0cec00e" x="202.038858" y="281.171759" style="fill-opacity: 0; stroke: #8b0000; stroke-linejoin: bevel"/>
-     <use xlink:href="#me6a0cec00e" x="202.494628" y="281.322929" style="fill-opacity: 0; stroke: #8b0000; stroke-linejoin: bevel"/>
-     <use xlink:href="#me6a0cec00e" x="202.984999" y="281.204881" style="fill-opacity: 0; stroke: #8b0000; stroke-linejoin: bevel"/>
-     <use xlink:href="#me6a0cec00e" x="203.549201" y="280.833654" style="fill-opacity: 0; stroke: #8b0000; stroke-linejoin: bevel"/>
-     <use xlink:href="#me6a0cec00e" x="204.227775" y="280.203181" style="fill-opacity: 0; stroke: #8b0000; stroke-linejoin: bevel"/>
-     <use xlink:href="#me6a0cec00e" x="205.066185" y="279.286743" style="fill-opacity: 0; stroke: #8b0000; stroke-linejoin: bevel"/>
-     <use xlink:href="#me6a0cec00e" x="206.11853" y="278.036496" style="fill-opacity: 0; stroke: #8b0000; stroke-linejoin: bevel"/>
-     <use xlink:href="#me6a0cec00e" x="207.451019" y="276.381843" style="fill-opacity: 0; stroke: #8b0000; stroke-linejoin: bevel"/>
-     <use xlink:href="#me6a0cec00e" x="209.146596" y="274.225501" style="fill-opacity: 0; stroke: #8b0000; stroke-linejoin: bevel"/>
-     <use xlink:href="#me6a0cec00e" x="211.309913" y="271.438411" style="fill-opacity: 0; stroke: #8b0000; stroke-linejoin: bevel"/>
-     <use xlink:href="#me6a0cec00e" x="214.074601" y="267.851245" style="fill-opacity: 0; stroke: #8b0000; stroke-linejoin: bevel"/>
-     <use xlink:href="#me6a0cec00e" x="217.609834" y="263.246493" style="fill-opacity: 0; stroke: #8b0000; stroke-linejoin: bevel"/>
-     <use xlink:href="#me6a0cec00e" x="222.133697" y="257.341493" style="fill-opacity: 0; stroke: #8b0000; stroke-linejoin: bevel"/>
-     <use xlink:href="#me6a0cec00e" x="227.923025" y="249.775875" style="fill-opacity: 0; stroke: #8b0000; stroke-linejoin: bevel"/>
-     <use xlink:href="#me6a0cec00e" x="235.333001" y="240.08617" style="fill-opacity: 0; stroke: #8b0000; stroke-linejoin: bevel"/>
-     <use xlink:href="#me6a0cec00e" x="244.8187" y="227.677782" style="fill-opacity: 0; stroke: #8b0000; stroke-linejoin: bevel"/>
-     <use xlink:href="#me6a0cec00e" x="256.960034" y="211.79246" style="fill-opacity: 0; stroke: #8b0000; stroke-linejoin: bevel"/>
-     <use xlink:href="#me6a0cec00e" x="272.502406" y="191.455182" style="fill-opacity: 0; stroke: #8b0000; stroke-linejoin: bevel"/>
-     <use xlink:href="#me6a0cec00e" x="292.402299" y="165.414556" style="fill-opacity: 0; stroke: #8b0000; stroke-linejoin: bevel"/>
-     <use xlink:href="#me6a0cec00e" x="317.874828" y="132.080622" style="fill-opacity: 0; stroke: #8b0000; stroke-linejoin: bevel"/>
-=======
-    <g clip-path="url(#p4da38672e7)">
-     <use xlink:href="#mc273bac767" x="58.586539" y="273.530316" style="fill-opacity: 0; stroke: #8b0000; stroke-linejoin: bevel"/>
-     <use xlink:href="#mc273bac767" x="61.380587" y="270.73037" style="fill-opacity: 0; stroke: #8b0000; stroke-linejoin: bevel"/>
-     <use xlink:href="#mc273bac767" x="64.872317" y="267.563713" style="fill-opacity: 0; stroke: #8b0000; stroke-linejoin: bevel"/>
-     <use xlink:href="#mc273bac767" x="69.053876" y="263.86147" style="fill-opacity: 0; stroke: #8b0000; stroke-linejoin: bevel"/>
-     <use xlink:href="#mc273bac767" x="74.100275" y="259.28436" style="fill-opacity: 0; stroke: #8b0000; stroke-linejoin: bevel"/>
-     <use xlink:href="#mc273bac767" x="80.561649" y="253.515855" style="fill-opacity: 0; stroke: #8b0000; stroke-linejoin: bevel"/>
-     <use xlink:href="#mc273bac767" x="89.367296" y="246.634927" style="fill-opacity: 0; stroke: #8b0000; stroke-linejoin: bevel"/>
-     <use xlink:href="#mc273bac767" x="101.520681" y="239.522072" style="fill-opacity: 0; stroke: #8b0000; stroke-linejoin: bevel"/>
-     <use xlink:href="#mc273bac767" x="117.356082" y="234.011984" style="fill-opacity: 0; stroke: #8b0000; stroke-linejoin: bevel"/>
-     <use xlink:href="#mc273bac767" x="135.678213" y="232.23175" style="fill-opacity: 0; stroke: #8b0000; stroke-linejoin: bevel"/>
-     <use xlink:href="#mc273bac767" x="153.824177" y="235.150543" style="fill-opacity: 0; stroke: #8b0000; stroke-linejoin: bevel"/>
-     <use xlink:href="#mc273bac767" x="169.15485" y="241.758723" style="fill-opacity: 0; stroke: #8b0000; stroke-linejoin: bevel"/>
-     <use xlink:href="#mc273bac767" x="180.498666" y="249.932413" style="fill-opacity: 0; stroke: #8b0000; stroke-linejoin: bevel"/>
-     <use xlink:href="#mc273bac767" x="188.163307" y="257.844124" style="fill-opacity: 0; stroke: #8b0000; stroke-linejoin: bevel"/>
-     <use xlink:href="#mc273bac767" x="193.091221" y="264.545763" style="fill-opacity: 0; stroke: #8b0000; stroke-linejoin: bevel"/>
-     <use xlink:href="#mc273bac767" x="196.208496" y="269.797256" style="fill-opacity: 0; stroke: #8b0000; stroke-linejoin: bevel"/>
-     <use xlink:href="#mc273bac767" x="198.196828" y="273.718119" style="fill-opacity: 0; stroke: #8b0000; stroke-linejoin: bevel"/>
-     <use xlink:href="#mc273bac767" x="199.500527" y="276.54785" style="fill-opacity: 0; stroke: #8b0000; stroke-linejoin: bevel"/>
-     <use xlink:href="#mc273bac767" x="200.395396" y="278.529521" style="fill-opacity: 0; stroke: #8b0000; stroke-linejoin: bevel"/>
-     <use xlink:href="#mc273bac767" x="201.051143" y="279.865587" style="fill-opacity: 0; stroke: #8b0000; stroke-linejoin: bevel"/>
-     <use xlink:href="#mc273bac767" x="201.57505" y="280.709901" style="fill-opacity: 0; stroke: #8b0000; stroke-linejoin: bevel"/>
-     <use xlink:href="#mc273bac767" x="202.038858" y="281.171759" style="fill-opacity: 0; stroke: #8b0000; stroke-linejoin: bevel"/>
-     <use xlink:href="#mc273bac767" x="202.494628" y="281.322929" style="fill-opacity: 0; stroke: #8b0000; stroke-linejoin: bevel"/>
-     <use xlink:href="#mc273bac767" x="202.984999" y="281.204881" style="fill-opacity: 0; stroke: #8b0000; stroke-linejoin: bevel"/>
-     <use xlink:href="#mc273bac767" x="203.549201" y="280.833654" style="fill-opacity: 0; stroke: #8b0000; stroke-linejoin: bevel"/>
-     <use xlink:href="#mc273bac767" x="204.227775" y="280.203181" style="fill-opacity: 0; stroke: #8b0000; stroke-linejoin: bevel"/>
-     <use xlink:href="#mc273bac767" x="205.066185" y="279.286743" style="fill-opacity: 0; stroke: #8b0000; stroke-linejoin: bevel"/>
-     <use xlink:href="#mc273bac767" x="206.11853" y="278.036496" style="fill-opacity: 0; stroke: #8b0000; stroke-linejoin: bevel"/>
-     <use xlink:href="#mc273bac767" x="207.451019" y="276.381843" style="fill-opacity: 0; stroke: #8b0000; stroke-linejoin: bevel"/>
-     <use xlink:href="#mc273bac767" x="209.146596" y="274.225501" style="fill-opacity: 0; stroke: #8b0000; stroke-linejoin: bevel"/>
-     <use xlink:href="#mc273bac767" x="211.309913" y="271.438411" style="fill-opacity: 0; stroke: #8b0000; stroke-linejoin: bevel"/>
-     <use xlink:href="#mc273bac767" x="214.074601" y="267.851245" style="fill-opacity: 0; stroke: #8b0000; stroke-linejoin: bevel"/>
-     <use xlink:href="#mc273bac767" x="217.609834" y="263.246493" style="fill-opacity: 0; stroke: #8b0000; stroke-linejoin: bevel"/>
-     <use xlink:href="#mc273bac767" x="222.133697" y="257.341493" style="fill-opacity: 0; stroke: #8b0000; stroke-linejoin: bevel"/>
-     <use xlink:href="#mc273bac767" x="227.923025" y="249.775875" style="fill-opacity: 0; stroke: #8b0000; stroke-linejoin: bevel"/>
-     <use xlink:href="#mc273bac767" x="235.333001" y="240.08617" style="fill-opacity: 0; stroke: #8b0000; stroke-linejoin: bevel"/>
-     <use xlink:href="#mc273bac767" x="244.8187" y="227.677782" style="fill-opacity: 0; stroke: #8b0000; stroke-linejoin: bevel"/>
-     <use xlink:href="#mc273bac767" x="256.960034" y="211.79246" style="fill-opacity: 0; stroke: #8b0000; stroke-linejoin: bevel"/>
-     <use xlink:href="#mc273bac767" x="272.502406" y="191.455182" style="fill-opacity: 0; stroke: #8b0000; stroke-linejoin: bevel"/>
-     <use xlink:href="#mc273bac767" x="292.402299" y="165.414556" style="fill-opacity: 0; stroke: #8b0000; stroke-linejoin: bevel"/>
-     <use xlink:href="#mc273bac767" x="317.874828" y="132.080622" style="fill-opacity: 0; stroke: #8b0000; stroke-linejoin: bevel"/>
->>>>>>> b87ff8b3
+    <g clip-path="url(#p530736dd32)">
+     <use xlink:href="#m106c4cb400" x="58.586539" y="273.530316" style="fill-opacity: 0; stroke: #8b0000; stroke-linejoin: bevel"/>
+     <use xlink:href="#m106c4cb400" x="61.380587" y="270.73037" style="fill-opacity: 0; stroke: #8b0000; stroke-linejoin: bevel"/>
+     <use xlink:href="#m106c4cb400" x="64.872317" y="267.563713" style="fill-opacity: 0; stroke: #8b0000; stroke-linejoin: bevel"/>
+     <use xlink:href="#m106c4cb400" x="69.053876" y="263.86147" style="fill-opacity: 0; stroke: #8b0000; stroke-linejoin: bevel"/>
+     <use xlink:href="#m106c4cb400" x="74.100275" y="259.28436" style="fill-opacity: 0; stroke: #8b0000; stroke-linejoin: bevel"/>
+     <use xlink:href="#m106c4cb400" x="80.561649" y="253.515855" style="fill-opacity: 0; stroke: #8b0000; stroke-linejoin: bevel"/>
+     <use xlink:href="#m106c4cb400" x="89.367296" y="246.634927" style="fill-opacity: 0; stroke: #8b0000; stroke-linejoin: bevel"/>
+     <use xlink:href="#m106c4cb400" x="101.520681" y="239.522072" style="fill-opacity: 0; stroke: #8b0000; stroke-linejoin: bevel"/>
+     <use xlink:href="#m106c4cb400" x="117.356082" y="234.011984" style="fill-opacity: 0; stroke: #8b0000; stroke-linejoin: bevel"/>
+     <use xlink:href="#m106c4cb400" x="135.678213" y="232.23175" style="fill-opacity: 0; stroke: #8b0000; stroke-linejoin: bevel"/>
+     <use xlink:href="#m106c4cb400" x="153.824177" y="235.150543" style="fill-opacity: 0; stroke: #8b0000; stroke-linejoin: bevel"/>
+     <use xlink:href="#m106c4cb400" x="169.15485" y="241.758723" style="fill-opacity: 0; stroke: #8b0000; stroke-linejoin: bevel"/>
+     <use xlink:href="#m106c4cb400" x="180.498666" y="249.932413" style="fill-opacity: 0; stroke: #8b0000; stroke-linejoin: bevel"/>
+     <use xlink:href="#m106c4cb400" x="188.163307" y="257.844124" style="fill-opacity: 0; stroke: #8b0000; stroke-linejoin: bevel"/>
+     <use xlink:href="#m106c4cb400" x="193.091221" y="264.545763" style="fill-opacity: 0; stroke: #8b0000; stroke-linejoin: bevel"/>
+     <use xlink:href="#m106c4cb400" x="196.208496" y="269.797256" style="fill-opacity: 0; stroke: #8b0000; stroke-linejoin: bevel"/>
+     <use xlink:href="#m106c4cb400" x="198.196828" y="273.718119" style="fill-opacity: 0; stroke: #8b0000; stroke-linejoin: bevel"/>
+     <use xlink:href="#m106c4cb400" x="199.500527" y="276.54785" style="fill-opacity: 0; stroke: #8b0000; stroke-linejoin: bevel"/>
+     <use xlink:href="#m106c4cb400" x="200.395396" y="278.529521" style="fill-opacity: 0; stroke: #8b0000; stroke-linejoin: bevel"/>
+     <use xlink:href="#m106c4cb400" x="201.051143" y="279.865587" style="fill-opacity: 0; stroke: #8b0000; stroke-linejoin: bevel"/>
+     <use xlink:href="#m106c4cb400" x="201.57505" y="280.709901" style="fill-opacity: 0; stroke: #8b0000; stroke-linejoin: bevel"/>
+     <use xlink:href="#m106c4cb400" x="202.038858" y="281.171759" style="fill-opacity: 0; stroke: #8b0000; stroke-linejoin: bevel"/>
+     <use xlink:href="#m106c4cb400" x="202.494628" y="281.322929" style="fill-opacity: 0; stroke: #8b0000; stroke-linejoin: bevel"/>
+     <use xlink:href="#m106c4cb400" x="202.984999" y="281.204881" style="fill-opacity: 0; stroke: #8b0000; stroke-linejoin: bevel"/>
+     <use xlink:href="#m106c4cb400" x="203.549201" y="280.833654" style="fill-opacity: 0; stroke: #8b0000; stroke-linejoin: bevel"/>
+     <use xlink:href="#m106c4cb400" x="204.227775" y="280.203181" style="fill-opacity: 0; stroke: #8b0000; stroke-linejoin: bevel"/>
+     <use xlink:href="#m106c4cb400" x="205.066185" y="279.286743" style="fill-opacity: 0; stroke: #8b0000; stroke-linejoin: bevel"/>
+     <use xlink:href="#m106c4cb400" x="206.11853" y="278.036496" style="fill-opacity: 0; stroke: #8b0000; stroke-linejoin: bevel"/>
+     <use xlink:href="#m106c4cb400" x="207.451019" y="276.381843" style="fill-opacity: 0; stroke: #8b0000; stroke-linejoin: bevel"/>
+     <use xlink:href="#m106c4cb400" x="209.146596" y="274.225501" style="fill-opacity: 0; stroke: #8b0000; stroke-linejoin: bevel"/>
+     <use xlink:href="#m106c4cb400" x="211.309913" y="271.438411" style="fill-opacity: 0; stroke: #8b0000; stroke-linejoin: bevel"/>
+     <use xlink:href="#m106c4cb400" x="214.074601" y="267.851245" style="fill-opacity: 0; stroke: #8b0000; stroke-linejoin: bevel"/>
+     <use xlink:href="#m106c4cb400" x="217.609834" y="263.246493" style="fill-opacity: 0; stroke: #8b0000; stroke-linejoin: bevel"/>
+     <use xlink:href="#m106c4cb400" x="222.133697" y="257.341493" style="fill-opacity: 0; stroke: #8b0000; stroke-linejoin: bevel"/>
+     <use xlink:href="#m106c4cb400" x="227.923025" y="249.775875" style="fill-opacity: 0; stroke: #8b0000; stroke-linejoin: bevel"/>
+     <use xlink:href="#m106c4cb400" x="235.333001" y="240.08617" style="fill-opacity: 0; stroke: #8b0000; stroke-linejoin: bevel"/>
+     <use xlink:href="#m106c4cb400" x="244.8187" y="227.677782" style="fill-opacity: 0; stroke: #8b0000; stroke-linejoin: bevel"/>
+     <use xlink:href="#m106c4cb400" x="256.960034" y="211.79246" style="fill-opacity: 0; stroke: #8b0000; stroke-linejoin: bevel"/>
+     <use xlink:href="#m106c4cb400" x="272.502406" y="191.455182" style="fill-opacity: 0; stroke: #8b0000; stroke-linejoin: bevel"/>
+     <use xlink:href="#m106c4cb400" x="292.402299" y="165.414556" style="fill-opacity: 0; stroke: #8b0000; stroke-linejoin: bevel"/>
+     <use xlink:href="#m106c4cb400" x="317.874828" y="132.080622" style="fill-opacity: 0; stroke: #8b0000; stroke-linejoin: bevel"/>
     </g>
    </g>
    <g id="patch_3">
@@ -992,11 +810,7 @@
     </g>
     <g id="line2d_21">
      <g>
-<<<<<<< HEAD
-      <use xlink:href="#m34a358e171" x="280.12452" y="15.059063" style="fill: #808080; stroke: #000000"/>
-=======
-      <use xlink:href="#m20957445d7" x="280.12452" y="15.059063" style="fill: #808080; stroke: #000000"/>
->>>>>>> b87ff8b3
+      <use xlink:href="#m5bce05e6dd" x="280.12452" y="15.059063" style="fill: #808080; stroke: #000000"/>
      </g>
     </g>
     <g id="text_21">
@@ -1111,11 +925,7 @@
     </g>
     <g id="line2d_22">
      <g>
-<<<<<<< HEAD
-      <use xlink:href="#me6a0cec00e" x="280.12452" y="24.032812" style="fill-opacity: 0; stroke: #8b0000; stroke-linejoin: bevel"/>
-=======
-      <use xlink:href="#mc273bac767" x="280.12452" y="24.032812" style="fill-opacity: 0; stroke: #8b0000; stroke-linejoin: bevel"/>
->>>>>>> b87ff8b3
+      <use xlink:href="#m106c4cb400" x="280.12452" y="24.032812" style="fill-opacity: 0; stroke: #8b0000; stroke-linejoin: bevel"/>
      </g>
     </g>
     <g id="text_22">
@@ -1158,11 +968,7 @@
   </g>
  </g>
  <defs>
-<<<<<<< HEAD
-  <clipPath id="p51f9646376">
-=======
-  <clipPath id="p4da38672e7">
->>>>>>> b87ff8b3
+  <clipPath id="p530736dd32">
    <rect x="51.804688" y="7.2" width="277.232958" height="277.2"/>
   </clipPath>
  </defs>
