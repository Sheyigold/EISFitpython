<?xml version="1.0" encoding="utf-8" standalone="no"?>
<!DOCTYPE svg PUBLIC "-//W3C//DTD SVG 1.1//EN"
  "http://www.w3.org/Graphics/SVG/1.1/DTD/svg11.dtd">
<svg xmlns:xlink="http://www.w3.org/1999/xlink" width="341.182813pt" height="316.106376pt" viewBox="0 0 341.182813 316.106376" xmlns="http://www.w3.org/2000/svg" version="1.1">
 <metadata>
  <rdf:RDF xmlns:dc="http://purl.org/dc/elements/1.1/" xmlns:cc="http://creativecommons.org/ns#" xmlns:rdf="http://www.w3.org/1999/02/22-rdf-syntax-ns#">
   <cc:Work>
    <dc:type rdf:resource="http://purl.org/dc/dcmitype/StillImage"/>
<<<<<<< HEAD
    <dc:date>2025-06-05T17:14:40.981703</dc:date>
=======
    <dc:date>2025-05-18T16:20:02.184784</dc:date>
>>>>>>> b87ff8b3
    <dc:format>image/svg+xml</dc:format>
    <dc:creator>
     <cc:Agent>
      <dc:title>Matplotlib v3.10.1, https://matplotlib.org/</dc:title>
     </cc:Agent>
    </dc:creator>
   </cc:Work>
  </rdf:RDF>
 </metadata>
 <defs>
  <style type="text/css">*{stroke-linejoin: round; stroke-linecap: butt}</style>
 </defs>
 <g id="figure_1">
  <g id="patch_1">
   <path d="M 0 316.106376 
L 341.182813 316.106376 
L 341.182813 0 
L 0 0 
z
" style="fill: #ffffff"/>
  </g>
  <g id="axes_1">
   <g id="patch_2">
    <path d="M 54.982813 273.711063 
L 333.982813 273.711063 
L 333.982813 7.2 
L 54.982813 7.2 
z
" style="fill: #ffffff"/>
   </g>
   <g id="matplotlib.axis_1">
    <g id="xtick_1">
     <g id="line2d_1">
      <defs>
<<<<<<< HEAD
       <path id="m91a987bb96" d="M 0 0 
=======
       <path id="m9d59c5d3df" d="M 0 0 
>>>>>>> b87ff8b3
L 0 3.5 
" style="stroke: #000000; stroke-width: 0.8"/>
      </defs>
      <g>
<<<<<<< HEAD
       <use xlink:href="#m91a987bb96" x="67.471749" y="273.711063" style="stroke: #000000; stroke-width: 0.8"/>
=======
       <use xlink:href="#m9d59c5d3df" x="67.471749" y="273.711063" style="stroke: #000000; stroke-width: 0.8"/>
>>>>>>> b87ff8b3
      </g>
     </g>
     <g id="text_1">
      <!-- 0.00 -->
      <g transform="translate(56.338937 288.309501) scale(0.1 -0.1)">
       <defs>
        <path id="DejaVuSans-30" d="M 2034 4250 
Q 1547 4250 1301 3770 
Q 1056 3291 1056 2328 
Q 1056 1369 1301 889 
Q 1547 409 2034 409 
Q 2525 409 2770 889 
Q 3016 1369 3016 2328 
Q 3016 3291 2770 3770 
Q 2525 4250 2034 4250 
z
M 2034 4750 
Q 2819 4750 3233 4129 
Q 3647 3509 3647 2328 
Q 3647 1150 3233 529 
Q 2819 -91 2034 -91 
Q 1250 -91 836 529 
Q 422 1150 422 2328 
Q 422 3509 836 4129 
Q 1250 4750 2034 4750 
z
" transform="scale(0.015625)"/>
        <path id="DejaVuSans-2e" d="M 684 794 
L 1344 794 
L 1344 0 
L 684 0 
L 684 794 
z
" transform="scale(0.015625)"/>
       </defs>
       <use xlink:href="#DejaVuSans-30"/>
       <use xlink:href="#DejaVuSans-2e" transform="translate(63.623047 0)"/>
       <use xlink:href="#DejaVuSans-30" transform="translate(95.410156 0)"/>
       <use xlink:href="#DejaVuSans-30" transform="translate(159.033203 0)"/>
      </g>
     </g>
    </g>
    <g id="xtick_2">
     <g id="line2d_2">
      <g>
<<<<<<< HEAD
       <use xlink:href="#m91a987bb96" x="98.694092" y="273.711063" style="stroke: #000000; stroke-width: 0.8"/>
=======
       <use xlink:href="#m9d59c5d3df" x="98.694092" y="273.711063" style="stroke: #000000; stroke-width: 0.8"/>
>>>>>>> b87ff8b3
      </g>
     </g>
     <g id="text_2">
      <!-- 0.25 -->
      <g transform="translate(87.561279 288.309501) scale(0.1 -0.1)">
       <defs>
        <path id="DejaVuSans-32" d="M 1228 531 
L 3431 531 
L 3431 0 
L 469 0 
L 469 531 
Q 828 903 1448 1529 
Q 2069 2156 2228 2338 
Q 2531 2678 2651 2914 
Q 2772 3150 2772 3378 
Q 2772 3750 2511 3984 
Q 2250 4219 1831 4219 
Q 1534 4219 1204 4116 
Q 875 4013 500 3803 
L 500 4441 
Q 881 4594 1212 4672 
Q 1544 4750 1819 4750 
Q 2544 4750 2975 4387 
Q 3406 4025 3406 3419 
Q 3406 3131 3298 2873 
Q 3191 2616 2906 2266 
Q 2828 2175 2409 1742 
Q 1991 1309 1228 531 
z
" transform="scale(0.015625)"/>
        <path id="DejaVuSans-35" d="M 691 4666 
L 3169 4666 
L 3169 4134 
L 1269 4134 
L 1269 2991 
Q 1406 3038 1543 3061 
Q 1681 3084 1819 3084 
Q 2600 3084 3056 2656 
Q 3513 2228 3513 1497 
Q 3513 744 3044 326 
Q 2575 -91 1722 -91 
Q 1428 -91 1123 -41 
Q 819 9 494 109 
L 494 744 
Q 775 591 1075 516 
Q 1375 441 1709 441 
Q 2250 441 2565 725 
Q 2881 1009 2881 1497 
Q 2881 1984 2565 2268 
Q 2250 2553 1709 2553 
Q 1456 2553 1204 2497 
Q 953 2441 691 2322 
L 691 4666 
z
" transform="scale(0.015625)"/>
       </defs>
       <use xlink:href="#DejaVuSans-30"/>
       <use xlink:href="#DejaVuSans-2e" transform="translate(63.623047 0)"/>
       <use xlink:href="#DejaVuSans-32" transform="translate(95.410156 0)"/>
       <use xlink:href="#DejaVuSans-35" transform="translate(159.033203 0)"/>
      </g>
     </g>
    </g>
    <g id="xtick_3">
     <g id="line2d_3">
      <g>
<<<<<<< HEAD
       <use xlink:href="#m91a987bb96" x="129.916434" y="273.711063" style="stroke: #000000; stroke-width: 0.8"/>
=======
       <use xlink:href="#m9d59c5d3df" x="129.916434" y="273.711063" style="stroke: #000000; stroke-width: 0.8"/>
>>>>>>> b87ff8b3
      </g>
     </g>
     <g id="text_3">
      <!-- 0.50 -->
      <g transform="translate(118.783622 288.309501) scale(0.1 -0.1)">
       <use xlink:href="#DejaVuSans-30"/>
       <use xlink:href="#DejaVuSans-2e" transform="translate(63.623047 0)"/>
       <use xlink:href="#DejaVuSans-35" transform="translate(95.410156 0)"/>
       <use xlink:href="#DejaVuSans-30" transform="translate(159.033203 0)"/>
      </g>
     </g>
    </g>
    <g id="xtick_4">
     <g id="line2d_4">
      <g>
<<<<<<< HEAD
       <use xlink:href="#m91a987bb96" x="161.138777" y="273.711063" style="stroke: #000000; stroke-width: 0.8"/>
=======
       <use xlink:href="#m9d59c5d3df" x="161.138777" y="273.711063" style="stroke: #000000; stroke-width: 0.8"/>
>>>>>>> b87ff8b3
      </g>
     </g>
     <g id="text_4">
      <!-- 0.75 -->
      <g transform="translate(150.005964 288.309501) scale(0.1 -0.1)">
       <defs>
        <path id="DejaVuSans-37" d="M 525 4666 
L 3525 4666 
L 3525 4397 
L 1831 0 
L 1172 0 
L 2766 4134 
L 525 4134 
L 525 4666 
z
" transform="scale(0.015625)"/>
       </defs>
       <use xlink:href="#DejaVuSans-30"/>
       <use xlink:href="#DejaVuSans-2e" transform="translate(63.623047 0)"/>
       <use xlink:href="#DejaVuSans-37" transform="translate(95.410156 0)"/>
       <use xlink:href="#DejaVuSans-35" transform="translate(159.033203 0)"/>
      </g>
     </g>
    </g>
    <g id="xtick_5">
     <g id="line2d_5">
      <g>
<<<<<<< HEAD
       <use xlink:href="#m91a987bb96" x="192.361119" y="273.711063" style="stroke: #000000; stroke-width: 0.8"/>
=======
       <use xlink:href="#m9d59c5d3df" x="192.361119" y="273.711063" style="stroke: #000000; stroke-width: 0.8"/>
>>>>>>> b87ff8b3
      </g>
     </g>
     <g id="text_5">
      <!-- 1.00 -->
      <g transform="translate(181.228307 288.309501) scale(0.1 -0.1)">
       <defs>
        <path id="DejaVuSans-31" d="M 794 531 
L 1825 531 
L 1825 4091 
L 703 3866 
L 703 4441 
L 1819 4666 
L 2450 4666 
L 2450 531 
L 3481 531 
L 3481 0 
L 794 0 
L 794 531 
z
" transform="scale(0.015625)"/>
       </defs>
       <use xlink:href="#DejaVuSans-31"/>
       <use xlink:href="#DejaVuSans-2e" transform="translate(63.623047 0)"/>
       <use xlink:href="#DejaVuSans-30" transform="translate(95.410156 0)"/>
       <use xlink:href="#DejaVuSans-30" transform="translate(159.033203 0)"/>
      </g>
     </g>
    </g>
    <g id="xtick_6">
     <g id="line2d_6">
      <g>
<<<<<<< HEAD
       <use xlink:href="#m91a987bb96" x="223.583462" y="273.711063" style="stroke: #000000; stroke-width: 0.8"/>
=======
       <use xlink:href="#m9d59c5d3df" x="223.583462" y="273.711063" style="stroke: #000000; stroke-width: 0.8"/>
>>>>>>> b87ff8b3
      </g>
     </g>
     <g id="text_6">
      <!-- 1.25 -->
      <g transform="translate(212.450649 288.309501) scale(0.1 -0.1)">
       <use xlink:href="#DejaVuSans-31"/>
       <use xlink:href="#DejaVuSans-2e" transform="translate(63.623047 0)"/>
       <use xlink:href="#DejaVuSans-32" transform="translate(95.410156 0)"/>
       <use xlink:href="#DejaVuSans-35" transform="translate(159.033203 0)"/>
      </g>
     </g>
    </g>
    <g id="xtick_7">
     <g id="line2d_7">
      <g>
<<<<<<< HEAD
       <use xlink:href="#m91a987bb96" x="254.805804" y="273.711063" style="stroke: #000000; stroke-width: 0.8"/>
=======
       <use xlink:href="#m9d59c5d3df" x="254.805804" y="273.711063" style="stroke: #000000; stroke-width: 0.8"/>
>>>>>>> b87ff8b3
      </g>
     </g>
     <g id="text_7">
      <!-- 1.50 -->
      <g transform="translate(243.672992 288.309501) scale(0.1 -0.1)">
       <use xlink:href="#DejaVuSans-31"/>
       <use xlink:href="#DejaVuSans-2e" transform="translate(63.623047 0)"/>
       <use xlink:href="#DejaVuSans-35" transform="translate(95.410156 0)"/>
       <use xlink:href="#DejaVuSans-30" transform="translate(159.033203 0)"/>
      </g>
     </g>
    </g>
    <g id="xtick_8">
     <g id="line2d_8">
      <g>
<<<<<<< HEAD
       <use xlink:href="#m91a987bb96" x="286.028147" y="273.711063" style="stroke: #000000; stroke-width: 0.8"/>
=======
       <use xlink:href="#m9d59c5d3df" x="286.028147" y="273.711063" style="stroke: #000000; stroke-width: 0.8"/>
>>>>>>> b87ff8b3
      </g>
     </g>
     <g id="text_8">
      <!-- 1.75 -->
      <g transform="translate(274.895334 288.309501) scale(0.1 -0.1)">
       <use xlink:href="#DejaVuSans-31"/>
       <use xlink:href="#DejaVuSans-2e" transform="translate(63.623047 0)"/>
       <use xlink:href="#DejaVuSans-37" transform="translate(95.410156 0)"/>
       <use xlink:href="#DejaVuSans-35" transform="translate(159.033203 0)"/>
      </g>
     </g>
    </g>
    <g id="xtick_9">
     <g id="line2d_9">
      <g>
<<<<<<< HEAD
       <use xlink:href="#m91a987bb96" x="317.250489" y="273.711063" style="stroke: #000000; stroke-width: 0.8"/>
=======
       <use xlink:href="#m9d59c5d3df" x="317.250489" y="273.711063" style="stroke: #000000; stroke-width: 0.8"/>
>>>>>>> b87ff8b3
      </g>
     </g>
     <g id="text_9">
      <!-- 2.00 -->
      <g transform="translate(306.117677 288.309501) scale(0.1 -0.1)">
       <use xlink:href="#DejaVuSans-32"/>
       <use xlink:href="#DejaVuSans-2e" transform="translate(63.623047 0)"/>
       <use xlink:href="#DejaVuSans-30" transform="translate(95.410156 0)"/>
       <use xlink:href="#DejaVuSans-30" transform="translate(159.033203 0)"/>
      </g>
     </g>
    </g>
    <g id="text_10">
     <!-- $ \mathit{Z^{\prime}} \,/\, \mathrm{M\Omega}$ -->
     <g transform="translate(169.957812 305.786844) scale(0.15 -0.15)">
      <defs>
       <path id="DejaVuSans-Oblique-5a" d="M 838 4666 
L 4500 4666 
L 4409 4184 
L 794 531 
L 3769 531 
L 3669 0 
L -141 0 
L -50 481 
L 3566 4134 
L 738 4134 
L 838 4666 
z
" transform="scale(0.015625)"/>
       <path id="Cmsy10-30" d="M 225 347 
Q 184 359 184 409 
L 966 3316 
Q 1003 3434 1093 3506 
Q 1184 3578 1300 3578 
Q 1450 3578 1564 3479 
Q 1678 3381 1678 3231 
Q 1678 3166 1644 3084 
L 488 319 
Q 466 275 428 275 
Q 394 275 320 306 
Q 247 338 225 347 
z
" transform="scale(0.015625)"/>
       <path id="DejaVuSans-2f" d="M 1625 4666 
L 2156 4666 
L 531 -594 
L 0 -594 
L 1625 4666 
z
" transform="scale(0.015625)"/>
       <path id="DejaVuSans-4d" d="M 628 4666 
L 1569 4666 
L 2759 1491 
L 3956 4666 
L 4897 4666 
L 4897 0 
L 4281 0 
L 4281 4097 
L 3078 897 
L 2444 897 
L 1241 4097 
L 1241 0 
L 628 0 
L 628 4666 
z
" transform="scale(0.015625)"/>
       <path id="DejaVuSans-3a9" d="M 4647 556 
L 4647 0 
L 2772 0 
L 2772 556 
Q 3325 859 3634 1378 
Q 3944 1897 3944 2528 
Q 3944 3278 3531 3731 
Q 3119 4184 2444 4184 
Q 1769 4184 1355 3729 
Q 941 3275 941 2528 
Q 941 1897 1250 1378 
Q 1563 859 2119 556 
L 2119 0 
L 244 0 
L 244 556 
L 1241 556 
Q 747 991 519 1456 
Q 294 1922 294 2497 
Q 294 3491 894 4106 
Q 1491 4722 2444 4722 
Q 3391 4722 3994 4106 
Q 4594 3494 4594 2528 
Q 4594 1922 4372 1459 
Q 4150 997 3647 556 
L 4647 556 
z
" transform="scale(0.015625)"/>
      </defs>
      <use xlink:href="#DejaVuSans-Oblique-5a" transform="translate(0 0.584375)"/>
      <use xlink:href="#Cmsy10-30" transform="translate(75.52263 38.865625) scale(0.7)"/>
      <use xlink:href="#DejaVuSans-2f" transform="translate(113.735846 0.584375)"/>
      <use xlink:href="#DejaVuSans-4d" transform="translate(163.662928 0.584375)"/>
      <use xlink:href="#DejaVuSans-3a9" transform="translate(249.942225 0.584375)"/>
     </g>
    </g>
   </g>
   <g id="matplotlib.axis_2">
    <g id="ytick_1">
     <g id="line2d_10">
      <defs>
<<<<<<< HEAD
       <path id="m80d77dcf9f" d="M 0 0 
=======
       <path id="m64742db58f" d="M 0 0 
>>>>>>> b87ff8b3
L -3.5 0 
" style="stroke: #000000; stroke-width: 0.8"/>
      </defs>
      <g>
<<<<<<< HEAD
       <use xlink:href="#m80d77dcf9f" x="54.982813" y="273.711063" style="stroke: #000000; stroke-width: 0.8"/>
=======
       <use xlink:href="#m64742db58f" x="54.982813" y="273.711063" style="stroke: #000000; stroke-width: 0.8"/>
>>>>>>> b87ff8b3
      </g>
     </g>
     <g id="text_11">
      <!-- 0.00 -->
      <g transform="translate(25.717188 277.510282) scale(0.1 -0.1)">
       <use xlink:href="#DejaVuSans-30"/>
       <use xlink:href="#DejaVuSans-2e" transform="translate(63.623047 0)"/>
       <use xlink:href="#DejaVuSans-30" transform="translate(95.410156 0)"/>
       <use xlink:href="#DejaVuSans-30" transform="translate(159.033203 0)"/>
      </g>
     </g>
    </g>
    <g id="ytick_2">
     <g id="line2d_11">
      <g>
<<<<<<< HEAD
       <use xlink:href="#m80d77dcf9f" x="54.982813" y="242.488721" style="stroke: #000000; stroke-width: 0.8"/>
=======
       <use xlink:href="#m64742db58f" x="54.982813" y="242.488721" style="stroke: #000000; stroke-width: 0.8"/>
>>>>>>> b87ff8b3
      </g>
     </g>
     <g id="text_12">
      <!-- 0.25 -->
      <g transform="translate(25.717188 246.287939) scale(0.1 -0.1)">
       <use xlink:href="#DejaVuSans-30"/>
       <use xlink:href="#DejaVuSans-2e" transform="translate(63.623047 0)"/>
       <use xlink:href="#DejaVuSans-32" transform="translate(95.410156 0)"/>
       <use xlink:href="#DejaVuSans-35" transform="translate(159.033203 0)"/>
      </g>
     </g>
    </g>
    <g id="ytick_3">
     <g id="line2d_12">
      <g>
<<<<<<< HEAD
       <use xlink:href="#m80d77dcf9f" x="54.982813" y="211.266378" style="stroke: #000000; stroke-width: 0.8"/>
=======
       <use xlink:href="#m64742db58f" x="54.982813" y="211.266378" style="stroke: #000000; stroke-width: 0.8"/>
>>>>>>> b87ff8b3
      </g>
     </g>
     <g id="text_13">
      <!-- 0.50 -->
      <g transform="translate(25.717188 215.065597) scale(0.1 -0.1)">
       <use xlink:href="#DejaVuSans-30"/>
       <use xlink:href="#DejaVuSans-2e" transform="translate(63.623047 0)"/>
       <use xlink:href="#DejaVuSans-35" transform="translate(95.410156 0)"/>
       <use xlink:href="#DejaVuSans-30" transform="translate(159.033203 0)"/>
      </g>
     </g>
    </g>
    <g id="ytick_4">
     <g id="line2d_13">
      <g>
<<<<<<< HEAD
       <use xlink:href="#m80d77dcf9f" x="54.982813" y="180.044036" style="stroke: #000000; stroke-width: 0.8"/>
=======
       <use xlink:href="#m64742db58f" x="54.982813" y="180.044036" style="stroke: #000000; stroke-width: 0.8"/>
>>>>>>> b87ff8b3
      </g>
     </g>
     <g id="text_14">
      <!-- 0.75 -->
      <g transform="translate(25.717188 183.843254) scale(0.1 -0.1)">
       <use xlink:href="#DejaVuSans-30"/>
       <use xlink:href="#DejaVuSans-2e" transform="translate(63.623047 0)"/>
       <use xlink:href="#DejaVuSans-37" transform="translate(95.410156 0)"/>
       <use xlink:href="#DejaVuSans-35" transform="translate(159.033203 0)"/>
      </g>
     </g>
    </g>
    <g id="ytick_5">
     <g id="line2d_14">
      <g>
<<<<<<< HEAD
       <use xlink:href="#m80d77dcf9f" x="54.982813" y="148.821693" style="stroke: #000000; stroke-width: 0.8"/>
=======
       <use xlink:href="#m64742db58f" x="54.982813" y="148.821693" style="stroke: #000000; stroke-width: 0.8"/>
>>>>>>> b87ff8b3
      </g>
     </g>
     <g id="text_15">
      <!-- 1.00 -->
      <g transform="translate(25.717188 152.620912) scale(0.1 -0.1)">
       <use xlink:href="#DejaVuSans-31"/>
       <use xlink:href="#DejaVuSans-2e" transform="translate(63.623047 0)"/>
       <use xlink:href="#DejaVuSans-30" transform="translate(95.410156 0)"/>
       <use xlink:href="#DejaVuSans-30" transform="translate(159.033203 0)"/>
      </g>
     </g>
    </g>
    <g id="ytick_6">
     <g id="line2d_15">
      <g>
<<<<<<< HEAD
       <use xlink:href="#m80d77dcf9f" x="54.982813" y="117.599351" style="stroke: #000000; stroke-width: 0.8"/>
=======
       <use xlink:href="#m64742db58f" x="54.982813" y="117.599351" style="stroke: #000000; stroke-width: 0.8"/>
>>>>>>> b87ff8b3
      </g>
     </g>
     <g id="text_16">
      <!-- 1.25 -->
      <g transform="translate(25.717188 121.398569) scale(0.1 -0.1)">
       <use xlink:href="#DejaVuSans-31"/>
       <use xlink:href="#DejaVuSans-2e" transform="translate(63.623047 0)"/>
       <use xlink:href="#DejaVuSans-32" transform="translate(95.410156 0)"/>
       <use xlink:href="#DejaVuSans-35" transform="translate(159.033203 0)"/>
      </g>
     </g>
    </g>
    <g id="ytick_7">
     <g id="line2d_16">
      <g>
<<<<<<< HEAD
       <use xlink:href="#m80d77dcf9f" x="54.982813" y="86.377008" style="stroke: #000000; stroke-width: 0.8"/>
=======
       <use xlink:href="#m64742db58f" x="54.982813" y="86.377008" style="stroke: #000000; stroke-width: 0.8"/>
>>>>>>> b87ff8b3
      </g>
     </g>
     <g id="text_17">
      <!-- 1.50 -->
      <g transform="translate(25.717188 90.176227) scale(0.1 -0.1)">
       <use xlink:href="#DejaVuSans-31"/>
       <use xlink:href="#DejaVuSans-2e" transform="translate(63.623047 0)"/>
       <use xlink:href="#DejaVuSans-35" transform="translate(95.410156 0)"/>
       <use xlink:href="#DejaVuSans-30" transform="translate(159.033203 0)"/>
      </g>
     </g>
    </g>
    <g id="ytick_8">
     <g id="line2d_17">
      <g>
<<<<<<< HEAD
       <use xlink:href="#m80d77dcf9f" x="54.982813" y="55.154666" style="stroke: #000000; stroke-width: 0.8"/>
=======
       <use xlink:href="#m64742db58f" x="54.982813" y="55.154666" style="stroke: #000000; stroke-width: 0.8"/>
>>>>>>> b87ff8b3
      </g>
     </g>
     <g id="text_18">
      <!-- 1.75 -->
      <g transform="translate(25.717188 58.953884) scale(0.1 -0.1)">
       <use xlink:href="#DejaVuSans-31"/>
       <use xlink:href="#DejaVuSans-2e" transform="translate(63.623047 0)"/>
       <use xlink:href="#DejaVuSans-37" transform="translate(95.410156 0)"/>
       <use xlink:href="#DejaVuSans-35" transform="translate(159.033203 0)"/>
      </g>
     </g>
    </g>
    <g id="ytick_9">
     <g id="line2d_18">
      <g>
<<<<<<< HEAD
       <use xlink:href="#m80d77dcf9f" x="54.982813" y="23.932323" style="stroke: #000000; stroke-width: 0.8"/>
=======
       <use xlink:href="#m64742db58f" x="54.982813" y="23.932323" style="stroke: #000000; stroke-width: 0.8"/>
>>>>>>> b87ff8b3
      </g>
     </g>
     <g id="text_19">
      <!-- 2.00 -->
      <g transform="translate(25.717188 27.731542) scale(0.1 -0.1)">
       <use xlink:href="#DejaVuSans-32"/>
       <use xlink:href="#DejaVuSans-2e" transform="translate(63.623047 0)"/>
       <use xlink:href="#DejaVuSans-30" transform="translate(95.410156 0)"/>
       <use xlink:href="#DejaVuSans-30" transform="translate(159.033203 0)"/>
      </g>
     </g>
    </g>
    <g id="text_20">
     <!-- $ \mathit{-Z^{\prime\prime}} \,/\, \mathrm{M\Omega}$ -->
     <g transform="translate(18.597656 172.705532) rotate(-90) scale(0.15 -0.15)">
      <defs>
       <path id="DejaVuSans-2212" d="M 678 2272 
L 4684 2272 
L 4684 1741 
L 678 1741 
L 678 2272 
z
" transform="scale(0.015625)"/>
      </defs>
      <use xlink:href="#DejaVuSans-2212" transform="translate(0 0.584375)"/>
      <use xlink:href="#DejaVuSans-Oblique-5a" transform="translate(83.789062 0.584375)"/>
      <use xlink:href="#Cmsy10-30" transform="translate(159.311693 38.865625) scale(0.7)"/>
      <use xlink:href="#Cmsy10-30" transform="translate(178.554857 38.865625) scale(0.7)"/>
      <use xlink:href="#DejaVuSans-2f" transform="translate(216.768072 0.584375)"/>
      <use xlink:href="#DejaVuSans-4d" transform="translate(266.695155 0.584375)"/>
      <use xlink:href="#DejaVuSans-3a9" transform="translate(352.974451 0.584375)"/>
     </g>
    </g>
   </g>
   <g id="line2d_19">
    <defs>
<<<<<<< HEAD
     <path id="m34b2e73ea8" d="M 0 3 
=======
     <path id="mc983f1bf3d" d="M 0 3 
>>>>>>> b87ff8b3
C 0.795609 3 1.55874 2.683901 2.12132 2.12132 
C 2.683901 1.55874 3 0.795609 3 0 
C 3 -0.795609 2.683901 -1.55874 2.12132 -2.12132 
C 1.55874 -2.683901 0.795609 -3 0 -3 
C -0.795609 -3 -1.55874 -2.683901 -2.12132 -2.12132 
C -2.683901 -1.55874 -3 -0.795609 -3 0 
C -3 0.795609 -2.683901 1.55874 -2.12132 2.12132 
C -1.55874 2.683901 -0.795609 3 0 3 
z
" style="stroke: #000000"/>
    </defs>
<<<<<<< HEAD
    <g clip-path="url(#p82e0ef36d0)">
     <use xlink:href="#m34b2e73ea8" x="70.306339" y="267.919568" style="fill: #808080; stroke: #000000"/>
     <use xlink:href="#m34b2e73ea8" x="71.516629" y="266.021949" style="fill: #808080; stroke: #000000"/>
     <use xlink:href="#m34b2e73ea8" x="73.326913" y="263.970192" style="fill: #808080; stroke: #000000"/>
     <use xlink:href="#m34b2e73ea8" x="75.78581" y="261.371231" style="fill: #808080; stroke: #000000"/>
     <use xlink:href="#m34b2e73ea8" x="79.043674" y="258.52514" style="fill: #808080; stroke: #000000"/>
     <use xlink:href="#m34b2e73ea8" x="82.828396" y="254.93482" style="fill: #808080; stroke: #000000"/>
     <use xlink:href="#m34b2e73ea8" x="87.26097" y="250.538964" style="fill: #808080; stroke: #000000"/>
     <use xlink:href="#m34b2e73ea8" x="93.217568" y="245.190452" style="fill: #808080; stroke: #000000"/>
     <use xlink:href="#m34b2e73ea8" x="100.799727" y="238.923254" style="fill: #808080; stroke: #000000"/>
     <use xlink:href="#m34b2e73ea8" x="111.276446" y="231.605861" style="fill: #808080; stroke: #000000"/>
     <use xlink:href="#m34b2e73ea8" x="125.44552" y="224.603564" style="fill: #808080; stroke: #000000"/>
     <use xlink:href="#m34b2e73ea8" x="143.446824" y="220.151008" style="fill: #808080; stroke: #000000"/>
     <use xlink:href="#m34b2e73ea8" x="163.109656" y="220.722002" style="fill: #808080; stroke: #000000"/>
     <use xlink:href="#m34b2e73ea8" x="180.888282" y="226.225377" style="fill: #808080; stroke: #000000"/>
     <use xlink:href="#m34b2e73ea8" x="194.143291" y="234.785919" style="fill: #808080; stroke: #000000"/>
     <use xlink:href="#m34b2e73ea8" x="203.095361" y="243.094809" style="fill: #808080; stroke: #000000"/>
     <use xlink:href="#m34b2e73ea8" x="209.108784" y="250.04715" style="fill: #808080; stroke: #000000"/>
     <use xlink:href="#m34b2e73ea8" x="213.377503" y="255.42676" style="fill: #808080; stroke: #000000"/>
     <use xlink:href="#m34b2e73ea8" x="216.251207" y="259.731571" style="fill: #808080; stroke: #000000"/>
     <use xlink:href="#m34b2e73ea8" x="218.303139" y="262.753132" style="fill: #808080; stroke: #000000"/>
     <use xlink:href="#m34b2e73ea8" x="220.047844" y="264.845154" style="fill: #808080; stroke: #000000"/>
     <use xlink:href="#m34b2e73ea8" x="221.504054" y="266.379083" style="fill: #808080; stroke: #000000"/>
     <use xlink:href="#m34b2e73ea8" x="222.754197" y="267.383056" style="fill: #808080; stroke: #000000"/>
     <use xlink:href="#m34b2e73ea8" x="223.822001" y="268.031894" style="fill: #808080; stroke: #000000"/>
     <use xlink:href="#m34b2e73ea8" x="224.914783" y="268.283021" style="fill: #808080; stroke: #000000"/>
     <use xlink:href="#m34b2e73ea8" x="226.027547" y="268.298145" style="fill: #808080; stroke: #000000"/>
     <use xlink:href="#m34b2e73ea8" x="227.200258" y="268.057671" style="fill: #808080; stroke: #000000"/>
     <use xlink:href="#m34b2e73ea8" x="228.445405" y="267.571951" style="fill: #808080; stroke: #000000"/>
     <use xlink:href="#m34b2e73ea8" x="229.759241" y="266.829009" style="fill: #808080; stroke: #000000"/>
     <use xlink:href="#m34b2e73ea8" x="231.256665" y="265.68521" style="fill: #808080; stroke: #000000"/>
     <use xlink:href="#m34b2e73ea8" x="232.9664" y="264.086926" style="fill: #808080; stroke: #000000"/>
     <use xlink:href="#m34b2e73ea8" x="235.008341" y="261.976096" style="fill: #808080; stroke: #000000"/>
     <use xlink:href="#m34b2e73ea8" x="237.4824" y="259.109373" style="fill: #808080; stroke: #000000"/>
     <use xlink:href="#m34b2e73ea8" x="240.589647" y="255.53891" style="fill: #808080; stroke: #000000"/>
     <use xlink:href="#m34b2e73ea8" x="244.598596" y="250.596913" style="fill: #808080; stroke: #000000"/>
     <use xlink:href="#m34b2e73ea8" x="249.469282" y="244.04709" style="fill: #808080; stroke: #000000"/>
     <use xlink:href="#m34b2e73ea8" x="255.608843" y="235.636166" style="fill: #808080; stroke: #000000"/>
     <use xlink:href="#m34b2e73ea8" x="263.451896" y="224.871451" style="fill: #808080; stroke: #000000"/>
     <use xlink:href="#m34b2e73ea8" x="272.615029" y="211.406129" style="fill: #808080; stroke: #000000"/>
     <use xlink:href="#m34b2e73ea8" x="285.331264" y="194.017657" style="fill: #808080; stroke: #000000"/>
     <use xlink:href="#m34b2e73ea8" x="301.375802" y="171.61138" style="fill: #808080; stroke: #000000"/>
     <use xlink:href="#m34b2e73ea8" x="321.42679" y="142.352424" style="fill: #808080; stroke: #000000"/>
=======
    <g clip-path="url(#p72b9618327)">
     <use xlink:href="#mc983f1bf3d" x="70.306339" y="267.919568" style="fill: #808080; stroke: #000000"/>
     <use xlink:href="#mc983f1bf3d" x="71.516629" y="266.021949" style="fill: #808080; stroke: #000000"/>
     <use xlink:href="#mc983f1bf3d" x="73.326913" y="263.970192" style="fill: #808080; stroke: #000000"/>
     <use xlink:href="#mc983f1bf3d" x="75.78581" y="261.371231" style="fill: #808080; stroke: #000000"/>
     <use xlink:href="#mc983f1bf3d" x="79.043674" y="258.52514" style="fill: #808080; stroke: #000000"/>
     <use xlink:href="#mc983f1bf3d" x="82.828396" y="254.93482" style="fill: #808080; stroke: #000000"/>
     <use xlink:href="#mc983f1bf3d" x="87.26097" y="250.538964" style="fill: #808080; stroke: #000000"/>
     <use xlink:href="#mc983f1bf3d" x="93.217568" y="245.190452" style="fill: #808080; stroke: #000000"/>
     <use xlink:href="#mc983f1bf3d" x="100.799727" y="238.923254" style="fill: #808080; stroke: #000000"/>
     <use xlink:href="#mc983f1bf3d" x="111.276446" y="231.605861" style="fill: #808080; stroke: #000000"/>
     <use xlink:href="#mc983f1bf3d" x="125.44552" y="224.603564" style="fill: #808080; stroke: #000000"/>
     <use xlink:href="#mc983f1bf3d" x="143.446824" y="220.151008" style="fill: #808080; stroke: #000000"/>
     <use xlink:href="#mc983f1bf3d" x="163.109656" y="220.722002" style="fill: #808080; stroke: #000000"/>
     <use xlink:href="#mc983f1bf3d" x="180.888282" y="226.225377" style="fill: #808080; stroke: #000000"/>
     <use xlink:href="#mc983f1bf3d" x="194.143291" y="234.785919" style="fill: #808080; stroke: #000000"/>
     <use xlink:href="#mc983f1bf3d" x="203.095361" y="243.094809" style="fill: #808080; stroke: #000000"/>
     <use xlink:href="#mc983f1bf3d" x="209.108784" y="250.04715" style="fill: #808080; stroke: #000000"/>
     <use xlink:href="#mc983f1bf3d" x="213.377503" y="255.42676" style="fill: #808080; stroke: #000000"/>
     <use xlink:href="#mc983f1bf3d" x="216.251207" y="259.731571" style="fill: #808080; stroke: #000000"/>
     <use xlink:href="#mc983f1bf3d" x="218.303139" y="262.753132" style="fill: #808080; stroke: #000000"/>
     <use xlink:href="#mc983f1bf3d" x="220.047844" y="264.845154" style="fill: #808080; stroke: #000000"/>
     <use xlink:href="#mc983f1bf3d" x="221.504054" y="266.379083" style="fill: #808080; stroke: #000000"/>
     <use xlink:href="#mc983f1bf3d" x="222.754197" y="267.383056" style="fill: #808080; stroke: #000000"/>
     <use xlink:href="#mc983f1bf3d" x="223.822001" y="268.031894" style="fill: #808080; stroke: #000000"/>
     <use xlink:href="#mc983f1bf3d" x="224.914783" y="268.283021" style="fill: #808080; stroke: #000000"/>
     <use xlink:href="#mc983f1bf3d" x="226.027547" y="268.298145" style="fill: #808080; stroke: #000000"/>
     <use xlink:href="#mc983f1bf3d" x="227.200258" y="268.057671" style="fill: #808080; stroke: #000000"/>
     <use xlink:href="#mc983f1bf3d" x="228.445405" y="267.571951" style="fill: #808080; stroke: #000000"/>
     <use xlink:href="#mc983f1bf3d" x="229.759241" y="266.829009" style="fill: #808080; stroke: #000000"/>
     <use xlink:href="#mc983f1bf3d" x="231.256665" y="265.68521" style="fill: #808080; stroke: #000000"/>
     <use xlink:href="#mc983f1bf3d" x="232.9664" y="264.086926" style="fill: #808080; stroke: #000000"/>
     <use xlink:href="#mc983f1bf3d" x="235.008341" y="261.976096" style="fill: #808080; stroke: #000000"/>
     <use xlink:href="#mc983f1bf3d" x="237.4824" y="259.109373" style="fill: #808080; stroke: #000000"/>
     <use xlink:href="#mc983f1bf3d" x="240.589647" y="255.53891" style="fill: #808080; stroke: #000000"/>
     <use xlink:href="#mc983f1bf3d" x="244.598596" y="250.596913" style="fill: #808080; stroke: #000000"/>
     <use xlink:href="#mc983f1bf3d" x="249.469282" y="244.04709" style="fill: #808080; stroke: #000000"/>
     <use xlink:href="#mc983f1bf3d" x="255.608843" y="235.636166" style="fill: #808080; stroke: #000000"/>
     <use xlink:href="#mc983f1bf3d" x="263.451896" y="224.871451" style="fill: #808080; stroke: #000000"/>
     <use xlink:href="#mc983f1bf3d" x="272.615029" y="211.406129" style="fill: #808080; stroke: #000000"/>
     <use xlink:href="#mc983f1bf3d" x="285.331264" y="194.017657" style="fill: #808080; stroke: #000000"/>
     <use xlink:href="#mc983f1bf3d" x="301.375802" y="171.61138" style="fill: #808080; stroke: #000000"/>
     <use xlink:href="#mc983f1bf3d" x="321.42679" y="142.352424" style="fill: #808080; stroke: #000000"/>
>>>>>>> b87ff8b3
    </g>
   </g>
   <g id="line2d_20">
    <defs>
<<<<<<< HEAD
     <path id="m5f453d3626" d="M 0 -3 
=======
     <path id="m132347a3e0" d="M 0 -3 
>>>>>>> b87ff8b3
L -0.673542 -0.927051 
L -2.85317 -0.927051 
L -1.089814 0.354102 
L -1.763356 2.427051 
L -0 1.145898 
L 1.763356 2.427051 
L 1.089814 0.354102 
L 2.85317 -0.927051 
L 0.673542 -0.927051 
z
" style="stroke: #8b0000; stroke-linejoin: bevel"/>
    </defs>
<<<<<<< HEAD
    <g clip-path="url(#p82e0ef36d0)">
     <use xlink:href="#m5f453d3626" x="70.23947" y="267.980241" style="fill-opacity: 0; stroke: #8b0000; stroke-linejoin: bevel"/>
     <use xlink:href="#m5f453d3626" x="71.566656" y="266.124256" style="fill-opacity: 0; stroke: #8b0000; stroke-linejoin: bevel"/>
     <use xlink:href="#m5f453d3626" x="73.441484" y="263.900606" style="fill-opacity: 0; stroke: #8b0000; stroke-linejoin: bevel"/>
     <use xlink:href="#m5f453d3626" x="75.937443" y="261.342192" style="fill-opacity: 0; stroke: #8b0000; stroke-linejoin: bevel"/>
     <use xlink:href="#m5f453d3626" x="79.048438" y="258.428411" style="fill-opacity: 0; stroke: #8b0000; stroke-linejoin: bevel"/>
     <use xlink:href="#m5f453d3626" x="82.767621" y="254.97968" style="fill-opacity: 0; stroke: #8b0000; stroke-linejoin: bevel"/>
     <use xlink:href="#m5f453d3626" x="87.26297" y="250.663986" style="fill-opacity: 0; stroke: #8b0000; stroke-linejoin: bevel"/>
     <use xlink:href="#m5f453d3626" x="93.025846" y="245.169313" style="fill-opacity: 0; stroke: #8b0000; stroke-linejoin: bevel"/>
     <use xlink:href="#m5f453d3626" x="100.865358" y="238.486575" style="fill-opacity: 0; stroke: #8b0000; stroke-linejoin: bevel"/>
     <use xlink:href="#m5f453d3626" x="111.707552" y="231.210932" style="fill-opacity: 0; stroke: #8b0000; stroke-linejoin: bevel"/>
     <use xlink:href="#m5f453d3626" x="126.113343" y="224.730829" style="fill-opacity: 0; stroke: #8b0000; stroke-linejoin: bevel"/>
     <use xlink:href="#m5f453d3626" x="143.580768" y="220.958362" style="fill-opacity: 0; stroke: #8b0000; stroke-linejoin: bevel"/>
     <use xlink:href="#m5f453d3626" x="162.205036" y="221.357326" style="fill-opacity: 0; stroke: #8b0000; stroke-linejoin: bevel"/>
     <use xlink:href="#m5f453d3626" x="179.420629" y="225.898648" style="fill-opacity: 0; stroke: #8b0000; stroke-linejoin: bevel"/>
     <use xlink:href="#m5f453d3626" x="193.370712" y="233.095443" style="fill-opacity: 0; stroke: #8b0000; stroke-linejoin: bevel"/>
     <use xlink:href="#m5f453d3626" x="203.58094" y="241.065351" style="fill-opacity: 0; stroke: #8b0000; stroke-linejoin: bevel"/>
     <use xlink:href="#m5f453d3626" x="210.578531" y="248.446858" style="fill-opacity: 0; stroke: #8b0000; stroke-linejoin: bevel"/>
     <use xlink:href="#m5f453d3626" x="215.220142" y="254.606202" style="fill-opacity: 0; stroke: #8b0000; stroke-linejoin: bevel"/>
     <use xlink:href="#m5f453d3626" x="218.280284" y="259.424131" style="fill-opacity: 0; stroke: #8b0000; stroke-linejoin: bevel"/>
     <use xlink:href="#m5f453d3626" x="220.326692" y="263.031101" style="fill-opacity: 0; stroke: #8b0000; stroke-linejoin: bevel"/>
     <use xlink:href="#m5f453d3626" x="221.739635" y="265.638046" style="fill-opacity: 0; stroke: #8b0000; stroke-linejoin: bevel"/>
     <use xlink:href="#m5f453d3626" x="222.765425" y="267.453" style="fill-opacity: 0; stroke: #8b0000; stroke-linejoin: bevel"/>
     <use xlink:href="#m5f453d3626" x="223.563679" y="268.648177" style="fill-opacity: 0; stroke: #8b0000; stroke-linejoin: bevel"/>
     <use xlink:href="#m5f453d3626" x="224.242073" y="269.354421" style="fill-opacity: 0; stroke: #8b0000; stroke-linejoin: bevel"/>
     <use xlink:href="#m5f453d3626" x="224.877551" y="269.662525" style="fill-opacity: 0; stroke: #8b0000; stroke-linejoin: bevel"/>
     <use xlink:href="#m5f453d3626" x="225.530587" y="269.628948" style="fill-opacity: 0; stroke: #8b0000; stroke-linejoin: bevel"/>
     <use xlink:href="#m5f453d3626" x="226.25414" y="269.280655" style="fill-opacity: 0; stroke: #8b0000; stroke-linejoin: bevel"/>
     <use xlink:href="#m5f453d3626" x="227.100179" y="268.618619" style="fill-opacity: 0; stroke: #8b0000; stroke-linejoin: bevel"/>
     <use xlink:href="#m5f453d3626" x="228.124412" y="267.619825" style="fill-opacity: 0; stroke: #8b0000; stroke-linejoin: bevel"/>
     <use xlink:href="#m5f453d3626" x="229.390937" y="266.237256" style="fill-opacity: 0; stroke: #8b0000; stroke-linejoin: bevel"/>
     <use xlink:href="#m5f453d3626" x="230.976481" y="264.398501" style="fill-opacity: 0; stroke: #8b0000; stroke-linejoin: bevel"/>
     <use xlink:href="#m5f453d3626" x="232.975861" y="262.001776" style="fill-opacity: 0; stroke: #8b0000; stroke-linejoin: bevel"/>
     <use xlink:href="#m5f453d3626" x="235.506583" y="258.912094" style="fill-opacity: 0; stroke: #8b0000; stroke-linejoin: bevel"/>
     <use xlink:href="#m5f453d3626" x="238.717996" y="254.951307" style="fill-opacity: 0; stroke: #8b0000; stroke-linejoin: bevel"/>
     <use xlink:href="#m5f453d3626" x="242.797585" y="249.891164" style="fill-opacity: 0; stroke: #8b0000; stroke-linejoin: bevel"/>
     <use xlink:href="#m5f453d3626" x="247.983852" y="243.437968" style="fill-opacity: 0; stroke: #8b0000; stroke-linejoin: bevel"/>
     <use xlink:href="#m5f453d3626" x="254.580093" y="235.215843" style="fill-opacity: 0; stroke: #8b0000; stroke-linejoin: bevel"/>
     <use xlink:href="#m5f453d3626" x="262.970076" y="224.747509" style="fill-opacity: 0; stroke: #8b0000; stroke-linejoin: bevel"/>
     <use xlink:href="#m5f453d3626" x="273.643985" y="211.422121" style="fill-opacity: 0; stroke: #8b0000; stroke-linejoin: bevel"/>
     <use xlink:href="#m5f453d3626" x="287.226896" y="194.459874" style="fill-opacity: 0; stroke: #8b0000; stroke-linejoin: bevel"/>
     <use xlink:href="#m5f453d3626" x="304.507698" y="172.875995" style="fill-opacity: 0; stroke: #8b0000; stroke-linejoin: bevel"/>
     <use xlink:href="#m5f453d3626" x="326.496493" y="145.409138" style="fill-opacity: 0; stroke: #8b0000; stroke-linejoin: bevel"/>
=======
    <g clip-path="url(#p72b9618327)">
     <use xlink:href="#m132347a3e0" x="70.23947" y="267.980241" style="fill-opacity: 0; stroke: #8b0000; stroke-linejoin: bevel"/>
     <use xlink:href="#m132347a3e0" x="71.566656" y="266.124256" style="fill-opacity: 0; stroke: #8b0000; stroke-linejoin: bevel"/>
     <use xlink:href="#m132347a3e0" x="73.441484" y="263.900606" style="fill-opacity: 0; stroke: #8b0000; stroke-linejoin: bevel"/>
     <use xlink:href="#m132347a3e0" x="75.937443" y="261.342192" style="fill-opacity: 0; stroke: #8b0000; stroke-linejoin: bevel"/>
     <use xlink:href="#m132347a3e0" x="79.048438" y="258.428411" style="fill-opacity: 0; stroke: #8b0000; stroke-linejoin: bevel"/>
     <use xlink:href="#m132347a3e0" x="82.767621" y="254.97968" style="fill-opacity: 0; stroke: #8b0000; stroke-linejoin: bevel"/>
     <use xlink:href="#m132347a3e0" x="87.26297" y="250.663986" style="fill-opacity: 0; stroke: #8b0000; stroke-linejoin: bevel"/>
     <use xlink:href="#m132347a3e0" x="93.025846" y="245.169313" style="fill-opacity: 0; stroke: #8b0000; stroke-linejoin: bevel"/>
     <use xlink:href="#m132347a3e0" x="100.865358" y="238.486575" style="fill-opacity: 0; stroke: #8b0000; stroke-linejoin: bevel"/>
     <use xlink:href="#m132347a3e0" x="111.707552" y="231.210932" style="fill-opacity: 0; stroke: #8b0000; stroke-linejoin: bevel"/>
     <use xlink:href="#m132347a3e0" x="126.113343" y="224.730829" style="fill-opacity: 0; stroke: #8b0000; stroke-linejoin: bevel"/>
     <use xlink:href="#m132347a3e0" x="143.580768" y="220.958362" style="fill-opacity: 0; stroke: #8b0000; stroke-linejoin: bevel"/>
     <use xlink:href="#m132347a3e0" x="162.205036" y="221.357326" style="fill-opacity: 0; stroke: #8b0000; stroke-linejoin: bevel"/>
     <use xlink:href="#m132347a3e0" x="179.420629" y="225.898648" style="fill-opacity: 0; stroke: #8b0000; stroke-linejoin: bevel"/>
     <use xlink:href="#m132347a3e0" x="193.370712" y="233.095443" style="fill-opacity: 0; stroke: #8b0000; stroke-linejoin: bevel"/>
     <use xlink:href="#m132347a3e0" x="203.58094" y="241.065351" style="fill-opacity: 0; stroke: #8b0000; stroke-linejoin: bevel"/>
     <use xlink:href="#m132347a3e0" x="210.578531" y="248.446858" style="fill-opacity: 0; stroke: #8b0000; stroke-linejoin: bevel"/>
     <use xlink:href="#m132347a3e0" x="215.220142" y="254.606202" style="fill-opacity: 0; stroke: #8b0000; stroke-linejoin: bevel"/>
     <use xlink:href="#m132347a3e0" x="218.280284" y="259.424131" style="fill-opacity: 0; stroke: #8b0000; stroke-linejoin: bevel"/>
     <use xlink:href="#m132347a3e0" x="220.326692" y="263.031101" style="fill-opacity: 0; stroke: #8b0000; stroke-linejoin: bevel"/>
     <use xlink:href="#m132347a3e0" x="221.739635" y="265.638046" style="fill-opacity: 0; stroke: #8b0000; stroke-linejoin: bevel"/>
     <use xlink:href="#m132347a3e0" x="222.765425" y="267.453" style="fill-opacity: 0; stroke: #8b0000; stroke-linejoin: bevel"/>
     <use xlink:href="#m132347a3e0" x="223.563679" y="268.648177" style="fill-opacity: 0; stroke: #8b0000; stroke-linejoin: bevel"/>
     <use xlink:href="#m132347a3e0" x="224.242073" y="269.354421" style="fill-opacity: 0; stroke: #8b0000; stroke-linejoin: bevel"/>
     <use xlink:href="#m132347a3e0" x="224.877551" y="269.662525" style="fill-opacity: 0; stroke: #8b0000; stroke-linejoin: bevel"/>
     <use xlink:href="#m132347a3e0" x="225.530587" y="269.628948" style="fill-opacity: 0; stroke: #8b0000; stroke-linejoin: bevel"/>
     <use xlink:href="#m132347a3e0" x="226.25414" y="269.280655" style="fill-opacity: 0; stroke: #8b0000; stroke-linejoin: bevel"/>
     <use xlink:href="#m132347a3e0" x="227.100179" y="268.618619" style="fill-opacity: 0; stroke: #8b0000; stroke-linejoin: bevel"/>
     <use xlink:href="#m132347a3e0" x="228.124412" y="267.619825" style="fill-opacity: 0; stroke: #8b0000; stroke-linejoin: bevel"/>
     <use xlink:href="#m132347a3e0" x="229.390937" y="266.237256" style="fill-opacity: 0; stroke: #8b0000; stroke-linejoin: bevel"/>
     <use xlink:href="#m132347a3e0" x="230.976481" y="264.398501" style="fill-opacity: 0; stroke: #8b0000; stroke-linejoin: bevel"/>
     <use xlink:href="#m132347a3e0" x="232.975861" y="262.001776" style="fill-opacity: 0; stroke: #8b0000; stroke-linejoin: bevel"/>
     <use xlink:href="#m132347a3e0" x="235.506583" y="258.912094" style="fill-opacity: 0; stroke: #8b0000; stroke-linejoin: bevel"/>
     <use xlink:href="#m132347a3e0" x="238.717996" y="254.951307" style="fill-opacity: 0; stroke: #8b0000; stroke-linejoin: bevel"/>
     <use xlink:href="#m132347a3e0" x="242.797585" y="249.891164" style="fill-opacity: 0; stroke: #8b0000; stroke-linejoin: bevel"/>
     <use xlink:href="#m132347a3e0" x="247.983852" y="243.437968" style="fill-opacity: 0; stroke: #8b0000; stroke-linejoin: bevel"/>
     <use xlink:href="#m132347a3e0" x="254.580093" y="235.215843" style="fill-opacity: 0; stroke: #8b0000; stroke-linejoin: bevel"/>
     <use xlink:href="#m132347a3e0" x="262.970076" y="224.747509" style="fill-opacity: 0; stroke: #8b0000; stroke-linejoin: bevel"/>
     <use xlink:href="#m132347a3e0" x="273.643985" y="211.422121" style="fill-opacity: 0; stroke: #8b0000; stroke-linejoin: bevel"/>
     <use xlink:href="#m132347a3e0" x="287.226896" y="194.459874" style="fill-opacity: 0; stroke: #8b0000; stroke-linejoin: bevel"/>
     <use xlink:href="#m132347a3e0" x="304.507698" y="172.875995" style="fill-opacity: 0; stroke: #8b0000; stroke-linejoin: bevel"/>
     <use xlink:href="#m132347a3e0" x="326.496493" y="145.409138" style="fill-opacity: 0; stroke: #8b0000; stroke-linejoin: bevel"/>
>>>>>>> b87ff8b3
    </g>
   </g>
   <g id="patch_3">
    <path d="M 54.982813 273.711063 
L 54.982813 7.2 
" style="fill: none; stroke: #000000; stroke-width: 0.8; stroke-linejoin: miter; stroke-linecap: square"/>
   </g>
   <g id="patch_4">
    <path d="M 333.982813 273.711063 
L 333.982813 7.2 
" style="fill: none; stroke: #000000; stroke-width: 0.8; stroke-linejoin: miter; stroke-linecap: square"/>
   </g>
   <g id="patch_5">
    <path d="M 54.982812 273.711063 
L 333.982813 273.711063 
" style="fill: none; stroke: #000000; stroke-width: 0.8; stroke-linejoin: miter; stroke-linecap: square"/>
   </g>
   <g id="patch_6">
    <path d="M 54.982812 7.2 
L 333.982813 7.2 
" style="fill: none; stroke: #000000; stroke-width: 0.8; stroke-linejoin: miter; stroke-linecap: square"/>
   </g>
   <g id="legend_1">
    <g id="patch_7">
     <path d="M 277.869687 29.780625 
L 329.782812 29.780625 
Q 330.982812 29.780625 330.982812 28.580625 
L 330.982812 11.4 
Q 330.982812 10.2 329.782812 10.2 
L 277.869687 10.2 
Q 276.669688 10.2 276.669688 11.4 
L 276.669688 28.580625 
Q 276.669688 29.780625 277.869687 29.780625 
z
" style="fill: #ffffff; opacity: 0.8; stroke: #cccccc; stroke-linejoin: miter"/>
    </g>
    <g id="line2d_21">
     <g>
<<<<<<< HEAD
      <use xlink:href="#m34b2e73ea8" x="285.069687" y="15.059062" style="fill: #808080; stroke: #000000"/>
=======
      <use xlink:href="#mc983f1bf3d" x="285.069687" y="15.059062" style="fill: #808080; stroke: #000000"/>
>>>>>>> b87ff8b3
     </g>
    </g>
    <g id="text_21">
     <!-- Data_423K -->
     <g transform="translate(295.869687 17.159062) scale(0.06 -0.06)">
      <defs>
       <path id="DejaVuSans-44" d="M 1259 4147 
L 1259 519 
L 2022 519 
Q 2988 519 3436 956 
Q 3884 1394 3884 2338 
Q 3884 3275 3436 3711 
Q 2988 4147 2022 4147 
L 1259 4147 
z
M 628 4666 
L 1925 4666 
Q 3281 4666 3915 4102 
Q 4550 3538 4550 2338 
Q 4550 1131 3912 565 
Q 3275 0 1925 0 
L 628 0 
L 628 4666 
z
" transform="scale(0.015625)"/>
       <path id="DejaVuSans-61" d="M 2194 1759 
Q 1497 1759 1228 1600 
Q 959 1441 959 1056 
Q 959 750 1161 570 
Q 1363 391 1709 391 
Q 2188 391 2477 730 
Q 2766 1069 2766 1631 
L 2766 1759 
L 2194 1759 
z
M 3341 1997 
L 3341 0 
L 2766 0 
L 2766 531 
Q 2569 213 2275 61 
Q 1981 -91 1556 -91 
Q 1019 -91 701 211 
Q 384 513 384 1019 
Q 384 1609 779 1909 
Q 1175 2209 1959 2209 
L 2766 2209 
L 2766 2266 
Q 2766 2663 2505 2880 
Q 2244 3097 1772 3097 
Q 1472 3097 1187 3025 
Q 903 2953 641 2809 
L 641 3341 
Q 956 3463 1253 3523 
Q 1550 3584 1831 3584 
Q 2591 3584 2966 3190 
Q 3341 2797 3341 1997 
z
" transform="scale(0.015625)"/>
       <path id="DejaVuSans-74" d="M 1172 4494 
L 1172 3500 
L 2356 3500 
L 2356 3053 
L 1172 3053 
L 1172 1153 
Q 1172 725 1289 603 
Q 1406 481 1766 481 
L 2356 481 
L 2356 0 
L 1766 0 
Q 1100 0 847 248 
Q 594 497 594 1153 
L 594 3053 
L 172 3053 
L 172 3500 
L 594 3500 
L 594 4494 
L 1172 4494 
z
" transform="scale(0.015625)"/>
       <path id="DejaVuSans-5f" d="M 3263 -1063 
L 3263 -1509 
L -63 -1509 
L -63 -1063 
L 3263 -1063 
z
" transform="scale(0.015625)"/>
       <path id="DejaVuSans-34" d="M 2419 4116 
L 825 1625 
L 2419 1625 
L 2419 4116 
z
M 2253 4666 
L 3047 4666 
L 3047 1625 
L 3713 1625 
L 3713 1100 
L 3047 1100 
L 3047 0 
L 2419 0 
L 2419 1100 
L 313 1100 
L 313 1709 
L 2253 4666 
z
" transform="scale(0.015625)"/>
       <path id="DejaVuSans-33" d="M 2597 2516 
Q 3050 2419 3304 2112 
Q 3559 1806 3559 1356 
Q 3559 666 3084 287 
Q 2609 -91 1734 -91 
Q 1441 -91 1130 -33 
Q 819 25 488 141 
L 488 750 
Q 750 597 1062 519 
Q 1375 441 1716 441 
Q 2309 441 2620 675 
Q 2931 909 2931 1356 
Q 2931 1769 2642 2001 
Q 2353 2234 1838 2234 
L 1294 2234 
L 1294 2753 
L 1863 2753 
Q 2328 2753 2575 2939 
Q 2822 3125 2822 3475 
Q 2822 3834 2567 4026 
Q 2313 4219 1838 4219 
Q 1578 4219 1281 4162 
Q 984 4106 628 3988 
L 628 4550 
Q 988 4650 1302 4700 
Q 1616 4750 1894 4750 
Q 2613 4750 3031 4423 
Q 3450 4097 3450 3541 
Q 3450 3153 3228 2886 
Q 3006 2619 2597 2516 
z
" transform="scale(0.015625)"/>
       <path id="DejaVuSans-4b" d="M 628 4666 
L 1259 4666 
L 1259 2694 
L 3353 4666 
L 4166 4666 
L 1850 2491 
L 4331 0 
L 3500 0 
L 1259 2247 
L 1259 0 
L 628 0 
L 628 4666 
z
" transform="scale(0.015625)"/>
      </defs>
      <use xlink:href="#DejaVuSans-44"/>
      <use xlink:href="#DejaVuSans-61" transform="translate(77.001953 0)"/>
      <use xlink:href="#DejaVuSans-74" transform="translate(138.28125 0)"/>
      <use xlink:href="#DejaVuSans-61" transform="translate(177.490234 0)"/>
      <use xlink:href="#DejaVuSans-5f" transform="translate(238.769531 0)"/>
      <use xlink:href="#DejaVuSans-34" transform="translate(288.769531 0)"/>
      <use xlink:href="#DejaVuSans-32" transform="translate(352.392578 0)"/>
      <use xlink:href="#DejaVuSans-33" transform="translate(416.015625 0)"/>
      <use xlink:href="#DejaVuSans-4b" transform="translate(479.638672 0)"/>
     </g>
    </g>
    <g id="line2d_22">
     <g>
<<<<<<< HEAD
      <use xlink:href="#m5f453d3626" x="285.069687" y="24.032812" style="fill-opacity: 0; stroke: #8b0000; stroke-linejoin: bevel"/>
=======
      <use xlink:href="#m132347a3e0" x="285.069687" y="24.032812" style="fill-opacity: 0; stroke: #8b0000; stroke-linejoin: bevel"/>
>>>>>>> b87ff8b3
     </g>
    </g>
    <g id="text_22">
     <!-- Fit -->
     <g transform="translate(295.869687 26.132812) scale(0.06 -0.06)">
      <defs>
       <path id="DejaVuSans-46" d="M 628 4666 
L 3309 4666 
L 3309 4134 
L 1259 4134 
L 1259 2759 
L 3109 2759 
L 3109 2228 
L 1259 2228 
L 1259 0 
L 628 0 
L 628 4666 
z
" transform="scale(0.015625)"/>
       <path id="DejaVuSans-69" d="M 603 3500 
L 1178 3500 
L 1178 0 
L 603 0 
L 603 3500 
z
M 603 4863 
L 1178 4863 
L 1178 4134 
L 603 4134 
L 603 4863 
z
" transform="scale(0.015625)"/>
      </defs>
      <use xlink:href="#DejaVuSans-46"/>
      <use xlink:href="#DejaVuSans-69" transform="translate(50.269531 0)"/>
      <use xlink:href="#DejaVuSans-74" transform="translate(78.052734 0)"/>
     </g>
    </g>
   </g>
  </g>
 </g>
 <defs>
<<<<<<< HEAD
  <clipPath id="p82e0ef36d0">
=======
  <clipPath id="p72b9618327">
>>>>>>> b87ff8b3
   <rect x="54.982813" y="7.2" width="279" height="266.511063"/>
  </clipPath>
 </defs>
</svg><|MERGE_RESOLUTION|>--- conflicted
+++ resolved
@@ -6,11 +6,7 @@
   <rdf:RDF xmlns:dc="http://purl.org/dc/elements/1.1/" xmlns:cc="http://creativecommons.org/ns#" xmlns:rdf="http://www.w3.org/1999/02/22-rdf-syntax-ns#">
    <cc:Work>
     <dc:type rdf:resource="http://purl.org/dc/dcmitype/StillImage"/>
-<<<<<<< HEAD
-    <dc:date>2025-06-05T17:14:40.981703</dc:date>
-=======
-    <dc:date>2025-05-18T16:20:02.184784</dc:date>
->>>>>>> b87ff8b3
+    <dc:date>2025-06-05T17:25:50.376430</dc:date>
     <dc:format>image/svg+xml</dc:format>
     <dc:creator>
      <cc:Agent>
@@ -45,20 +41,12 @@
     <g id="xtick_1">
      <g id="line2d_1">
       <defs>
-<<<<<<< HEAD
-       <path id="m91a987bb96" d="M 0 0 
-=======
-       <path id="m9d59c5d3df" d="M 0 0 
->>>>>>> b87ff8b3
+       <path id="mc0c1944d6b" d="M 0 0 
 L 0 3.5 
 " style="stroke: #000000; stroke-width: 0.8"/>
       </defs>
       <g>
-<<<<<<< HEAD
-       <use xlink:href="#m91a987bb96" x="67.471749" y="273.711063" style="stroke: #000000; stroke-width: 0.8"/>
-=======
-       <use xlink:href="#m9d59c5d3df" x="67.471749" y="273.711063" style="stroke: #000000; stroke-width: 0.8"/>
->>>>>>> b87ff8b3
+       <use xlink:href="#mc0c1944d6b" x="67.471749" y="273.711063" style="stroke: #000000; stroke-width: 0.8"/>
       </g>
      </g>
      <g id="text_1">
@@ -104,11 +92,7 @@
     <g id="xtick_2">
      <g id="line2d_2">
       <g>
-<<<<<<< HEAD
-       <use xlink:href="#m91a987bb96" x="98.694092" y="273.711063" style="stroke: #000000; stroke-width: 0.8"/>
-=======
-       <use xlink:href="#m9d59c5d3df" x="98.694092" y="273.711063" style="stroke: #000000; stroke-width: 0.8"/>
->>>>>>> b87ff8b3
+       <use xlink:href="#mc0c1944d6b" x="98.694092" y="273.711063" style="stroke: #000000; stroke-width: 0.8"/>
       </g>
      </g>
      <g id="text_2">
@@ -175,11 +159,7 @@
     <g id="xtick_3">
      <g id="line2d_3">
       <g>
-<<<<<<< HEAD
-       <use xlink:href="#m91a987bb96" x="129.916434" y="273.711063" style="stroke: #000000; stroke-width: 0.8"/>
-=======
-       <use xlink:href="#m9d59c5d3df" x="129.916434" y="273.711063" style="stroke: #000000; stroke-width: 0.8"/>
->>>>>>> b87ff8b3
+       <use xlink:href="#mc0c1944d6b" x="129.916434" y="273.711063" style="stroke: #000000; stroke-width: 0.8"/>
       </g>
      </g>
      <g id="text_3">
@@ -195,11 +175,7 @@
     <g id="xtick_4">
      <g id="line2d_4">
       <g>
-<<<<<<< HEAD
-       <use xlink:href="#m91a987bb96" x="161.138777" y="273.711063" style="stroke: #000000; stroke-width: 0.8"/>
-=======
-       <use xlink:href="#m9d59c5d3df" x="161.138777" y="273.711063" style="stroke: #000000; stroke-width: 0.8"/>
->>>>>>> b87ff8b3
+       <use xlink:href="#mc0c1944d6b" x="161.138777" y="273.711063" style="stroke: #000000; stroke-width: 0.8"/>
       </g>
      </g>
      <g id="text_4">
@@ -227,11 +203,7 @@
     <g id="xtick_5">
      <g id="line2d_5">
       <g>
-<<<<<<< HEAD
-       <use xlink:href="#m91a987bb96" x="192.361119" y="273.711063" style="stroke: #000000; stroke-width: 0.8"/>
-=======
-       <use xlink:href="#m9d59c5d3df" x="192.361119" y="273.711063" style="stroke: #000000; stroke-width: 0.8"/>
->>>>>>> b87ff8b3
+       <use xlink:href="#mc0c1944d6b" x="192.361119" y="273.711063" style="stroke: #000000; stroke-width: 0.8"/>
       </g>
      </g>
      <g id="text_5">
@@ -263,11 +235,7 @@
     <g id="xtick_6">
      <g id="line2d_6">
       <g>
-<<<<<<< HEAD
-       <use xlink:href="#m91a987bb96" x="223.583462" y="273.711063" style="stroke: #000000; stroke-width: 0.8"/>
-=======
-       <use xlink:href="#m9d59c5d3df" x="223.583462" y="273.711063" style="stroke: #000000; stroke-width: 0.8"/>
->>>>>>> b87ff8b3
+       <use xlink:href="#mc0c1944d6b" x="223.583462" y="273.711063" style="stroke: #000000; stroke-width: 0.8"/>
       </g>
      </g>
      <g id="text_6">
@@ -283,11 +251,7 @@
     <g id="xtick_7">
      <g id="line2d_7">
       <g>
-<<<<<<< HEAD
-       <use xlink:href="#m91a987bb96" x="254.805804" y="273.711063" style="stroke: #000000; stroke-width: 0.8"/>
-=======
-       <use xlink:href="#m9d59c5d3df" x="254.805804" y="273.711063" style="stroke: #000000; stroke-width: 0.8"/>
->>>>>>> b87ff8b3
+       <use xlink:href="#mc0c1944d6b" x="254.805804" y="273.711063" style="stroke: #000000; stroke-width: 0.8"/>
       </g>
      </g>
      <g id="text_7">
@@ -303,11 +267,7 @@
     <g id="xtick_8">
      <g id="line2d_8">
       <g>
-<<<<<<< HEAD
-       <use xlink:href="#m91a987bb96" x="286.028147" y="273.711063" style="stroke: #000000; stroke-width: 0.8"/>
-=======
-       <use xlink:href="#m9d59c5d3df" x="286.028147" y="273.711063" style="stroke: #000000; stroke-width: 0.8"/>
->>>>>>> b87ff8b3
+       <use xlink:href="#mc0c1944d6b" x="286.028147" y="273.711063" style="stroke: #000000; stroke-width: 0.8"/>
       </g>
      </g>
      <g id="text_8">
@@ -323,11 +283,7 @@
     <g id="xtick_9">
      <g id="line2d_9">
       <g>
-<<<<<<< HEAD
-       <use xlink:href="#m91a987bb96" x="317.250489" y="273.711063" style="stroke: #000000; stroke-width: 0.8"/>
-=======
-       <use xlink:href="#m9d59c5d3df" x="317.250489" y="273.711063" style="stroke: #000000; stroke-width: 0.8"/>
->>>>>>> b87ff8b3
+       <use xlink:href="#mc0c1944d6b" x="317.250489" y="273.711063" style="stroke: #000000; stroke-width: 0.8"/>
       </g>
      </g>
      <g id="text_9">
@@ -434,20 +390,12 @@
     <g id="ytick_1">
      <g id="line2d_10">
       <defs>
-<<<<<<< HEAD
-       <path id="m80d77dcf9f" d="M 0 0 
-=======
-       <path id="m64742db58f" d="M 0 0 
->>>>>>> b87ff8b3
+       <path id="m74c4742c2c" d="M 0 0 
 L -3.5 0 
 " style="stroke: #000000; stroke-width: 0.8"/>
       </defs>
       <g>
-<<<<<<< HEAD
-       <use xlink:href="#m80d77dcf9f" x="54.982813" y="273.711063" style="stroke: #000000; stroke-width: 0.8"/>
-=======
-       <use xlink:href="#m64742db58f" x="54.982813" y="273.711063" style="stroke: #000000; stroke-width: 0.8"/>
->>>>>>> b87ff8b3
+       <use xlink:href="#m74c4742c2c" x="54.982813" y="273.711063" style="stroke: #000000; stroke-width: 0.8"/>
       </g>
      </g>
      <g id="text_11">
@@ -463,11 +411,7 @@
     <g id="ytick_2">
      <g id="line2d_11">
       <g>
-<<<<<<< HEAD
-       <use xlink:href="#m80d77dcf9f" x="54.982813" y="242.488721" style="stroke: #000000; stroke-width: 0.8"/>
-=======
-       <use xlink:href="#m64742db58f" x="54.982813" y="242.488721" style="stroke: #000000; stroke-width: 0.8"/>
->>>>>>> b87ff8b3
+       <use xlink:href="#m74c4742c2c" x="54.982813" y="242.488721" style="stroke: #000000; stroke-width: 0.8"/>
       </g>
      </g>
      <g id="text_12">
@@ -483,11 +427,7 @@
     <g id="ytick_3">
      <g id="line2d_12">
       <g>
-<<<<<<< HEAD
-       <use xlink:href="#m80d77dcf9f" x="54.982813" y="211.266378" style="stroke: #000000; stroke-width: 0.8"/>
-=======
-       <use xlink:href="#m64742db58f" x="54.982813" y="211.266378" style="stroke: #000000; stroke-width: 0.8"/>
->>>>>>> b87ff8b3
+       <use xlink:href="#m74c4742c2c" x="54.982813" y="211.266378" style="stroke: #000000; stroke-width: 0.8"/>
       </g>
      </g>
      <g id="text_13">
@@ -503,11 +443,7 @@
     <g id="ytick_4">
      <g id="line2d_13">
       <g>
-<<<<<<< HEAD
-       <use xlink:href="#m80d77dcf9f" x="54.982813" y="180.044036" style="stroke: #000000; stroke-width: 0.8"/>
-=======
-       <use xlink:href="#m64742db58f" x="54.982813" y="180.044036" style="stroke: #000000; stroke-width: 0.8"/>
->>>>>>> b87ff8b3
+       <use xlink:href="#m74c4742c2c" x="54.982813" y="180.044036" style="stroke: #000000; stroke-width: 0.8"/>
       </g>
      </g>
      <g id="text_14">
@@ -523,11 +459,7 @@
     <g id="ytick_5">
      <g id="line2d_14">
       <g>
-<<<<<<< HEAD
-       <use xlink:href="#m80d77dcf9f" x="54.982813" y="148.821693" style="stroke: #000000; stroke-width: 0.8"/>
-=======
-       <use xlink:href="#m64742db58f" x="54.982813" y="148.821693" style="stroke: #000000; stroke-width: 0.8"/>
->>>>>>> b87ff8b3
+       <use xlink:href="#m74c4742c2c" x="54.982813" y="148.821693" style="stroke: #000000; stroke-width: 0.8"/>
       </g>
      </g>
      <g id="text_15">
@@ -543,11 +475,7 @@
     <g id="ytick_6">
      <g id="line2d_15">
       <g>
-<<<<<<< HEAD
-       <use xlink:href="#m80d77dcf9f" x="54.982813" y="117.599351" style="stroke: #000000; stroke-width: 0.8"/>
-=======
-       <use xlink:href="#m64742db58f" x="54.982813" y="117.599351" style="stroke: #000000; stroke-width: 0.8"/>
->>>>>>> b87ff8b3
+       <use xlink:href="#m74c4742c2c" x="54.982813" y="117.599351" style="stroke: #000000; stroke-width: 0.8"/>
       </g>
      </g>
      <g id="text_16">
@@ -563,11 +491,7 @@
     <g id="ytick_7">
      <g id="line2d_16">
       <g>
-<<<<<<< HEAD
-       <use xlink:href="#m80d77dcf9f" x="54.982813" y="86.377008" style="stroke: #000000; stroke-width: 0.8"/>
-=======
-       <use xlink:href="#m64742db58f" x="54.982813" y="86.377008" style="stroke: #000000; stroke-width: 0.8"/>
->>>>>>> b87ff8b3
+       <use xlink:href="#m74c4742c2c" x="54.982813" y="86.377008" style="stroke: #000000; stroke-width: 0.8"/>
       </g>
      </g>
      <g id="text_17">
@@ -583,11 +507,7 @@
     <g id="ytick_8">
      <g id="line2d_17">
       <g>
-<<<<<<< HEAD
-       <use xlink:href="#m80d77dcf9f" x="54.982813" y="55.154666" style="stroke: #000000; stroke-width: 0.8"/>
-=======
-       <use xlink:href="#m64742db58f" x="54.982813" y="55.154666" style="stroke: #000000; stroke-width: 0.8"/>
->>>>>>> b87ff8b3
+       <use xlink:href="#m74c4742c2c" x="54.982813" y="55.154666" style="stroke: #000000; stroke-width: 0.8"/>
       </g>
      </g>
      <g id="text_18">
@@ -603,11 +523,7 @@
     <g id="ytick_9">
      <g id="line2d_18">
       <g>
-<<<<<<< HEAD
-       <use xlink:href="#m80d77dcf9f" x="54.982813" y="23.932323" style="stroke: #000000; stroke-width: 0.8"/>
-=======
-       <use xlink:href="#m64742db58f" x="54.982813" y="23.932323" style="stroke: #000000; stroke-width: 0.8"/>
->>>>>>> b87ff8b3
+       <use xlink:href="#m74c4742c2c" x="54.982813" y="23.932323" style="stroke: #000000; stroke-width: 0.8"/>
       </g>
      </g>
      <g id="text_19">
@@ -644,11 +560,7 @@
    </g>
    <g id="line2d_19">
     <defs>
-<<<<<<< HEAD
-     <path id="m34b2e73ea8" d="M 0 3 
-=======
-     <path id="mc983f1bf3d" d="M 0 3 
->>>>>>> b87ff8b3
+     <path id="m530693d05c" d="M 0 3 
 C 0.795609 3 1.55874 2.683901 2.12132 2.12132 
 C 2.683901 1.55874 3 0.795609 3 0 
 C 3 -0.795609 2.683901 -1.55874 2.12132 -2.12132 
@@ -660,104 +572,54 @@
 z
 " style="stroke: #000000"/>
     </defs>
-<<<<<<< HEAD
-    <g clip-path="url(#p82e0ef36d0)">
-     <use xlink:href="#m34b2e73ea8" x="70.306339" y="267.919568" style="fill: #808080; stroke: #000000"/>
-     <use xlink:href="#m34b2e73ea8" x="71.516629" y="266.021949" style="fill: #808080; stroke: #000000"/>
-     <use xlink:href="#m34b2e73ea8" x="73.326913" y="263.970192" style="fill: #808080; stroke: #000000"/>
-     <use xlink:href="#m34b2e73ea8" x="75.78581" y="261.371231" style="fill: #808080; stroke: #000000"/>
-     <use xlink:href="#m34b2e73ea8" x="79.043674" y="258.52514" style="fill: #808080; stroke: #000000"/>
-     <use xlink:href="#m34b2e73ea8" x="82.828396" y="254.93482" style="fill: #808080; stroke: #000000"/>
-     <use xlink:href="#m34b2e73ea8" x="87.26097" y="250.538964" style="fill: #808080; stroke: #000000"/>
-     <use xlink:href="#m34b2e73ea8" x="93.217568" y="245.190452" style="fill: #808080; stroke: #000000"/>
-     <use xlink:href="#m34b2e73ea8" x="100.799727" y="238.923254" style="fill: #808080; stroke: #000000"/>
-     <use xlink:href="#m34b2e73ea8" x="111.276446" y="231.605861" style="fill: #808080; stroke: #000000"/>
-     <use xlink:href="#m34b2e73ea8" x="125.44552" y="224.603564" style="fill: #808080; stroke: #000000"/>
-     <use xlink:href="#m34b2e73ea8" x="143.446824" y="220.151008" style="fill: #808080; stroke: #000000"/>
-     <use xlink:href="#m34b2e73ea8" x="163.109656" y="220.722002" style="fill: #808080; stroke: #000000"/>
-     <use xlink:href="#m34b2e73ea8" x="180.888282" y="226.225377" style="fill: #808080; stroke: #000000"/>
-     <use xlink:href="#m34b2e73ea8" x="194.143291" y="234.785919" style="fill: #808080; stroke: #000000"/>
-     <use xlink:href="#m34b2e73ea8" x="203.095361" y="243.094809" style="fill: #808080; stroke: #000000"/>
-     <use xlink:href="#m34b2e73ea8" x="209.108784" y="250.04715" style="fill: #808080; stroke: #000000"/>
-     <use xlink:href="#m34b2e73ea8" x="213.377503" y="255.42676" style="fill: #808080; stroke: #000000"/>
-     <use xlink:href="#m34b2e73ea8" x="216.251207" y="259.731571" style="fill: #808080; stroke: #000000"/>
-     <use xlink:href="#m34b2e73ea8" x="218.303139" y="262.753132" style="fill: #808080; stroke: #000000"/>
-     <use xlink:href="#m34b2e73ea8" x="220.047844" y="264.845154" style="fill: #808080; stroke: #000000"/>
-     <use xlink:href="#m34b2e73ea8" x="221.504054" y="266.379083" style="fill: #808080; stroke: #000000"/>
-     <use xlink:href="#m34b2e73ea8" x="222.754197" y="267.383056" style="fill: #808080; stroke: #000000"/>
-     <use xlink:href="#m34b2e73ea8" x="223.822001" y="268.031894" style="fill: #808080; stroke: #000000"/>
-     <use xlink:href="#m34b2e73ea8" x="224.914783" y="268.283021" style="fill: #808080; stroke: #000000"/>
-     <use xlink:href="#m34b2e73ea8" x="226.027547" y="268.298145" style="fill: #808080; stroke: #000000"/>
-     <use xlink:href="#m34b2e73ea8" x="227.200258" y="268.057671" style="fill: #808080; stroke: #000000"/>
-     <use xlink:href="#m34b2e73ea8" x="228.445405" y="267.571951" style="fill: #808080; stroke: #000000"/>
-     <use xlink:href="#m34b2e73ea8" x="229.759241" y="266.829009" style="fill: #808080; stroke: #000000"/>
-     <use xlink:href="#m34b2e73ea8" x="231.256665" y="265.68521" style="fill: #808080; stroke: #000000"/>
-     <use xlink:href="#m34b2e73ea8" x="232.9664" y="264.086926" style="fill: #808080; stroke: #000000"/>
-     <use xlink:href="#m34b2e73ea8" x="235.008341" y="261.976096" style="fill: #808080; stroke: #000000"/>
-     <use xlink:href="#m34b2e73ea8" x="237.4824" y="259.109373" style="fill: #808080; stroke: #000000"/>
-     <use xlink:href="#m34b2e73ea8" x="240.589647" y="255.53891" style="fill: #808080; stroke: #000000"/>
-     <use xlink:href="#m34b2e73ea8" x="244.598596" y="250.596913" style="fill: #808080; stroke: #000000"/>
-     <use xlink:href="#m34b2e73ea8" x="249.469282" y="244.04709" style="fill: #808080; stroke: #000000"/>
-     <use xlink:href="#m34b2e73ea8" x="255.608843" y="235.636166" style="fill: #808080; stroke: #000000"/>
-     <use xlink:href="#m34b2e73ea8" x="263.451896" y="224.871451" style="fill: #808080; stroke: #000000"/>
-     <use xlink:href="#m34b2e73ea8" x="272.615029" y="211.406129" style="fill: #808080; stroke: #000000"/>
-     <use xlink:href="#m34b2e73ea8" x="285.331264" y="194.017657" style="fill: #808080; stroke: #000000"/>
-     <use xlink:href="#m34b2e73ea8" x="301.375802" y="171.61138" style="fill: #808080; stroke: #000000"/>
-     <use xlink:href="#m34b2e73ea8" x="321.42679" y="142.352424" style="fill: #808080; stroke: #000000"/>
-=======
-    <g clip-path="url(#p72b9618327)">
-     <use xlink:href="#mc983f1bf3d" x="70.306339" y="267.919568" style="fill: #808080; stroke: #000000"/>
-     <use xlink:href="#mc983f1bf3d" x="71.516629" y="266.021949" style="fill: #808080; stroke: #000000"/>
-     <use xlink:href="#mc983f1bf3d" x="73.326913" y="263.970192" style="fill: #808080; stroke: #000000"/>
-     <use xlink:href="#mc983f1bf3d" x="75.78581" y="261.371231" style="fill: #808080; stroke: #000000"/>
-     <use xlink:href="#mc983f1bf3d" x="79.043674" y="258.52514" style="fill: #808080; stroke: #000000"/>
-     <use xlink:href="#mc983f1bf3d" x="82.828396" y="254.93482" style="fill: #808080; stroke: #000000"/>
-     <use xlink:href="#mc983f1bf3d" x="87.26097" y="250.538964" style="fill: #808080; stroke: #000000"/>
-     <use xlink:href="#mc983f1bf3d" x="93.217568" y="245.190452" style="fill: #808080; stroke: #000000"/>
-     <use xlink:href="#mc983f1bf3d" x="100.799727" y="238.923254" style="fill: #808080; stroke: #000000"/>
-     <use xlink:href="#mc983f1bf3d" x="111.276446" y="231.605861" style="fill: #808080; stroke: #000000"/>
-     <use xlink:href="#mc983f1bf3d" x="125.44552" y="224.603564" style="fill: #808080; stroke: #000000"/>
-     <use xlink:href="#mc983f1bf3d" x="143.446824" y="220.151008" style="fill: #808080; stroke: #000000"/>
-     <use xlink:href="#mc983f1bf3d" x="163.109656" y="220.722002" style="fill: #808080; stroke: #000000"/>
-     <use xlink:href="#mc983f1bf3d" x="180.888282" y="226.225377" style="fill: #808080; stroke: #000000"/>
-     <use xlink:href="#mc983f1bf3d" x="194.143291" y="234.785919" style="fill: #808080; stroke: #000000"/>
-     <use xlink:href="#mc983f1bf3d" x="203.095361" y="243.094809" style="fill: #808080; stroke: #000000"/>
-     <use xlink:href="#mc983f1bf3d" x="209.108784" y="250.04715" style="fill: #808080; stroke: #000000"/>
-     <use xlink:href="#mc983f1bf3d" x="213.377503" y="255.42676" style="fill: #808080; stroke: #000000"/>
-     <use xlink:href="#mc983f1bf3d" x="216.251207" y="259.731571" style="fill: #808080; stroke: #000000"/>
-     <use xlink:href="#mc983f1bf3d" x="218.303139" y="262.753132" style="fill: #808080; stroke: #000000"/>
-     <use xlink:href="#mc983f1bf3d" x="220.047844" y="264.845154" style="fill: #808080; stroke: #000000"/>
-     <use xlink:href="#mc983f1bf3d" x="221.504054" y="266.379083" style="fill: #808080; stroke: #000000"/>
-     <use xlink:href="#mc983f1bf3d" x="222.754197" y="267.383056" style="fill: #808080; stroke: #000000"/>
-     <use xlink:href="#mc983f1bf3d" x="223.822001" y="268.031894" style="fill: #808080; stroke: #000000"/>
-     <use xlink:href="#mc983f1bf3d" x="224.914783" y="268.283021" style="fill: #808080; stroke: #000000"/>
-     <use xlink:href="#mc983f1bf3d" x="226.027547" y="268.298145" style="fill: #808080; stroke: #000000"/>
-     <use xlink:href="#mc983f1bf3d" x="227.200258" y="268.057671" style="fill: #808080; stroke: #000000"/>
-     <use xlink:href="#mc983f1bf3d" x="228.445405" y="267.571951" style="fill: #808080; stroke: #000000"/>
-     <use xlink:href="#mc983f1bf3d" x="229.759241" y="266.829009" style="fill: #808080; stroke: #000000"/>
-     <use xlink:href="#mc983f1bf3d" x="231.256665" y="265.68521" style="fill: #808080; stroke: #000000"/>
-     <use xlink:href="#mc983f1bf3d" x="232.9664" y="264.086926" style="fill: #808080; stroke: #000000"/>
-     <use xlink:href="#mc983f1bf3d" x="235.008341" y="261.976096" style="fill: #808080; stroke: #000000"/>
-     <use xlink:href="#mc983f1bf3d" x="237.4824" y="259.109373" style="fill: #808080; stroke: #000000"/>
-     <use xlink:href="#mc983f1bf3d" x="240.589647" y="255.53891" style="fill: #808080; stroke: #000000"/>
-     <use xlink:href="#mc983f1bf3d" x="244.598596" y="250.596913" style="fill: #808080; stroke: #000000"/>
-     <use xlink:href="#mc983f1bf3d" x="249.469282" y="244.04709" style="fill: #808080; stroke: #000000"/>
-     <use xlink:href="#mc983f1bf3d" x="255.608843" y="235.636166" style="fill: #808080; stroke: #000000"/>
-     <use xlink:href="#mc983f1bf3d" x="263.451896" y="224.871451" style="fill: #808080; stroke: #000000"/>
-     <use xlink:href="#mc983f1bf3d" x="272.615029" y="211.406129" style="fill: #808080; stroke: #000000"/>
-     <use xlink:href="#mc983f1bf3d" x="285.331264" y="194.017657" style="fill: #808080; stroke: #000000"/>
-     <use xlink:href="#mc983f1bf3d" x="301.375802" y="171.61138" style="fill: #808080; stroke: #000000"/>
-     <use xlink:href="#mc983f1bf3d" x="321.42679" y="142.352424" style="fill: #808080; stroke: #000000"/>
->>>>>>> b87ff8b3
+    <g clip-path="url(#p447a17edfd)">
+     <use xlink:href="#m530693d05c" x="70.306339" y="267.919568" style="fill: #808080; stroke: #000000"/>
+     <use xlink:href="#m530693d05c" x="71.516629" y="266.021949" style="fill: #808080; stroke: #000000"/>
+     <use xlink:href="#m530693d05c" x="73.326913" y="263.970192" style="fill: #808080; stroke: #000000"/>
+     <use xlink:href="#m530693d05c" x="75.78581" y="261.371231" style="fill: #808080; stroke: #000000"/>
+     <use xlink:href="#m530693d05c" x="79.043674" y="258.52514" style="fill: #808080; stroke: #000000"/>
+     <use xlink:href="#m530693d05c" x="82.828396" y="254.93482" style="fill: #808080; stroke: #000000"/>
+     <use xlink:href="#m530693d05c" x="87.26097" y="250.538964" style="fill: #808080; stroke: #000000"/>
+     <use xlink:href="#m530693d05c" x="93.217568" y="245.190452" style="fill: #808080; stroke: #000000"/>
+     <use xlink:href="#m530693d05c" x="100.799727" y="238.923254" style="fill: #808080; stroke: #000000"/>
+     <use xlink:href="#m530693d05c" x="111.276446" y="231.605861" style="fill: #808080; stroke: #000000"/>
+     <use xlink:href="#m530693d05c" x="125.44552" y="224.603564" style="fill: #808080; stroke: #000000"/>
+     <use xlink:href="#m530693d05c" x="143.446824" y="220.151008" style="fill: #808080; stroke: #000000"/>
+     <use xlink:href="#m530693d05c" x="163.109656" y="220.722002" style="fill: #808080; stroke: #000000"/>
+     <use xlink:href="#m530693d05c" x="180.888282" y="226.225377" style="fill: #808080; stroke: #000000"/>
+     <use xlink:href="#m530693d05c" x="194.143291" y="234.785919" style="fill: #808080; stroke: #000000"/>
+     <use xlink:href="#m530693d05c" x="203.095361" y="243.094809" style="fill: #808080; stroke: #000000"/>
+     <use xlink:href="#m530693d05c" x="209.108784" y="250.04715" style="fill: #808080; stroke: #000000"/>
+     <use xlink:href="#m530693d05c" x="213.377503" y="255.42676" style="fill: #808080; stroke: #000000"/>
+     <use xlink:href="#m530693d05c" x="216.251207" y="259.731571" style="fill: #808080; stroke: #000000"/>
+     <use xlink:href="#m530693d05c" x="218.303139" y="262.753132" style="fill: #808080; stroke: #000000"/>
+     <use xlink:href="#m530693d05c" x="220.047844" y="264.845154" style="fill: #808080; stroke: #000000"/>
+     <use xlink:href="#m530693d05c" x="221.504054" y="266.379083" style="fill: #808080; stroke: #000000"/>
+     <use xlink:href="#m530693d05c" x="222.754197" y="267.383056" style="fill: #808080; stroke: #000000"/>
+     <use xlink:href="#m530693d05c" x="223.822001" y="268.031894" style="fill: #808080; stroke: #000000"/>
+     <use xlink:href="#m530693d05c" x="224.914783" y="268.283021" style="fill: #808080; stroke: #000000"/>
+     <use xlink:href="#m530693d05c" x="226.027547" y="268.298145" style="fill: #808080; stroke: #000000"/>
+     <use xlink:href="#m530693d05c" x="227.200258" y="268.057671" style="fill: #808080; stroke: #000000"/>
+     <use xlink:href="#m530693d05c" x="228.445405" y="267.571951" style="fill: #808080; stroke: #000000"/>
+     <use xlink:href="#m530693d05c" x="229.759241" y="266.829009" style="fill: #808080; stroke: #000000"/>
+     <use xlink:href="#m530693d05c" x="231.256665" y="265.68521" style="fill: #808080; stroke: #000000"/>
+     <use xlink:href="#m530693d05c" x="232.9664" y="264.086926" style="fill: #808080; stroke: #000000"/>
+     <use xlink:href="#m530693d05c" x="235.008341" y="261.976096" style="fill: #808080; stroke: #000000"/>
+     <use xlink:href="#m530693d05c" x="237.4824" y="259.109373" style="fill: #808080; stroke: #000000"/>
+     <use xlink:href="#m530693d05c" x="240.589647" y="255.53891" style="fill: #808080; stroke: #000000"/>
+     <use xlink:href="#m530693d05c" x="244.598596" y="250.596913" style="fill: #808080; stroke: #000000"/>
+     <use xlink:href="#m530693d05c" x="249.469282" y="244.04709" style="fill: #808080; stroke: #000000"/>
+     <use xlink:href="#m530693d05c" x="255.608843" y="235.636166" style="fill: #808080; stroke: #000000"/>
+     <use xlink:href="#m530693d05c" x="263.451896" y="224.871451" style="fill: #808080; stroke: #000000"/>
+     <use xlink:href="#m530693d05c" x="272.615029" y="211.406129" style="fill: #808080; stroke: #000000"/>
+     <use xlink:href="#m530693d05c" x="285.331264" y="194.017657" style="fill: #808080; stroke: #000000"/>
+     <use xlink:href="#m530693d05c" x="301.375802" y="171.61138" style="fill: #808080; stroke: #000000"/>
+     <use xlink:href="#m530693d05c" x="321.42679" y="142.352424" style="fill: #808080; stroke: #000000"/>
     </g>
    </g>
    <g id="line2d_20">
     <defs>
-<<<<<<< HEAD
-     <path id="m5f453d3626" d="M 0 -3 
-=======
-     <path id="m132347a3e0" d="M 0 -3 
->>>>>>> b87ff8b3
+     <path id="m667fb159bc" d="M 0 -3 
 L -0.673542 -0.927051 
 L -2.85317 -0.927051 
 L -1.089814 0.354102 
@@ -770,95 +632,49 @@
 z
 " style="stroke: #8b0000; stroke-linejoin: bevel"/>
     </defs>
-<<<<<<< HEAD
-    <g clip-path="url(#p82e0ef36d0)">
-     <use xlink:href="#m5f453d3626" x="70.23947" y="267.980241" style="fill-opacity: 0; stroke: #8b0000; stroke-linejoin: bevel"/>
-     <use xlink:href="#m5f453d3626" x="71.566656" y="266.124256" style="fill-opacity: 0; stroke: #8b0000; stroke-linejoin: bevel"/>
-     <use xlink:href="#m5f453d3626" x="73.441484" y="263.900606" style="fill-opacity: 0; stroke: #8b0000; stroke-linejoin: bevel"/>
-     <use xlink:href="#m5f453d3626" x="75.937443" y="261.342192" style="fill-opacity: 0; stroke: #8b0000; stroke-linejoin: bevel"/>
-     <use xlink:href="#m5f453d3626" x="79.048438" y="258.428411" style="fill-opacity: 0; stroke: #8b0000; stroke-linejoin: bevel"/>
-     <use xlink:href="#m5f453d3626" x="82.767621" y="254.97968" style="fill-opacity: 0; stroke: #8b0000; stroke-linejoin: bevel"/>
-     <use xlink:href="#m5f453d3626" x="87.26297" y="250.663986" style="fill-opacity: 0; stroke: #8b0000; stroke-linejoin: bevel"/>
-     <use xlink:href="#m5f453d3626" x="93.025846" y="245.169313" style="fill-opacity: 0; stroke: #8b0000; stroke-linejoin: bevel"/>
-     <use xlink:href="#m5f453d3626" x="100.865358" y="238.486575" style="fill-opacity: 0; stroke: #8b0000; stroke-linejoin: bevel"/>
-     <use xlink:href="#m5f453d3626" x="111.707552" y="231.210932" style="fill-opacity: 0; stroke: #8b0000; stroke-linejoin: bevel"/>
-     <use xlink:href="#m5f453d3626" x="126.113343" y="224.730829" style="fill-opacity: 0; stroke: #8b0000; stroke-linejoin: bevel"/>
-     <use xlink:href="#m5f453d3626" x="143.580768" y="220.958362" style="fill-opacity: 0; stroke: #8b0000; stroke-linejoin: bevel"/>
-     <use xlink:href="#m5f453d3626" x="162.205036" y="221.357326" style="fill-opacity: 0; stroke: #8b0000; stroke-linejoin: bevel"/>
-     <use xlink:href="#m5f453d3626" x="179.420629" y="225.898648" style="fill-opacity: 0; stroke: #8b0000; stroke-linejoin: bevel"/>
-     <use xlink:href="#m5f453d3626" x="193.370712" y="233.095443" style="fill-opacity: 0; stroke: #8b0000; stroke-linejoin: bevel"/>
-     <use xlink:href="#m5f453d3626" x="203.58094" y="241.065351" style="fill-opacity: 0; stroke: #8b0000; stroke-linejoin: bevel"/>
-     <use xlink:href="#m5f453d3626" x="210.578531" y="248.446858" style="fill-opacity: 0; stroke: #8b0000; stroke-linejoin: bevel"/>
-     <use xlink:href="#m5f453d3626" x="215.220142" y="254.606202" style="fill-opacity: 0; stroke: #8b0000; stroke-linejoin: bevel"/>
-     <use xlink:href="#m5f453d3626" x="218.280284" y="259.424131" style="fill-opacity: 0; stroke: #8b0000; stroke-linejoin: bevel"/>
-     <use xlink:href="#m5f453d3626" x="220.326692" y="263.031101" style="fill-opacity: 0; stroke: #8b0000; stroke-linejoin: bevel"/>
-     <use xlink:href="#m5f453d3626" x="221.739635" y="265.638046" style="fill-opacity: 0; stroke: #8b0000; stroke-linejoin: bevel"/>
-     <use xlink:href="#m5f453d3626" x="222.765425" y="267.453" style="fill-opacity: 0; stroke: #8b0000; stroke-linejoin: bevel"/>
-     <use xlink:href="#m5f453d3626" x="223.563679" y="268.648177" style="fill-opacity: 0; stroke: #8b0000; stroke-linejoin: bevel"/>
-     <use xlink:href="#m5f453d3626" x="224.242073" y="269.354421" style="fill-opacity: 0; stroke: #8b0000; stroke-linejoin: bevel"/>
-     <use xlink:href="#m5f453d3626" x="224.877551" y="269.662525" style="fill-opacity: 0; stroke: #8b0000; stroke-linejoin: bevel"/>
-     <use xlink:href="#m5f453d3626" x="225.530587" y="269.628948" style="fill-opacity: 0; stroke: #8b0000; stroke-linejoin: bevel"/>
-     <use xlink:href="#m5f453d3626" x="226.25414" y="269.280655" style="fill-opacity: 0; stroke: #8b0000; stroke-linejoin: bevel"/>
-     <use xlink:href="#m5f453d3626" x="227.100179" y="268.618619" style="fill-opacity: 0; stroke: #8b0000; stroke-linejoin: bevel"/>
-     <use xlink:href="#m5f453d3626" x="228.124412" y="267.619825" style="fill-opacity: 0; stroke: #8b0000; stroke-linejoin: bevel"/>
-     <use xlink:href="#m5f453d3626" x="229.390937" y="266.237256" style="fill-opacity: 0; stroke: #8b0000; stroke-linejoin: bevel"/>
-     <use xlink:href="#m5f453d3626" x="230.976481" y="264.398501" style="fill-opacity: 0; stroke: #8b0000; stroke-linejoin: bevel"/>
-     <use xlink:href="#m5f453d3626" x="232.975861" y="262.001776" style="fill-opacity: 0; stroke: #8b0000; stroke-linejoin: bevel"/>
-     <use xlink:href="#m5f453d3626" x="235.506583" y="258.912094" style="fill-opacity: 0; stroke: #8b0000; stroke-linejoin: bevel"/>
-     <use xlink:href="#m5f453d3626" x="238.717996" y="254.951307" style="fill-opacity: 0; stroke: #8b0000; stroke-linejoin: bevel"/>
-     <use xlink:href="#m5f453d3626" x="242.797585" y="249.891164" style="fill-opacity: 0; stroke: #8b0000; stroke-linejoin: bevel"/>
-     <use xlink:href="#m5f453d3626" x="247.983852" y="243.437968" style="fill-opacity: 0; stroke: #8b0000; stroke-linejoin: bevel"/>
-     <use xlink:href="#m5f453d3626" x="254.580093" y="235.215843" style="fill-opacity: 0; stroke: #8b0000; stroke-linejoin: bevel"/>
-     <use xlink:href="#m5f453d3626" x="262.970076" y="224.747509" style="fill-opacity: 0; stroke: #8b0000; stroke-linejoin: bevel"/>
-     <use xlink:href="#m5f453d3626" x="273.643985" y="211.422121" style="fill-opacity: 0; stroke: #8b0000; stroke-linejoin: bevel"/>
-     <use xlink:href="#m5f453d3626" x="287.226896" y="194.459874" style="fill-opacity: 0; stroke: #8b0000; stroke-linejoin: bevel"/>
-     <use xlink:href="#m5f453d3626" x="304.507698" y="172.875995" style="fill-opacity: 0; stroke: #8b0000; stroke-linejoin: bevel"/>
-     <use xlink:href="#m5f453d3626" x="326.496493" y="145.409138" style="fill-opacity: 0; stroke: #8b0000; stroke-linejoin: bevel"/>
-=======
-    <g clip-path="url(#p72b9618327)">
-     <use xlink:href="#m132347a3e0" x="70.23947" y="267.980241" style="fill-opacity: 0; stroke: #8b0000; stroke-linejoin: bevel"/>
-     <use xlink:href="#m132347a3e0" x="71.566656" y="266.124256" style="fill-opacity: 0; stroke: #8b0000; stroke-linejoin: bevel"/>
-     <use xlink:href="#m132347a3e0" x="73.441484" y="263.900606" style="fill-opacity: 0; stroke: #8b0000; stroke-linejoin: bevel"/>
-     <use xlink:href="#m132347a3e0" x="75.937443" y="261.342192" style="fill-opacity: 0; stroke: #8b0000; stroke-linejoin: bevel"/>
-     <use xlink:href="#m132347a3e0" x="79.048438" y="258.428411" style="fill-opacity: 0; stroke: #8b0000; stroke-linejoin: bevel"/>
-     <use xlink:href="#m132347a3e0" x="82.767621" y="254.97968" style="fill-opacity: 0; stroke: #8b0000; stroke-linejoin: bevel"/>
-     <use xlink:href="#m132347a3e0" x="87.26297" y="250.663986" style="fill-opacity: 0; stroke: #8b0000; stroke-linejoin: bevel"/>
-     <use xlink:href="#m132347a3e0" x="93.025846" y="245.169313" style="fill-opacity: 0; stroke: #8b0000; stroke-linejoin: bevel"/>
-     <use xlink:href="#m132347a3e0" x="100.865358" y="238.486575" style="fill-opacity: 0; stroke: #8b0000; stroke-linejoin: bevel"/>
-     <use xlink:href="#m132347a3e0" x="111.707552" y="231.210932" style="fill-opacity: 0; stroke: #8b0000; stroke-linejoin: bevel"/>
-     <use xlink:href="#m132347a3e0" x="126.113343" y="224.730829" style="fill-opacity: 0; stroke: #8b0000; stroke-linejoin: bevel"/>
-     <use xlink:href="#m132347a3e0" x="143.580768" y="220.958362" style="fill-opacity: 0; stroke: #8b0000; stroke-linejoin: bevel"/>
-     <use xlink:href="#m132347a3e0" x="162.205036" y="221.357326" style="fill-opacity: 0; stroke: #8b0000; stroke-linejoin: bevel"/>
-     <use xlink:href="#m132347a3e0" x="179.420629" y="225.898648" style="fill-opacity: 0; stroke: #8b0000; stroke-linejoin: bevel"/>
-     <use xlink:href="#m132347a3e0" x="193.370712" y="233.095443" style="fill-opacity: 0; stroke: #8b0000; stroke-linejoin: bevel"/>
-     <use xlink:href="#m132347a3e0" x="203.58094" y="241.065351" style="fill-opacity: 0; stroke: #8b0000; stroke-linejoin: bevel"/>
-     <use xlink:href="#m132347a3e0" x="210.578531" y="248.446858" style="fill-opacity: 0; stroke: #8b0000; stroke-linejoin: bevel"/>
-     <use xlink:href="#m132347a3e0" x="215.220142" y="254.606202" style="fill-opacity: 0; stroke: #8b0000; stroke-linejoin: bevel"/>
-     <use xlink:href="#m132347a3e0" x="218.280284" y="259.424131" style="fill-opacity: 0; stroke: #8b0000; stroke-linejoin: bevel"/>
-     <use xlink:href="#m132347a3e0" x="220.326692" y="263.031101" style="fill-opacity: 0; stroke: #8b0000; stroke-linejoin: bevel"/>
-     <use xlink:href="#m132347a3e0" x="221.739635" y="265.638046" style="fill-opacity: 0; stroke: #8b0000; stroke-linejoin: bevel"/>
-     <use xlink:href="#m132347a3e0" x="222.765425" y="267.453" style="fill-opacity: 0; stroke: #8b0000; stroke-linejoin: bevel"/>
-     <use xlink:href="#m132347a3e0" x="223.563679" y="268.648177" style="fill-opacity: 0; stroke: #8b0000; stroke-linejoin: bevel"/>
-     <use xlink:href="#m132347a3e0" x="224.242073" y="269.354421" style="fill-opacity: 0; stroke: #8b0000; stroke-linejoin: bevel"/>
-     <use xlink:href="#m132347a3e0" x="224.877551" y="269.662525" style="fill-opacity: 0; stroke: #8b0000; stroke-linejoin: bevel"/>
-     <use xlink:href="#m132347a3e0" x="225.530587" y="269.628948" style="fill-opacity: 0; stroke: #8b0000; stroke-linejoin: bevel"/>
-     <use xlink:href="#m132347a3e0" x="226.25414" y="269.280655" style="fill-opacity: 0; stroke: #8b0000; stroke-linejoin: bevel"/>
-     <use xlink:href="#m132347a3e0" x="227.100179" y="268.618619" style="fill-opacity: 0; stroke: #8b0000; stroke-linejoin: bevel"/>
-     <use xlink:href="#m132347a3e0" x="228.124412" y="267.619825" style="fill-opacity: 0; stroke: #8b0000; stroke-linejoin: bevel"/>
-     <use xlink:href="#m132347a3e0" x="229.390937" y="266.237256" style="fill-opacity: 0; stroke: #8b0000; stroke-linejoin: bevel"/>
-     <use xlink:href="#m132347a3e0" x="230.976481" y="264.398501" style="fill-opacity: 0; stroke: #8b0000; stroke-linejoin: bevel"/>
-     <use xlink:href="#m132347a3e0" x="232.975861" y="262.001776" style="fill-opacity: 0; stroke: #8b0000; stroke-linejoin: bevel"/>
-     <use xlink:href="#m132347a3e0" x="235.506583" y="258.912094" style="fill-opacity: 0; stroke: #8b0000; stroke-linejoin: bevel"/>
-     <use xlink:href="#m132347a3e0" x="238.717996" y="254.951307" style="fill-opacity: 0; stroke: #8b0000; stroke-linejoin: bevel"/>
-     <use xlink:href="#m132347a3e0" x="242.797585" y="249.891164" style="fill-opacity: 0; stroke: #8b0000; stroke-linejoin: bevel"/>
-     <use xlink:href="#m132347a3e0" x="247.983852" y="243.437968" style="fill-opacity: 0; stroke: #8b0000; stroke-linejoin: bevel"/>
-     <use xlink:href="#m132347a3e0" x="254.580093" y="235.215843" style="fill-opacity: 0; stroke: #8b0000; stroke-linejoin: bevel"/>
-     <use xlink:href="#m132347a3e0" x="262.970076" y="224.747509" style="fill-opacity: 0; stroke: #8b0000; stroke-linejoin: bevel"/>
-     <use xlink:href="#m132347a3e0" x="273.643985" y="211.422121" style="fill-opacity: 0; stroke: #8b0000; stroke-linejoin: bevel"/>
-     <use xlink:href="#m132347a3e0" x="287.226896" y="194.459874" style="fill-opacity: 0; stroke: #8b0000; stroke-linejoin: bevel"/>
-     <use xlink:href="#m132347a3e0" x="304.507698" y="172.875995" style="fill-opacity: 0; stroke: #8b0000; stroke-linejoin: bevel"/>
-     <use xlink:href="#m132347a3e0" x="326.496493" y="145.409138" style="fill-opacity: 0; stroke: #8b0000; stroke-linejoin: bevel"/>
->>>>>>> b87ff8b3
+    <g clip-path="url(#p447a17edfd)">
+     <use xlink:href="#m667fb159bc" x="70.23947" y="267.980241" style="fill-opacity: 0; stroke: #8b0000; stroke-linejoin: bevel"/>
+     <use xlink:href="#m667fb159bc" x="71.566656" y="266.124256" style="fill-opacity: 0; stroke: #8b0000; stroke-linejoin: bevel"/>
+     <use xlink:href="#m667fb159bc" x="73.441484" y="263.900606" style="fill-opacity: 0; stroke: #8b0000; stroke-linejoin: bevel"/>
+     <use xlink:href="#m667fb159bc" x="75.937443" y="261.342192" style="fill-opacity: 0; stroke: #8b0000; stroke-linejoin: bevel"/>
+     <use xlink:href="#m667fb159bc" x="79.048438" y="258.428411" style="fill-opacity: 0; stroke: #8b0000; stroke-linejoin: bevel"/>
+     <use xlink:href="#m667fb159bc" x="82.767621" y="254.97968" style="fill-opacity: 0; stroke: #8b0000; stroke-linejoin: bevel"/>
+     <use xlink:href="#m667fb159bc" x="87.26297" y="250.663986" style="fill-opacity: 0; stroke: #8b0000; stroke-linejoin: bevel"/>
+     <use xlink:href="#m667fb159bc" x="93.025846" y="245.169313" style="fill-opacity: 0; stroke: #8b0000; stroke-linejoin: bevel"/>
+     <use xlink:href="#m667fb159bc" x="100.865358" y="238.486575" style="fill-opacity: 0; stroke: #8b0000; stroke-linejoin: bevel"/>
+     <use xlink:href="#m667fb159bc" x="111.707552" y="231.210932" style="fill-opacity: 0; stroke: #8b0000; stroke-linejoin: bevel"/>
+     <use xlink:href="#m667fb159bc" x="126.113343" y="224.730829" style="fill-opacity: 0; stroke: #8b0000; stroke-linejoin: bevel"/>
+     <use xlink:href="#m667fb159bc" x="143.580768" y="220.958362" style="fill-opacity: 0; stroke: #8b0000; stroke-linejoin: bevel"/>
+     <use xlink:href="#m667fb159bc" x="162.205036" y="221.357326" style="fill-opacity: 0; stroke: #8b0000; stroke-linejoin: bevel"/>
+     <use xlink:href="#m667fb159bc" x="179.420629" y="225.898648" style="fill-opacity: 0; stroke: #8b0000; stroke-linejoin: bevel"/>
+     <use xlink:href="#m667fb159bc" x="193.370712" y="233.095443" style="fill-opacity: 0; stroke: #8b0000; stroke-linejoin: bevel"/>
+     <use xlink:href="#m667fb159bc" x="203.58094" y="241.065351" style="fill-opacity: 0; stroke: #8b0000; stroke-linejoin: bevel"/>
+     <use xlink:href="#m667fb159bc" x="210.578531" y="248.446858" style="fill-opacity: 0; stroke: #8b0000; stroke-linejoin: bevel"/>
+     <use xlink:href="#m667fb159bc" x="215.220142" y="254.606202" style="fill-opacity: 0; stroke: #8b0000; stroke-linejoin: bevel"/>
+     <use xlink:href="#m667fb159bc" x="218.280284" y="259.424131" style="fill-opacity: 0; stroke: #8b0000; stroke-linejoin: bevel"/>
+     <use xlink:href="#m667fb159bc" x="220.326692" y="263.031101" style="fill-opacity: 0; stroke: #8b0000; stroke-linejoin: bevel"/>
+     <use xlink:href="#m667fb159bc" x="221.739635" y="265.638046" style="fill-opacity: 0; stroke: #8b0000; stroke-linejoin: bevel"/>
+     <use xlink:href="#m667fb159bc" x="222.765425" y="267.453" style="fill-opacity: 0; stroke: #8b0000; stroke-linejoin: bevel"/>
+     <use xlink:href="#m667fb159bc" x="223.563679" y="268.648177" style="fill-opacity: 0; stroke: #8b0000; stroke-linejoin: bevel"/>
+     <use xlink:href="#m667fb159bc" x="224.242073" y="269.354421" style="fill-opacity: 0; stroke: #8b0000; stroke-linejoin: bevel"/>
+     <use xlink:href="#m667fb159bc" x="224.877551" y="269.662525" style="fill-opacity: 0; stroke: #8b0000; stroke-linejoin: bevel"/>
+     <use xlink:href="#m667fb159bc" x="225.530587" y="269.628948" style="fill-opacity: 0; stroke: #8b0000; stroke-linejoin: bevel"/>
+     <use xlink:href="#m667fb159bc" x="226.25414" y="269.280655" style="fill-opacity: 0; stroke: #8b0000; stroke-linejoin: bevel"/>
+     <use xlink:href="#m667fb159bc" x="227.100179" y="268.618619" style="fill-opacity: 0; stroke: #8b0000; stroke-linejoin: bevel"/>
+     <use xlink:href="#m667fb159bc" x="228.124412" y="267.619825" style="fill-opacity: 0; stroke: #8b0000; stroke-linejoin: bevel"/>
+     <use xlink:href="#m667fb159bc" x="229.390937" y="266.237256" style="fill-opacity: 0; stroke: #8b0000; stroke-linejoin: bevel"/>
+     <use xlink:href="#m667fb159bc" x="230.976481" y="264.398501" style="fill-opacity: 0; stroke: #8b0000; stroke-linejoin: bevel"/>
+     <use xlink:href="#m667fb159bc" x="232.975861" y="262.001776" style="fill-opacity: 0; stroke: #8b0000; stroke-linejoin: bevel"/>
+     <use xlink:href="#m667fb159bc" x="235.506583" y="258.912094" style="fill-opacity: 0; stroke: #8b0000; stroke-linejoin: bevel"/>
+     <use xlink:href="#m667fb159bc" x="238.717996" y="254.951307" style="fill-opacity: 0; stroke: #8b0000; stroke-linejoin: bevel"/>
+     <use xlink:href="#m667fb159bc" x="242.797585" y="249.891164" style="fill-opacity: 0; stroke: #8b0000; stroke-linejoin: bevel"/>
+     <use xlink:href="#m667fb159bc" x="247.983852" y="243.437968" style="fill-opacity: 0; stroke: #8b0000; stroke-linejoin: bevel"/>
+     <use xlink:href="#m667fb159bc" x="254.580093" y="235.215843" style="fill-opacity: 0; stroke: #8b0000; stroke-linejoin: bevel"/>
+     <use xlink:href="#m667fb159bc" x="262.970076" y="224.747509" style="fill-opacity: 0; stroke: #8b0000; stroke-linejoin: bevel"/>
+     <use xlink:href="#m667fb159bc" x="273.643985" y="211.422121" style="fill-opacity: 0; stroke: #8b0000; stroke-linejoin: bevel"/>
+     <use xlink:href="#m667fb159bc" x="287.226896" y="194.459874" style="fill-opacity: 0; stroke: #8b0000; stroke-linejoin: bevel"/>
+     <use xlink:href="#m667fb159bc" x="304.507698" y="172.875995" style="fill-opacity: 0; stroke: #8b0000; stroke-linejoin: bevel"/>
+     <use xlink:href="#m667fb159bc" x="326.496493" y="145.409138" style="fill-opacity: 0; stroke: #8b0000; stroke-linejoin: bevel"/>
     </g>
    </g>
    <g id="patch_3">
@@ -897,11 +713,7 @@
     </g>
     <g id="line2d_21">
      <g>
-<<<<<<< HEAD
-      <use xlink:href="#m34b2e73ea8" x="285.069687" y="15.059062" style="fill: #808080; stroke: #000000"/>
-=======
-      <use xlink:href="#mc983f1bf3d" x="285.069687" y="15.059062" style="fill: #808080; stroke: #000000"/>
->>>>>>> b87ff8b3
+      <use xlink:href="#m530693d05c" x="285.069687" y="15.059062" style="fill: #808080; stroke: #000000"/>
      </g>
     </g>
     <g id="text_21">
@@ -1067,11 +879,7 @@
     </g>
     <g id="line2d_22">
      <g>
-<<<<<<< HEAD
-      <use xlink:href="#m5f453d3626" x="285.069687" y="24.032812" style="fill-opacity: 0; stroke: #8b0000; stroke-linejoin: bevel"/>
-=======
-      <use xlink:href="#m132347a3e0" x="285.069687" y="24.032812" style="fill-opacity: 0; stroke: #8b0000; stroke-linejoin: bevel"/>
->>>>>>> b87ff8b3
+      <use xlink:href="#m667fb159bc" x="285.069687" y="24.032812" style="fill-opacity: 0; stroke: #8b0000; stroke-linejoin: bevel"/>
      </g>
     </g>
     <g id="text_22">
@@ -1114,11 +922,7 @@
   </g>
  </g>
  <defs>
-<<<<<<< HEAD
-  <clipPath id="p82e0ef36d0">
-=======
-  <clipPath id="p72b9618327">
->>>>>>> b87ff8b3
+  <clipPath id="p447a17edfd">
    <rect x="54.982813" y="7.2" width="279" height="266.511063"/>
   </clipPath>
  </defs>
