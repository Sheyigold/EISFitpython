<?xml version="1.0" encoding="utf-8" standalone="no"?>
<!DOCTYPE svg PUBLIC "-//W3C//DTD SVG 1.1//EN"
  "http://www.w3.org/Graphics/SVG/1.1/DTD/svg11.dtd">
<svg xmlns:xlink="http://www.w3.org/1999/xlink" width="335.027451pt" height="169.674963pt" viewBox="0 0 335.027451 169.674963" xmlns="http://www.w3.org/2000/svg" version="1.1">
 <metadata>
  <rdf:RDF xmlns:dc="http://purl.org/dc/elements/1.1/" xmlns:cc="http://creativecommons.org/ns#" xmlns:rdf="http://www.w3.org/1999/02/22-rdf-syntax-ns#">
   <cc:Work>
    <dc:type rdf:resource="http://purl.org/dc/dcmitype/StillImage"/>
<<<<<<< HEAD
    <dc:date>2025-06-05T17:14:39.927055</dc:date>
=======
    <dc:date>2025-05-18T16:20:01.579537</dc:date>
>>>>>>> b87ff8b3
    <dc:format>image/svg+xml</dc:format>
    <dc:creator>
     <cc:Agent>
      <dc:title>Matplotlib v3.10.1, https://matplotlib.org/</dc:title>
     </cc:Agent>
    </dc:creator>
   </cc:Work>
  </rdf:RDF>
 </metadata>
 <defs>
  <style type="text/css">*{stroke-linejoin: round; stroke-linecap: butt}</style>
 </defs>
 <g id="figure_1">
  <g id="patch_1">
   <path d="M 0 169.674963 
L 335.027451 169.674963 
L 335.027451 0 
L 0 0 
z
" style="fill: #ffffff"/>
  </g>
  <g id="axes_1">
   <g id="patch_2">
    <path d="M 48.620313 127.279651 
L 327.620313 127.279651 
L 327.620313 7.2 
L 48.620313 7.2 
z
" style="fill: #ffffff"/>
   </g>
   <g id="matplotlib.axis_1">
    <g id="xtick_1">
     <g id="line2d_1">
      <defs>
<<<<<<< HEAD
       <path id="mee9c281175" d="M 0 0 
=======
       <path id="m34b7376a6f" d="M 0 0 
>>>>>>> b87ff8b3
L 0 3.5 
" style="stroke: #000000; stroke-width: 0.8"/>
      </defs>
      <g>
<<<<<<< HEAD
       <use xlink:href="#mee9c281175" x="48.620313" y="127.279651" style="stroke: #000000; stroke-width: 0.8"/>
=======
       <use xlink:href="#m34b7376a6f" x="48.620313" y="127.279651" style="stroke: #000000; stroke-width: 0.8"/>
>>>>>>> b87ff8b3
      </g>
     </g>
     <g id="text_1">
      <!-- 0.0 -->
      <g transform="translate(40.66875 141.878088) scale(0.1 -0.1)">
       <defs>
        <path id="DejaVuSans-30" d="M 2034 4250 
Q 1547 4250 1301 3770 
Q 1056 3291 1056 2328 
Q 1056 1369 1301 889 
Q 1547 409 2034 409 
Q 2525 409 2770 889 
Q 3016 1369 3016 2328 
Q 3016 3291 2770 3770 
Q 2525 4250 2034 4250 
z
M 2034 4750 
Q 2819 4750 3233 4129 
Q 3647 3509 3647 2328 
Q 3647 1150 3233 529 
Q 2819 -91 2034 -91 
Q 1250 -91 836 529 
Q 422 1150 422 2328 
Q 422 3509 836 4129 
Q 1250 4750 2034 4750 
z
" transform="scale(0.015625)"/>
        <path id="DejaVuSans-2e" d="M 684 794 
L 1344 794 
L 1344 0 
L 684 0 
L 684 794 
z
" transform="scale(0.015625)"/>
       </defs>
       <use xlink:href="#DejaVuSans-30"/>
       <use xlink:href="#DejaVuSans-2e" transform="translate(63.623047 0)"/>
       <use xlink:href="#DejaVuSans-30" transform="translate(95.410156 0)"/>
      </g>
     </g>
    </g>
    <g id="xtick_2">
     <g id="line2d_2">
      <g>
<<<<<<< HEAD
       <use xlink:href="#mee9c281175" x="87.371109" y="127.279651" style="stroke: #000000; stroke-width: 0.8"/>
=======
       <use xlink:href="#m34b7376a6f" x="87.371109" y="127.279651" style="stroke: #000000; stroke-width: 0.8"/>
>>>>>>> b87ff8b3
      </g>
     </g>
     <g id="text_2">
      <!-- 0.5 -->
      <g transform="translate(79.419547 141.878088) scale(0.1 -0.1)">
       <defs>
        <path id="DejaVuSans-35" d="M 691 4666 
L 3169 4666 
L 3169 4134 
L 1269 4134 
L 1269 2991 
Q 1406 3038 1543 3061 
Q 1681 3084 1819 3084 
Q 2600 3084 3056 2656 
Q 3513 2228 3513 1497 
Q 3513 744 3044 326 
Q 2575 -91 1722 -91 
Q 1428 -91 1123 -41 
Q 819 9 494 109 
L 494 744 
Q 775 591 1075 516 
Q 1375 441 1709 441 
Q 2250 441 2565 725 
Q 2881 1009 2881 1497 
Q 2881 1984 2565 2268 
Q 2250 2553 1709 2553 
Q 1456 2553 1204 2497 
Q 953 2441 691 2322 
L 691 4666 
z
" transform="scale(0.015625)"/>
       </defs>
       <use xlink:href="#DejaVuSans-30"/>
       <use xlink:href="#DejaVuSans-2e" transform="translate(63.623047 0)"/>
       <use xlink:href="#DejaVuSans-35" transform="translate(95.410156 0)"/>
      </g>
     </g>
    </g>
    <g id="xtick_3">
     <g id="line2d_3">
      <g>
<<<<<<< HEAD
       <use xlink:href="#mee9c281175" x="126.121906" y="127.279651" style="stroke: #000000; stroke-width: 0.8"/>
=======
       <use xlink:href="#m34b7376a6f" x="126.121906" y="127.279651" style="stroke: #000000; stroke-width: 0.8"/>
>>>>>>> b87ff8b3
      </g>
     </g>
     <g id="text_3">
      <!-- 1.0 -->
      <g transform="translate(118.170343 141.878088) scale(0.1 -0.1)">
       <defs>
        <path id="DejaVuSans-31" d="M 794 531 
L 1825 531 
L 1825 4091 
L 703 3866 
L 703 4441 
L 1819 4666 
L 2450 4666 
L 2450 531 
L 3481 531 
L 3481 0 
L 794 0 
L 794 531 
z
" transform="scale(0.015625)"/>
       </defs>
       <use xlink:href="#DejaVuSans-31"/>
       <use xlink:href="#DejaVuSans-2e" transform="translate(63.623047 0)"/>
       <use xlink:href="#DejaVuSans-30" transform="translate(95.410156 0)"/>
      </g>
     </g>
    </g>
    <g id="xtick_4">
     <g id="line2d_4">
      <g>
<<<<<<< HEAD
       <use xlink:href="#mee9c281175" x="164.872702" y="127.279651" style="stroke: #000000; stroke-width: 0.8"/>
=======
       <use xlink:href="#m34b7376a6f" x="164.872702" y="127.279651" style="stroke: #000000; stroke-width: 0.8"/>
>>>>>>> b87ff8b3
      </g>
     </g>
     <g id="text_4">
      <!-- 1.5 -->
      <g transform="translate(156.92114 141.878088) scale(0.1 -0.1)">
       <use xlink:href="#DejaVuSans-31"/>
       <use xlink:href="#DejaVuSans-2e" transform="translate(63.623047 0)"/>
       <use xlink:href="#DejaVuSans-35" transform="translate(95.410156 0)"/>
      </g>
     </g>
    </g>
    <g id="xtick_5">
     <g id="line2d_5">
      <g>
<<<<<<< HEAD
       <use xlink:href="#mee9c281175" x="203.623499" y="127.279651" style="stroke: #000000; stroke-width: 0.8"/>
=======
       <use xlink:href="#m34b7376a6f" x="203.623499" y="127.279651" style="stroke: #000000; stroke-width: 0.8"/>
>>>>>>> b87ff8b3
      </g>
     </g>
     <g id="text_5">
      <!-- 2.0 -->
      <g transform="translate(195.671936 141.878088) scale(0.1 -0.1)">
       <defs>
        <path id="DejaVuSans-32" d="M 1228 531 
L 3431 531 
L 3431 0 
L 469 0 
L 469 531 
Q 828 903 1448 1529 
Q 2069 2156 2228 2338 
Q 2531 2678 2651 2914 
Q 2772 3150 2772 3378 
Q 2772 3750 2511 3984 
Q 2250 4219 1831 4219 
Q 1534 4219 1204 4116 
Q 875 4013 500 3803 
L 500 4441 
Q 881 4594 1212 4672 
Q 1544 4750 1819 4750 
Q 2544 4750 2975 4387 
Q 3406 4025 3406 3419 
Q 3406 3131 3298 2873 
Q 3191 2616 2906 2266 
Q 2828 2175 2409 1742 
Q 1991 1309 1228 531 
z
" transform="scale(0.015625)"/>
       </defs>
       <use xlink:href="#DejaVuSans-32"/>
       <use xlink:href="#DejaVuSans-2e" transform="translate(63.623047 0)"/>
       <use xlink:href="#DejaVuSans-30" transform="translate(95.410156 0)"/>
      </g>
     </g>
    </g>
    <g id="xtick_6">
     <g id="line2d_6">
      <g>
<<<<<<< HEAD
       <use xlink:href="#mee9c281175" x="242.374295" y="127.279651" style="stroke: #000000; stroke-width: 0.8"/>
=======
       <use xlink:href="#m34b7376a6f" x="242.374295" y="127.279651" style="stroke: #000000; stroke-width: 0.8"/>
>>>>>>> b87ff8b3
      </g>
     </g>
     <g id="text_6">
      <!-- 2.5 -->
      <g transform="translate(234.422733 141.878088) scale(0.1 -0.1)">
       <use xlink:href="#DejaVuSans-32"/>
       <use xlink:href="#DejaVuSans-2e" transform="translate(63.623047 0)"/>
       <use xlink:href="#DejaVuSans-35" transform="translate(95.410156 0)"/>
      </g>
     </g>
    </g>
    <g id="xtick_7">
     <g id="line2d_7">
      <g>
<<<<<<< HEAD
       <use xlink:href="#mee9c281175" x="281.125092" y="127.279651" style="stroke: #000000; stroke-width: 0.8"/>
=======
       <use xlink:href="#m34b7376a6f" x="281.125092" y="127.279651" style="stroke: #000000; stroke-width: 0.8"/>
>>>>>>> b87ff8b3
      </g>
     </g>
     <g id="text_7">
      <!-- 3.0 -->
      <g transform="translate(273.173529 141.878088) scale(0.1 -0.1)">
       <defs>
        <path id="DejaVuSans-33" d="M 2597 2516 
Q 3050 2419 3304 2112 
Q 3559 1806 3559 1356 
Q 3559 666 3084 287 
Q 2609 -91 1734 -91 
Q 1441 -91 1130 -33 
Q 819 25 488 141 
L 488 750 
Q 750 597 1062 519 
Q 1375 441 1716 441 
Q 2309 441 2620 675 
Q 2931 909 2931 1356 
Q 2931 1769 2642 2001 
Q 2353 2234 1838 2234 
L 1294 2234 
L 1294 2753 
L 1863 2753 
Q 2328 2753 2575 2939 
Q 2822 3125 2822 3475 
Q 2822 3834 2567 4026 
Q 2313 4219 1838 4219 
Q 1578 4219 1281 4162 
Q 984 4106 628 3988 
L 628 4550 
Q 988 4650 1302 4700 
Q 1616 4750 1894 4750 
Q 2613 4750 3031 4423 
Q 3450 4097 3450 3541 
Q 3450 3153 3228 2886 
Q 3006 2619 2597 2516 
z
" transform="scale(0.015625)"/>
       </defs>
       <use xlink:href="#DejaVuSans-33"/>
       <use xlink:href="#DejaVuSans-2e" transform="translate(63.623047 0)"/>
       <use xlink:href="#DejaVuSans-30" transform="translate(95.410156 0)"/>
      </g>
     </g>
    </g>
    <g id="xtick_8">
     <g id="line2d_8">
      <g>
<<<<<<< HEAD
       <use xlink:href="#mee9c281175" x="319.875888" y="127.279651" style="stroke: #000000; stroke-width: 0.8"/>
=======
       <use xlink:href="#m34b7376a6f" x="319.875888" y="127.279651" style="stroke: #000000; stroke-width: 0.8"/>
>>>>>>> b87ff8b3
      </g>
     </g>
     <g id="text_8">
      <!-- 3.5 -->
      <g transform="translate(311.924326 141.878088) scale(0.1 -0.1)">
       <use xlink:href="#DejaVuSans-33"/>
       <use xlink:href="#DejaVuSans-2e" transform="translate(63.623047 0)"/>
       <use xlink:href="#DejaVuSans-35" transform="translate(95.410156 0)"/>
      </g>
     </g>
    </g>
    <g id="text_9">
     <!-- $ \mathit{Z^{\prime}} \,/\, \mathrm{M\Omega}$ -->
     <g transform="translate(163.595313 159.355432) scale(0.15 -0.15)">
      <defs>
       <path id="DejaVuSans-Oblique-5a" d="M 838 4666 
L 4500 4666 
L 4409 4184 
L 794 531 
L 3769 531 
L 3669 0 
L -141 0 
L -50 481 
L 3566 4134 
L 738 4134 
L 838 4666 
z
" transform="scale(0.015625)"/>
       <path id="Cmsy10-30" d="M 225 347 
Q 184 359 184 409 
L 966 3316 
Q 1003 3434 1093 3506 
Q 1184 3578 1300 3578 
Q 1450 3578 1564 3479 
Q 1678 3381 1678 3231 
Q 1678 3166 1644 3084 
L 488 319 
Q 466 275 428 275 
Q 394 275 320 306 
Q 247 338 225 347 
z
" transform="scale(0.015625)"/>
       <path id="DejaVuSans-2f" d="M 1625 4666 
L 2156 4666 
L 531 -594 
L 0 -594 
L 1625 4666 
z
" transform="scale(0.015625)"/>
       <path id="DejaVuSans-4d" d="M 628 4666 
L 1569 4666 
L 2759 1491 
L 3956 4666 
L 4897 4666 
L 4897 0 
L 4281 0 
L 4281 4097 
L 3078 897 
L 2444 897 
L 1241 4097 
L 1241 0 
L 628 0 
L 628 4666 
z
" transform="scale(0.015625)"/>
       <path id="DejaVuSans-3a9" d="M 4647 556 
L 4647 0 
L 2772 0 
L 2772 556 
Q 3325 859 3634 1378 
Q 3944 1897 3944 2528 
Q 3944 3278 3531 3731 
Q 3119 4184 2444 4184 
Q 1769 4184 1355 3729 
Q 941 3275 941 2528 
Q 941 1897 1250 1378 
Q 1563 859 2119 556 
L 2119 0 
L 244 0 
L 244 556 
L 1241 556 
Q 747 991 519 1456 
Q 294 1922 294 2497 
Q 294 3491 894 4106 
Q 1491 4722 2444 4722 
Q 3391 4722 3994 4106 
Q 4594 3494 4594 2528 
Q 4594 1922 4372 1459 
Q 4150 997 3647 556 
L 4647 556 
z
" transform="scale(0.015625)"/>
      </defs>
      <use xlink:href="#DejaVuSans-Oblique-5a" transform="translate(0 0.584375)"/>
      <use xlink:href="#Cmsy10-30" transform="translate(75.52263 38.865625) scale(0.7)"/>
      <use xlink:href="#DejaVuSans-2f" transform="translate(113.735846 0.584375)"/>
      <use xlink:href="#DejaVuSans-4d" transform="translate(163.662928 0.584375)"/>
      <use xlink:href="#DejaVuSans-3a9" transform="translate(249.942225 0.584375)"/>
     </g>
    </g>
   </g>
   <g id="matplotlib.axis_2">
    <g id="ytick_1">
     <g id="line2d_9">
      <defs>
<<<<<<< HEAD
       <path id="m7a45b02e06" d="M 0 0 
=======
       <path id="m9463589be6" d="M 0 0 
>>>>>>> b87ff8b3
L -3.5 0 
" style="stroke: #000000; stroke-width: 0.8"/>
      </defs>
      <g>
<<<<<<< HEAD
       <use xlink:href="#m7a45b02e06" x="48.620313" y="127.279651" style="stroke: #000000; stroke-width: 0.8"/>
=======
       <use xlink:href="#m9463589be6" x="48.620313" y="127.279651" style="stroke: #000000; stroke-width: 0.8"/>
>>>>>>> b87ff8b3
      </g>
     </g>
     <g id="text_10">
      <!-- 0.0 -->
      <g transform="translate(25.717188 131.07887) scale(0.1 -0.1)">
       <use xlink:href="#DejaVuSans-30"/>
       <use xlink:href="#DejaVuSans-2e" transform="translate(63.623047 0)"/>
       <use xlink:href="#DejaVuSans-30" transform="translate(95.410156 0)"/>
      </g>
     </g>
    </g>
    <g id="ytick_2">
     <g id="line2d_10">
      <g>
<<<<<<< HEAD
       <use xlink:href="#m7a45b02e06" x="48.620313" y="88.528854" style="stroke: #000000; stroke-width: 0.8"/>
=======
       <use xlink:href="#m9463589be6" x="48.620313" y="88.528854" style="stroke: #000000; stroke-width: 0.8"/>
>>>>>>> b87ff8b3
      </g>
     </g>
     <g id="text_11">
      <!-- 0.5 -->
      <g transform="translate(25.717188 92.328073) scale(0.1 -0.1)">
       <use xlink:href="#DejaVuSans-30"/>
       <use xlink:href="#DejaVuSans-2e" transform="translate(63.623047 0)"/>
       <use xlink:href="#DejaVuSans-35" transform="translate(95.410156 0)"/>
      </g>
     </g>
    </g>
    <g id="ytick_3">
     <g id="line2d_11">
      <g>
<<<<<<< HEAD
       <use xlink:href="#m7a45b02e06" x="48.620313" y="49.778058" style="stroke: #000000; stroke-width: 0.8"/>
=======
       <use xlink:href="#m9463589be6" x="48.620313" y="49.778058" style="stroke: #000000; stroke-width: 0.8"/>
>>>>>>> b87ff8b3
      </g>
     </g>
     <g id="text_12">
      <!-- 1.0 -->
      <g transform="translate(25.717188 53.577276) scale(0.1 -0.1)">
       <use xlink:href="#DejaVuSans-31"/>
       <use xlink:href="#DejaVuSans-2e" transform="translate(63.623047 0)"/>
       <use xlink:href="#DejaVuSans-30" transform="translate(95.410156 0)"/>
      </g>
     </g>
    </g>
    <g id="ytick_4">
     <g id="line2d_12">
      <g>
<<<<<<< HEAD
       <use xlink:href="#m7a45b02e06" x="48.620313" y="11.027261" style="stroke: #000000; stroke-width: 0.8"/>
=======
       <use xlink:href="#m9463589be6" x="48.620313" y="11.027261" style="stroke: #000000; stroke-width: 0.8"/>
>>>>>>> b87ff8b3
      </g>
     </g>
     <g id="text_13">
      <!-- 1.5 -->
      <g transform="translate(25.717188 14.82648) scale(0.1 -0.1)">
       <use xlink:href="#DejaVuSans-31"/>
       <use xlink:href="#DejaVuSans-2e" transform="translate(63.623047 0)"/>
       <use xlink:href="#DejaVuSans-35" transform="translate(95.410156 0)"/>
      </g>
     </g>
    </g>
    <g id="text_14">
     <!-- $ \mathit{-Z^{\prime\prime}} \,/\, \mathrm{M\Omega}$ -->
     <g transform="translate(18.597656 99.489825) rotate(-90) scale(0.15 -0.15)">
      <defs>
       <path id="DejaVuSans-2212" d="M 678 2272 
L 4684 2272 
L 4684 1741 
L 678 1741 
L 678 2272 
z
" transform="scale(0.015625)"/>
      </defs>
      <use xlink:href="#DejaVuSans-2212" transform="translate(0 0.584375)"/>
      <use xlink:href="#DejaVuSans-Oblique-5a" transform="translate(83.789062 0.584375)"/>
      <use xlink:href="#Cmsy10-30" transform="translate(159.311693 38.865625) scale(0.7)"/>
      <use xlink:href="#Cmsy10-30" transform="translate(178.554857 38.865625) scale(0.7)"/>
      <use xlink:href="#DejaVuSans-2f" transform="translate(216.768072 0.584375)"/>
      <use xlink:href="#DejaVuSans-4d" transform="translate(266.695155 0.584375)"/>
      <use xlink:href="#DejaVuSans-3a9" transform="translate(352.974451 0.584375)"/>
     </g>
    </g>
   </g>
   <g id="line2d_13">
    <defs>
<<<<<<< HEAD
     <path id="m97630a9100" d="M 0 2.5 
=======
     <path id="mf1f7b77ef5" d="M 0 2.5 
>>>>>>> b87ff8b3
C 0.663008 2.5 1.29895 2.236584 1.767767 1.767767 
C 2.236584 1.29895 2.5 0.663008 2.5 0 
C 2.5 -0.663008 2.236584 -1.29895 1.767767 -1.767767 
C 1.29895 -2.236584 0.663008 -2.5 0 -2.5 
C -0.663008 -2.5 -1.29895 -2.236584 -1.767767 -1.767767 
C -2.236584 -1.29895 -2.5 -0.663008 -2.5 0 
C -2.5 0.663008 -2.236584 1.29895 -1.767767 1.767767 
C -1.29895 2.236584 -0.663008 2.5 0 2.5 
z
" style="stroke: #000000"/>
    </defs>
<<<<<<< HEAD
    <g clip-path="url(#p4f4936ab0b)">
     <use xlink:href="#m97630a9100" x="50.336376" y="123.070423" style="fill-opacity: 0; stroke: #000000"/>
     <use xlink:href="#m97630a9100" x="51.152584" y="121.645099" style="fill-opacity: 0; stroke: #000000"/>
     <use xlink:href="#m97630a9100" x="52.51607" y="119.967259" style="fill-opacity: 0; stroke: #000000"/>
     <use xlink:href="#m97630a9100" x="54.247726" y="117.75765" style="fill-opacity: 0; stroke: #000000"/>
     <use xlink:href="#m97630a9100" x="56.603364" y="115.366493" style="fill-opacity: 0; stroke: #000000"/>
     <use xlink:href="#m97630a9100" x="59.729236" y="112.383535" style="fill-opacity: 0; stroke: #000000"/>
     <use xlink:href="#m97630a9100" x="63.146746" y="108.872867" style="fill-opacity: 0; stroke: #000000"/>
     <use xlink:href="#m97630a9100" x="67.71996" y="104.62392" style="fill-opacity: 0; stroke: #000000"/>
     <use xlink:href="#m97630a9100" x="73.366261" y="99.16153" style="fill-opacity: 0; stroke: #000000"/>
     <use xlink:href="#m97630a9100" x="80.925922" y="92.783382" style="fill-opacity: 0; stroke: #000000"/>
     <use xlink:href="#m97630a9100" x="90.730416" y="84.914567" style="fill-opacity: 0; stroke: #000000"/>
     <use xlink:href="#m97630a9100" x="104.863606" y="77.277638" style="fill-opacity: 0; stroke: #000000"/>
     <use xlink:href="#m97630a9100" x="122.703543" y="71.28165" style="fill-opacity: 0; stroke: #000000"/>
     <use xlink:href="#m97630a9100" x="143.244333" y="69.95986" style="fill-opacity: 0; stroke: #000000"/>
     <use xlink:href="#m97630a9100" x="163.04599" y="74.544157" style="fill-opacity: 0; stroke: #000000"/>
     <use xlink:href="#m97630a9100" x="178.63311" y="82.586187" style="fill-opacity: 0; stroke: #000000"/>
     <use xlink:href="#m97630a9100" x="189.611986" y="91.59071" style="fill-opacity: 0; stroke: #000000"/>
     <use xlink:href="#m97630a9100" x="196.570854" y="99.226477" style="fill-opacity: 0; stroke: #000000"/>
     <use xlink:href="#m97630a9100" x="202.016116" y="105.115745" style="fill-opacity: 0; stroke: #000000"/>
     <use xlink:href="#m97630a9100" x="205.703641" y="110.093595" style="fill-opacity: 0; stroke: #000000"/>
     <use xlink:href="#m97630a9100" x="208.684353" y="113.558769" style="fill-opacity: 0; stroke: #000000"/>
     <use xlink:href="#m97630a9100" x="210.9877" y="116.06114" style="fill-opacity: 0; stroke: #000000"/>
     <use xlink:href="#m97630a9100" x="212.811313" y="117.900408" style="fill-opacity: 0; stroke: #000000"/>
     <use xlink:href="#m97630a9100" x="214.460546" y="119.132218" style="fill-opacity: 0; stroke: #000000"/>
     <use xlink:href="#m97630a9100" x="215.947802" y="119.846605" style="fill-opacity: 0; stroke: #000000"/>
     <use xlink:href="#m97630a9100" x="217.422657" y="120.212567" style="fill-opacity: 0; stroke: #000000"/>
     <use xlink:href="#m97630a9100" x="218.971139" y="120.279924" style="fill-opacity: 0; stroke: #000000"/>
     <use xlink:href="#m97630a9100" x="220.450645" y="120.065795" style="fill-opacity: 0; stroke: #000000"/>
     <use xlink:href="#m97630a9100" x="222.021602" y="119.588602" style="fill-opacity: 0; stroke: #000000"/>
     <use xlink:href="#m97630a9100" x="223.749887" y="118.708285" style="fill-opacity: 0; stroke: #000000"/>
     <use xlink:href="#m97630a9100" x="225.57815" y="117.598694" style="fill-opacity: 0; stroke: #000000"/>
     <use xlink:href="#m97630a9100" x="227.556766" y="116.039827" style="fill-opacity: 0; stroke: #000000"/>
     <use xlink:href="#m97630a9100" x="230.295672" y="113.7588" style="fill-opacity: 0; stroke: #000000"/>
     <use xlink:href="#m97630a9100" x="233.198882" y="110.958745" style="fill-opacity: 0; stroke: #000000"/>
     <use xlink:href="#m97630a9100" x="235.916087" y="106.869606" style="fill-opacity: 0; stroke: #000000"/>
     <use xlink:href="#m97630a9100" x="240.223626" y="101.67824" style="fill-opacity: 0; stroke: #000000"/>
     <use xlink:href="#m97630a9100" x="245.417008" y="95.035966" style="fill-opacity: 0; stroke: #000000"/>
     <use xlink:href="#m97630a9100" x="252.030994" y="86.422516" style="fill-opacity: 0; stroke: #000000"/>
     <use xlink:href="#m97630a9100" x="260.583295" y="75.264689" style="fill-opacity: 0; stroke: #000000"/>
     <use xlink:href="#m97630a9100" x="271.566045" y="60.820485" style="fill-opacity: 0; stroke: #000000"/>
     <use xlink:href="#m97630a9100" x="285.394655" y="42.203827" style="fill-opacity: 0; stroke: #000000"/>
     <use xlink:href="#m97630a9100" x="302.256676" y="18.116332" style="fill-opacity: 0; stroke: #000000"/>
=======
    <g clip-path="url(#p15489170a7)">
     <use xlink:href="#mf1f7b77ef5" x="50.336376" y="123.070423" style="fill-opacity: 0; stroke: #000000"/>
     <use xlink:href="#mf1f7b77ef5" x="51.152584" y="121.645099" style="fill-opacity: 0; stroke: #000000"/>
     <use xlink:href="#mf1f7b77ef5" x="52.51607" y="119.967259" style="fill-opacity: 0; stroke: #000000"/>
     <use xlink:href="#mf1f7b77ef5" x="54.247726" y="117.75765" style="fill-opacity: 0; stroke: #000000"/>
     <use xlink:href="#mf1f7b77ef5" x="56.603364" y="115.366493" style="fill-opacity: 0; stroke: #000000"/>
     <use xlink:href="#mf1f7b77ef5" x="59.729236" y="112.383535" style="fill-opacity: 0; stroke: #000000"/>
     <use xlink:href="#mf1f7b77ef5" x="63.146746" y="108.872867" style="fill-opacity: 0; stroke: #000000"/>
     <use xlink:href="#mf1f7b77ef5" x="67.71996" y="104.62392" style="fill-opacity: 0; stroke: #000000"/>
     <use xlink:href="#mf1f7b77ef5" x="73.366261" y="99.16153" style="fill-opacity: 0; stroke: #000000"/>
     <use xlink:href="#mf1f7b77ef5" x="80.925922" y="92.783382" style="fill-opacity: 0; stroke: #000000"/>
     <use xlink:href="#mf1f7b77ef5" x="90.730416" y="84.914567" style="fill-opacity: 0; stroke: #000000"/>
     <use xlink:href="#mf1f7b77ef5" x="104.863606" y="77.277638" style="fill-opacity: 0; stroke: #000000"/>
     <use xlink:href="#mf1f7b77ef5" x="122.703543" y="71.28165" style="fill-opacity: 0; stroke: #000000"/>
     <use xlink:href="#mf1f7b77ef5" x="143.244333" y="69.95986" style="fill-opacity: 0; stroke: #000000"/>
     <use xlink:href="#mf1f7b77ef5" x="163.04599" y="74.544157" style="fill-opacity: 0; stroke: #000000"/>
     <use xlink:href="#mf1f7b77ef5" x="178.63311" y="82.586187" style="fill-opacity: 0; stroke: #000000"/>
     <use xlink:href="#mf1f7b77ef5" x="189.611986" y="91.59071" style="fill-opacity: 0; stroke: #000000"/>
     <use xlink:href="#mf1f7b77ef5" x="196.570854" y="99.226477" style="fill-opacity: 0; stroke: #000000"/>
     <use xlink:href="#mf1f7b77ef5" x="202.016116" y="105.115745" style="fill-opacity: 0; stroke: #000000"/>
     <use xlink:href="#mf1f7b77ef5" x="205.703641" y="110.093595" style="fill-opacity: 0; stroke: #000000"/>
     <use xlink:href="#mf1f7b77ef5" x="208.684353" y="113.558769" style="fill-opacity: 0; stroke: #000000"/>
     <use xlink:href="#mf1f7b77ef5" x="210.9877" y="116.06114" style="fill-opacity: 0; stroke: #000000"/>
     <use xlink:href="#mf1f7b77ef5" x="212.811313" y="117.900408" style="fill-opacity: 0; stroke: #000000"/>
     <use xlink:href="#mf1f7b77ef5" x="214.460546" y="119.132218" style="fill-opacity: 0; stroke: #000000"/>
     <use xlink:href="#mf1f7b77ef5" x="215.947802" y="119.846605" style="fill-opacity: 0; stroke: #000000"/>
     <use xlink:href="#mf1f7b77ef5" x="217.422657" y="120.212567" style="fill-opacity: 0; stroke: #000000"/>
     <use xlink:href="#mf1f7b77ef5" x="218.971139" y="120.279924" style="fill-opacity: 0; stroke: #000000"/>
     <use xlink:href="#mf1f7b77ef5" x="220.450645" y="120.065795" style="fill-opacity: 0; stroke: #000000"/>
     <use xlink:href="#mf1f7b77ef5" x="222.021602" y="119.588602" style="fill-opacity: 0; stroke: #000000"/>
     <use xlink:href="#mf1f7b77ef5" x="223.749887" y="118.708285" style="fill-opacity: 0; stroke: #000000"/>
     <use xlink:href="#mf1f7b77ef5" x="225.57815" y="117.598694" style="fill-opacity: 0; stroke: #000000"/>
     <use xlink:href="#mf1f7b77ef5" x="227.556766" y="116.039827" style="fill-opacity: 0; stroke: #000000"/>
     <use xlink:href="#mf1f7b77ef5" x="230.295672" y="113.7588" style="fill-opacity: 0; stroke: #000000"/>
     <use xlink:href="#mf1f7b77ef5" x="233.198882" y="110.958745" style="fill-opacity: 0; stroke: #000000"/>
     <use xlink:href="#mf1f7b77ef5" x="235.916087" y="106.869606" style="fill-opacity: 0; stroke: #000000"/>
     <use xlink:href="#mf1f7b77ef5" x="240.223626" y="101.67824" style="fill-opacity: 0; stroke: #000000"/>
     <use xlink:href="#mf1f7b77ef5" x="245.417008" y="95.035966" style="fill-opacity: 0; stroke: #000000"/>
     <use xlink:href="#mf1f7b77ef5" x="252.030994" y="86.422516" style="fill-opacity: 0; stroke: #000000"/>
     <use xlink:href="#mf1f7b77ef5" x="260.583295" y="75.264689" style="fill-opacity: 0; stroke: #000000"/>
     <use xlink:href="#mf1f7b77ef5" x="271.566045" y="60.820485" style="fill-opacity: 0; stroke: #000000"/>
     <use xlink:href="#mf1f7b77ef5" x="285.394655" y="42.203827" style="fill-opacity: 0; stroke: #000000"/>
     <use xlink:href="#mf1f7b77ef5" x="302.256676" y="18.116332" style="fill-opacity: 0; stroke: #000000"/>
>>>>>>> b87ff8b3
    </g>
   </g>
   <g id="line2d_14">
    <defs>
<<<<<<< HEAD
     <path id="m89d805a288" d="M 0 -2.5 
=======
     <path id="m0bd9a73e35" d="M 0 -2.5 
>>>>>>> b87ff8b3
L -0.561285 -0.772542 
L -2.377641 -0.772542 
L -0.908178 0.295085 
L -1.469463 2.022542 
L -0 0.954915 
L 1.469463 2.022542 
L 0.908178 0.295085 
L 2.377641 -0.772542 
L 0.561285 -0.772542 
z
" style="stroke: #000000; stroke-linejoin: bevel"/>
    </defs>
<<<<<<< HEAD
    <g clip-path="url(#p4f4936ab0b)">
     <use xlink:href="#m89d805a288" x="50.379351" y="123.685669" style="fill-opacity: 0; stroke: #000000; stroke-linejoin: bevel"/>
     <use xlink:href="#m89d805a288" x="51.130411" y="122.508079" style="fill-opacity: 0; stroke: #000000; stroke-linejoin: bevel"/>
     <use xlink:href="#m89d805a288" x="52.253804" y="121.234837" style="fill-opacity: 0; stroke: #000000; stroke-linejoin: bevel"/>
     <use xlink:href="#m89d805a288" x="53.779702" y="119.622021" style="fill-opacity: 0; stroke: #000000; stroke-linejoin: bevel"/>
     <use xlink:href="#m89d805a288" x="55.801409" y="117.855845" style="fill-opacity: 0; stroke: #000000; stroke-linejoin: bevel"/>
     <use xlink:href="#m89d805a288" x="58.150063" y="115.627829" style="fill-opacity: 0; stroke: #000000; stroke-linejoin: bevel"/>
     <use xlink:href="#m89d805a288" x="60.90075" y="112.899928" style="fill-opacity: 0; stroke: #000000; stroke-linejoin: bevel"/>
     <use xlink:href="#m89d805a288" x="64.597188" y="109.580844" style="fill-opacity: 0; stroke: #000000; stroke-linejoin: bevel"/>
     <use xlink:href="#m89d805a288" x="69.302388" y="105.69166" style="fill-opacity: 0; stroke: #000000; stroke-linejoin: bevel"/>
     <use xlink:href="#m89d805a288" x="75.803841" y="101.150764" style="fill-opacity: 0; stroke: #000000; stroke-linejoin: bevel"/>
     <use xlink:href="#m89d805a288" x="84.59663" y="96.805404" style="fill-opacity: 0; stroke: #000000; stroke-linejoin: bevel"/>
     <use xlink:href="#m89d805a288" x="95.767554" y="94.042318" style="fill-opacity: 0; stroke: #000000; stroke-linejoin: bevel"/>
     <use xlink:href="#m89d805a288" x="107.96956" y="94.396655" style="fill-opacity: 0; stroke: #000000; stroke-linejoin: bevel"/>
     <use xlink:href="#m89d805a288" x="119.002299" y="97.81184" style="fill-opacity: 0; stroke: #000000; stroke-linejoin: bevel"/>
     <use xlink:href="#m89d805a288" x="127.227853" y="103.124187" style="fill-opacity: 0; stroke: #000000; stroke-linejoin: bevel"/>
     <use xlink:href="#m89d805a288" x="132.783168" y="108.280368" style="fill-opacity: 0; stroke: #000000; stroke-linejoin: bevel"/>
     <use xlink:href="#m89d805a288" x="136.514869" y="112.594726" style="fill-opacity: 0; stroke: #000000; stroke-linejoin: bevel"/>
     <use xlink:href="#m89d805a288" x="139.163874" y="115.933108" style="fill-opacity: 0; stroke: #000000; stroke-linejoin: bevel"/>
     <use xlink:href="#m89d805a288" x="140.947185" y="118.60451" style="fill-opacity: 0; stroke: #000000; stroke-linejoin: bevel"/>
     <use xlink:href="#m89d805a288" x="142.220537" y="120.479576" style="fill-opacity: 0; stroke: #000000; stroke-linejoin: bevel"/>
     <use xlink:href="#m89d805a288" x="143.303234" y="121.777805" style="fill-opacity: 0; stroke: #000000; stroke-linejoin: bevel"/>
     <use xlink:href="#m89d805a288" x="144.206902" y="122.729703" style="fill-opacity: 0; stroke: #000000; stroke-linejoin: bevel"/>
     <use xlink:href="#m89d805a288" x="144.982693" y="123.35273" style="fill-opacity: 0; stroke: #000000; stroke-linejoin: bevel"/>
     <use xlink:href="#m89d805a288" x="145.645332" y="123.755374" style="fill-opacity: 0; stroke: #000000; stroke-linejoin: bevel"/>
     <use xlink:href="#m89d805a288" x="146.323471" y="123.911215" style="fill-opacity: 0; stroke: #000000; stroke-linejoin: bevel"/>
     <use xlink:href="#m89d805a288" x="147.01401" y="123.9206" style="fill-opacity: 0; stroke: #000000; stroke-linejoin: bevel"/>
     <use xlink:href="#m89d805a288" x="147.74175" y="123.771371" style="fill-opacity: 0; stroke: #000000; stroke-linejoin: bevel"/>
     <use xlink:href="#m89d805a288" x="148.514441" y="123.469951" style="fill-opacity: 0; stroke: #000000; stroke-linejoin: bevel"/>
     <use xlink:href="#m89d805a288" x="149.329758" y="123.00891" style="fill-opacity: 0; stroke: #000000; stroke-linejoin: bevel"/>
     <use xlink:href="#m89d805a288" x="150.259002" y="122.299112" style="fill-opacity: 0; stroke: #000000; stroke-linejoin: bevel"/>
     <use xlink:href="#m89d805a288" x="151.319999" y="121.307277" style="fill-opacity: 0; stroke: #000000; stroke-linejoin: bevel"/>
     <use xlink:href="#m89d805a288" x="152.58715" y="119.997376" style="fill-opacity: 0; stroke: #000000; stroke-linejoin: bevel"/>
     <use xlink:href="#m89d805a288" x="154.122456" y="118.218397" style="fill-opacity: 0; stroke: #000000; stroke-linejoin: bevel"/>
     <use xlink:href="#m89d805a288" x="156.050696" y="116.002704" style="fill-opacity: 0; stroke: #000000; stroke-linejoin: bevel"/>
     <use xlink:href="#m89d805a288" x="158.538497" y="112.935888" style="fill-opacity: 0; stroke: #000000; stroke-linejoin: bevel"/>
     <use xlink:href="#m89d805a288" x="161.561059" y="108.871317" style="fill-opacity: 0; stroke: #000000; stroke-linejoin: bevel"/>
     <use xlink:href="#m89d805a288" x="165.371037" y="103.651818" style="fill-opacity: 0; stroke: #000000; stroke-linejoin: bevel"/>
     <use xlink:href="#m89d805a288" x="170.238137" y="96.971645" style="fill-opacity: 0; stroke: #000000; stroke-linejoin: bevel"/>
     <use xlink:href="#m89d805a288" x="175.924429" y="88.615579" style="fill-opacity: 0; stroke: #000000; stroke-linejoin: bevel"/>
     <use xlink:href="#m89d805a288" x="183.815642" y="77.824954" style="fill-opacity: 0; stroke: #000000; stroke-linejoin: bevel"/>
     <use xlink:href="#m89d805a288" x="193.772271" y="63.920471" style="fill-opacity: 0; stroke: #000000; stroke-linejoin: bevel"/>
     <use xlink:href="#m89d805a288" x="206.215152" y="45.763475" style="fill-opacity: 0; stroke: #000000; stroke-linejoin: bevel"/>
=======
    <g clip-path="url(#p15489170a7)">
     <use xlink:href="#m0bd9a73e35" x="50.379351" y="123.685669" style="fill-opacity: 0; stroke: #000000; stroke-linejoin: bevel"/>
     <use xlink:href="#m0bd9a73e35" x="51.130411" y="122.508079" style="fill-opacity: 0; stroke: #000000; stroke-linejoin: bevel"/>
     <use xlink:href="#m0bd9a73e35" x="52.253804" y="121.234837" style="fill-opacity: 0; stroke: #000000; stroke-linejoin: bevel"/>
     <use xlink:href="#m0bd9a73e35" x="53.779702" y="119.622021" style="fill-opacity: 0; stroke: #000000; stroke-linejoin: bevel"/>
     <use xlink:href="#m0bd9a73e35" x="55.801409" y="117.855845" style="fill-opacity: 0; stroke: #000000; stroke-linejoin: bevel"/>
     <use xlink:href="#m0bd9a73e35" x="58.150063" y="115.627829" style="fill-opacity: 0; stroke: #000000; stroke-linejoin: bevel"/>
     <use xlink:href="#m0bd9a73e35" x="60.90075" y="112.899928" style="fill-opacity: 0; stroke: #000000; stroke-linejoin: bevel"/>
     <use xlink:href="#m0bd9a73e35" x="64.597188" y="109.580844" style="fill-opacity: 0; stroke: #000000; stroke-linejoin: bevel"/>
     <use xlink:href="#m0bd9a73e35" x="69.302388" y="105.69166" style="fill-opacity: 0; stroke: #000000; stroke-linejoin: bevel"/>
     <use xlink:href="#m0bd9a73e35" x="75.803841" y="101.150764" style="fill-opacity: 0; stroke: #000000; stroke-linejoin: bevel"/>
     <use xlink:href="#m0bd9a73e35" x="84.59663" y="96.805404" style="fill-opacity: 0; stroke: #000000; stroke-linejoin: bevel"/>
     <use xlink:href="#m0bd9a73e35" x="95.767554" y="94.042318" style="fill-opacity: 0; stroke: #000000; stroke-linejoin: bevel"/>
     <use xlink:href="#m0bd9a73e35" x="107.96956" y="94.396655" style="fill-opacity: 0; stroke: #000000; stroke-linejoin: bevel"/>
     <use xlink:href="#m0bd9a73e35" x="119.002299" y="97.81184" style="fill-opacity: 0; stroke: #000000; stroke-linejoin: bevel"/>
     <use xlink:href="#m0bd9a73e35" x="127.227853" y="103.124187" style="fill-opacity: 0; stroke: #000000; stroke-linejoin: bevel"/>
     <use xlink:href="#m0bd9a73e35" x="132.783168" y="108.280368" style="fill-opacity: 0; stroke: #000000; stroke-linejoin: bevel"/>
     <use xlink:href="#m0bd9a73e35" x="136.514869" y="112.594726" style="fill-opacity: 0; stroke: #000000; stroke-linejoin: bevel"/>
     <use xlink:href="#m0bd9a73e35" x="139.163874" y="115.933108" style="fill-opacity: 0; stroke: #000000; stroke-linejoin: bevel"/>
     <use xlink:href="#m0bd9a73e35" x="140.947185" y="118.60451" style="fill-opacity: 0; stroke: #000000; stroke-linejoin: bevel"/>
     <use xlink:href="#m0bd9a73e35" x="142.220537" y="120.479576" style="fill-opacity: 0; stroke: #000000; stroke-linejoin: bevel"/>
     <use xlink:href="#m0bd9a73e35" x="143.303234" y="121.777805" style="fill-opacity: 0; stroke: #000000; stroke-linejoin: bevel"/>
     <use xlink:href="#m0bd9a73e35" x="144.206902" y="122.729703" style="fill-opacity: 0; stroke: #000000; stroke-linejoin: bevel"/>
     <use xlink:href="#m0bd9a73e35" x="144.982693" y="123.35273" style="fill-opacity: 0; stroke: #000000; stroke-linejoin: bevel"/>
     <use xlink:href="#m0bd9a73e35" x="145.645332" y="123.755374" style="fill-opacity: 0; stroke: #000000; stroke-linejoin: bevel"/>
     <use xlink:href="#m0bd9a73e35" x="146.323471" y="123.911215" style="fill-opacity: 0; stroke: #000000; stroke-linejoin: bevel"/>
     <use xlink:href="#m0bd9a73e35" x="147.01401" y="123.9206" style="fill-opacity: 0; stroke: #000000; stroke-linejoin: bevel"/>
     <use xlink:href="#m0bd9a73e35" x="147.74175" y="123.771371" style="fill-opacity: 0; stroke: #000000; stroke-linejoin: bevel"/>
     <use xlink:href="#m0bd9a73e35" x="148.514441" y="123.469951" style="fill-opacity: 0; stroke: #000000; stroke-linejoin: bevel"/>
     <use xlink:href="#m0bd9a73e35" x="149.329758" y="123.00891" style="fill-opacity: 0; stroke: #000000; stroke-linejoin: bevel"/>
     <use xlink:href="#m0bd9a73e35" x="150.259002" y="122.299112" style="fill-opacity: 0; stroke: #000000; stroke-linejoin: bevel"/>
     <use xlink:href="#m0bd9a73e35" x="151.319999" y="121.307277" style="fill-opacity: 0; stroke: #000000; stroke-linejoin: bevel"/>
     <use xlink:href="#m0bd9a73e35" x="152.58715" y="119.997376" style="fill-opacity: 0; stroke: #000000; stroke-linejoin: bevel"/>
     <use xlink:href="#m0bd9a73e35" x="154.122456" y="118.218397" style="fill-opacity: 0; stroke: #000000; stroke-linejoin: bevel"/>
     <use xlink:href="#m0bd9a73e35" x="156.050696" y="116.002704" style="fill-opacity: 0; stroke: #000000; stroke-linejoin: bevel"/>
     <use xlink:href="#m0bd9a73e35" x="158.538497" y="112.935888" style="fill-opacity: 0; stroke: #000000; stroke-linejoin: bevel"/>
     <use xlink:href="#m0bd9a73e35" x="161.561059" y="108.871317" style="fill-opacity: 0; stroke: #000000; stroke-linejoin: bevel"/>
     <use xlink:href="#m0bd9a73e35" x="165.371037" y="103.651818" style="fill-opacity: 0; stroke: #000000; stroke-linejoin: bevel"/>
     <use xlink:href="#m0bd9a73e35" x="170.238137" y="96.971645" style="fill-opacity: 0; stroke: #000000; stroke-linejoin: bevel"/>
     <use xlink:href="#m0bd9a73e35" x="175.924429" y="88.615579" style="fill-opacity: 0; stroke: #000000; stroke-linejoin: bevel"/>
     <use xlink:href="#m0bd9a73e35" x="183.815642" y="77.824954" style="fill-opacity: 0; stroke: #000000; stroke-linejoin: bevel"/>
     <use xlink:href="#m0bd9a73e35" x="193.772271" y="63.920471" style="fill-opacity: 0; stroke: #000000; stroke-linejoin: bevel"/>
     <use xlink:href="#m0bd9a73e35" x="206.215152" y="45.763475" style="fill-opacity: 0; stroke: #000000; stroke-linejoin: bevel"/>
>>>>>>> b87ff8b3
    </g>
   </g>
   <g id="line2d_15">
    <defs>
<<<<<<< HEAD
     <path id="m79fcdee081" d="M 0 -2.5 
=======
     <path id="mca845f669e" d="M 0 -2.5 
>>>>>>> b87ff8b3
L -2.165064 -1.25 
L -2.165064 1.25 
L -0 2.5 
L 2.165064 1.25 
L 2.165064 -1.25 
z
" style="stroke: #000000; stroke-linejoin: miter"/>
    </defs>
<<<<<<< HEAD
    <g clip-path="url(#p4f4936ab0b)">
     <use xlink:href="#m79fcdee081" x="50.256542" y="124.213936" style="fill-opacity: 0; stroke: #000000; stroke-linejoin: miter"/>
     <use xlink:href="#m79fcdee081" x="51.070091" y="123.408144" style="fill-opacity: 0; stroke: #000000; stroke-linejoin: miter"/>
     <use xlink:href="#m79fcdee081" x="52.020641" y="122.390858" style="fill-opacity: 0; stroke: #000000; stroke-linejoin: miter"/>
     <use xlink:href="#m79fcdee081" x="53.323171" y="121.217995" style="fill-opacity: 0; stroke: #000000; stroke-linejoin: miter"/>
     <use xlink:href="#m79fcdee081" x="54.775582" y="119.805126" style="fill-opacity: 0; stroke: #000000; stroke-linejoin: miter"/>
     <use xlink:href="#m79fcdee081" x="56.695668" y="118.104392" style="fill-opacity: 0; stroke: #000000; stroke-linejoin: miter"/>
     <use xlink:href="#m79fcdee081" x="59.031101" y="116.054088" style="fill-opacity: 0; stroke: #000000; stroke-linejoin: miter"/>
     <use xlink:href="#m79fcdee081" x="62.155578" y="113.5032" style="fill-opacity: 0; stroke: #000000; stroke-linejoin: miter"/>
     <use xlink:href="#m79fcdee081" x="66.422506" y="110.775067" style="fill-opacity: 0; stroke: #000000; stroke-linejoin: miter"/>
     <use xlink:href="#m79fcdee081" x="72.016648" y="108.295791" style="fill-opacity: 0; stroke: #000000; stroke-linejoin: miter"/>
     <use xlink:href="#m79fcdee081" x="78.951723" y="107.105754" style="fill-opacity: 0; stroke: #000000; stroke-linejoin: miter"/>
     <use xlink:href="#m79fcdee081" x="86.292054" y="107.902858" style="fill-opacity: 0; stroke: #000000; stroke-linejoin: miter"/>
     <use xlink:href="#m79fcdee081" x="92.603474" y="110.411352" style="fill-opacity: 0; stroke: #000000; stroke-linejoin: miter"/>
     <use xlink:href="#m79fcdee081" x="97.105542" y="113.589614" style="fill-opacity: 0; stroke: #000000; stroke-linejoin: miter"/>
     <use xlink:href="#m79fcdee081" x="100.16453" y="116.713859" style="fill-opacity: 0; stroke: #000000; stroke-linejoin: miter"/>
     <use xlink:href="#m79fcdee081" x="102.090289" y="119.251803" style="fill-opacity: 0; stroke: #000000; stroke-linejoin: miter"/>
     <use xlink:href="#m79fcdee081" x="103.377746" y="121.204735" style="fill-opacity: 0; stroke: #000000; stroke-linejoin: miter"/>
     <use xlink:href="#m79fcdee081" x="104.389839" y="122.656603" style="fill-opacity: 0; stroke: #000000; stroke-linejoin: miter"/>
     <use xlink:href="#m79fcdee081" x="105.016207" y="123.766728" style="fill-opacity: 0; stroke: #000000; stroke-linejoin: miter"/>
     <use xlink:href="#m79fcdee081" x="105.491602" y="124.473396" style="fill-opacity: 0; stroke: #000000; stroke-linejoin: miter"/>
     <use xlink:href="#m79fcdee081" x="105.925998" y="124.985751" style="fill-opacity: 0; stroke: #000000; stroke-linejoin: miter"/>
     <use xlink:href="#m79fcdee081" x="106.28762" y="125.315148" style="fill-opacity: 0; stroke: #000000; stroke-linejoin: miter"/>
     <use xlink:href="#m79fcdee081" x="106.606849" y="125.509228" style="fill-opacity: 0; stroke: #000000; stroke-linejoin: miter"/>
     <use xlink:href="#m79fcdee081" x="106.888878" y="125.593379" style="fill-opacity: 0; stroke: #000000; stroke-linejoin: miter"/>
     <use xlink:href="#m79fcdee081" x="107.215702" y="125.577127" style="fill-opacity: 0; stroke: #000000; stroke-linejoin: miter"/>
     <use xlink:href="#m79fcdee081" x="107.561282" y="125.484086" style="fill-opacity: 0; stroke: #000000; stroke-linejoin: miter"/>
     <use xlink:href="#m79fcdee081" x="107.933599" y="125.289821" style="fill-opacity: 0; stroke: #000000; stroke-linejoin: miter"/>
     <use xlink:href="#m79fcdee081" x="108.3542" y="124.995516" style="fill-opacity: 0; stroke: #000000; stroke-linejoin: miter"/>
     <use xlink:href="#m79fcdee081" x="108.831998" y="124.587772" style="fill-opacity: 0; stroke: #000000; stroke-linejoin: miter"/>
     <use xlink:href="#m79fcdee081" x="109.401712" y="124.005162" style="fill-opacity: 0; stroke: #000000; stroke-linejoin: miter"/>
     <use xlink:href="#m79fcdee081" x="110.091631" y="123.216444" style="fill-opacity: 0; stroke: #000000; stroke-linejoin: miter"/>
     <use xlink:href="#m79fcdee081" x="110.934771" y="122.178194" style="fill-opacity: 0; stroke: #000000; stroke-linejoin: miter"/>
     <use xlink:href="#m79fcdee081" x="112.011811" y="120.773361" style="fill-opacity: 0; stroke: #000000; stroke-linejoin: miter"/>
     <use xlink:href="#m79fcdee081" x="113.322517" y="119.037511" style="fill-opacity: 0; stroke: #000000; stroke-linejoin: miter"/>
     <use xlink:href="#m79fcdee081" x="115.113812" y="116.689058" style="fill-opacity: 0; stroke: #000000; stroke-linejoin: miter"/>
     <use xlink:href="#m79fcdee081" x="117.371433" y="113.561869" style="fill-opacity: 0; stroke: #000000; stroke-linejoin: miter"/>
     <use xlink:href="#m79fcdee081" x="120.269915" y="109.550851" style="fill-opacity: 0; stroke: #000000; stroke-linejoin: miter"/>
     <use xlink:href="#m79fcdee081" x="124.007972" y="104.483022" style="fill-opacity: 0; stroke: #000000; stroke-linejoin: miter"/>
     <use xlink:href="#m79fcdee081" x="128.827486" y="98.075811" style="fill-opacity: 0; stroke: #000000; stroke-linejoin: miter"/>
     <use xlink:href="#m79fcdee081" x="134.895861" y="89.936981" style="fill-opacity: 0; stroke: #000000; stroke-linejoin: miter"/>
     <use xlink:href="#m79fcdee081" x="142.367015" y="79.478838" style="fill-opacity: 0; stroke: #000000; stroke-linejoin: miter"/>
     <use xlink:href="#m79fcdee081" x="151.583504" y="65.745091" style="fill-opacity: 0; stroke: #000000; stroke-linejoin: miter"/>
=======
    <g clip-path="url(#p15489170a7)">
     <use xlink:href="#mca845f669e" x="50.256542" y="124.213936" style="fill-opacity: 0; stroke: #000000; stroke-linejoin: miter"/>
     <use xlink:href="#mca845f669e" x="51.070091" y="123.408144" style="fill-opacity: 0; stroke: #000000; stroke-linejoin: miter"/>
     <use xlink:href="#mca845f669e" x="52.020641" y="122.390858" style="fill-opacity: 0; stroke: #000000; stroke-linejoin: miter"/>
     <use xlink:href="#mca845f669e" x="53.323171" y="121.217995" style="fill-opacity: 0; stroke: #000000; stroke-linejoin: miter"/>
     <use xlink:href="#mca845f669e" x="54.775582" y="119.805126" style="fill-opacity: 0; stroke: #000000; stroke-linejoin: miter"/>
     <use xlink:href="#mca845f669e" x="56.695668" y="118.104392" style="fill-opacity: 0; stroke: #000000; stroke-linejoin: miter"/>
     <use xlink:href="#mca845f669e" x="59.031101" y="116.054088" style="fill-opacity: 0; stroke: #000000; stroke-linejoin: miter"/>
     <use xlink:href="#mca845f669e" x="62.155578" y="113.5032" style="fill-opacity: 0; stroke: #000000; stroke-linejoin: miter"/>
     <use xlink:href="#mca845f669e" x="66.422506" y="110.775067" style="fill-opacity: 0; stroke: #000000; stroke-linejoin: miter"/>
     <use xlink:href="#mca845f669e" x="72.016648" y="108.295791" style="fill-opacity: 0; stroke: #000000; stroke-linejoin: miter"/>
     <use xlink:href="#mca845f669e" x="78.951723" y="107.105754" style="fill-opacity: 0; stroke: #000000; stroke-linejoin: miter"/>
     <use xlink:href="#mca845f669e" x="86.292054" y="107.902858" style="fill-opacity: 0; stroke: #000000; stroke-linejoin: miter"/>
     <use xlink:href="#mca845f669e" x="92.603474" y="110.411352" style="fill-opacity: 0; stroke: #000000; stroke-linejoin: miter"/>
     <use xlink:href="#mca845f669e" x="97.105542" y="113.589614" style="fill-opacity: 0; stroke: #000000; stroke-linejoin: miter"/>
     <use xlink:href="#mca845f669e" x="100.16453" y="116.713859" style="fill-opacity: 0; stroke: #000000; stroke-linejoin: miter"/>
     <use xlink:href="#mca845f669e" x="102.090289" y="119.251803" style="fill-opacity: 0; stroke: #000000; stroke-linejoin: miter"/>
     <use xlink:href="#mca845f669e" x="103.377746" y="121.204735" style="fill-opacity: 0; stroke: #000000; stroke-linejoin: miter"/>
     <use xlink:href="#mca845f669e" x="104.389839" y="122.656603" style="fill-opacity: 0; stroke: #000000; stroke-linejoin: miter"/>
     <use xlink:href="#mca845f669e" x="105.016207" y="123.766728" style="fill-opacity: 0; stroke: #000000; stroke-linejoin: miter"/>
     <use xlink:href="#mca845f669e" x="105.491602" y="124.473396" style="fill-opacity: 0; stroke: #000000; stroke-linejoin: miter"/>
     <use xlink:href="#mca845f669e" x="105.925998" y="124.985751" style="fill-opacity: 0; stroke: #000000; stroke-linejoin: miter"/>
     <use xlink:href="#mca845f669e" x="106.28762" y="125.315148" style="fill-opacity: 0; stroke: #000000; stroke-linejoin: miter"/>
     <use xlink:href="#mca845f669e" x="106.606849" y="125.509228" style="fill-opacity: 0; stroke: #000000; stroke-linejoin: miter"/>
     <use xlink:href="#mca845f669e" x="106.888878" y="125.593379" style="fill-opacity: 0; stroke: #000000; stroke-linejoin: miter"/>
     <use xlink:href="#mca845f669e" x="107.215702" y="125.577127" style="fill-opacity: 0; stroke: #000000; stroke-linejoin: miter"/>
     <use xlink:href="#mca845f669e" x="107.561282" y="125.484086" style="fill-opacity: 0; stroke: #000000; stroke-linejoin: miter"/>
     <use xlink:href="#mca845f669e" x="107.933599" y="125.289821" style="fill-opacity: 0; stroke: #000000; stroke-linejoin: miter"/>
     <use xlink:href="#mca845f669e" x="108.3542" y="124.995516" style="fill-opacity: 0; stroke: #000000; stroke-linejoin: miter"/>
     <use xlink:href="#mca845f669e" x="108.831998" y="124.587772" style="fill-opacity: 0; stroke: #000000; stroke-linejoin: miter"/>
     <use xlink:href="#mca845f669e" x="109.401712" y="124.005162" style="fill-opacity: 0; stroke: #000000; stroke-linejoin: miter"/>
     <use xlink:href="#mca845f669e" x="110.091631" y="123.216444" style="fill-opacity: 0; stroke: #000000; stroke-linejoin: miter"/>
     <use xlink:href="#mca845f669e" x="110.934771" y="122.178194" style="fill-opacity: 0; stroke: #000000; stroke-linejoin: miter"/>
     <use xlink:href="#mca845f669e" x="112.011811" y="120.773361" style="fill-opacity: 0; stroke: #000000; stroke-linejoin: miter"/>
     <use xlink:href="#mca845f669e" x="113.322517" y="119.037511" style="fill-opacity: 0; stroke: #000000; stroke-linejoin: miter"/>
     <use xlink:href="#mca845f669e" x="115.113812" y="116.689058" style="fill-opacity: 0; stroke: #000000; stroke-linejoin: miter"/>
     <use xlink:href="#mca845f669e" x="117.371433" y="113.561869" style="fill-opacity: 0; stroke: #000000; stroke-linejoin: miter"/>
     <use xlink:href="#mca845f669e" x="120.269915" y="109.550851" style="fill-opacity: 0; stroke: #000000; stroke-linejoin: miter"/>
     <use xlink:href="#mca845f669e" x="124.007972" y="104.483022" style="fill-opacity: 0; stroke: #000000; stroke-linejoin: miter"/>
     <use xlink:href="#mca845f669e" x="128.827486" y="98.075811" style="fill-opacity: 0; stroke: #000000; stroke-linejoin: miter"/>
     <use xlink:href="#mca845f669e" x="134.895861" y="89.936981" style="fill-opacity: 0; stroke: #000000; stroke-linejoin: miter"/>
     <use xlink:href="#mca845f669e" x="142.367015" y="79.478838" style="fill-opacity: 0; stroke: #000000; stroke-linejoin: miter"/>
     <use xlink:href="#mca845f669e" x="151.583504" y="65.745091" style="fill-opacity: 0; stroke: #000000; stroke-linejoin: miter"/>
>>>>>>> b87ff8b3
    </g>
   </g>
   <g id="line2d_16">
    <defs>
<<<<<<< HEAD
     <path id="m76a523bcf2" d="M -2.5 2.5 
=======
     <path id="m3d4862a403" d="M -2.5 2.5 
>>>>>>> b87ff8b3
L 2.5 2.5 
L 2.5 -2.5 
L -2.5 -2.5 
z
" style="stroke: #000000; stroke-linejoin: miter"/>
    </defs>
<<<<<<< HEAD
    <g clip-path="url(#p4f4936ab0b)">
     <use xlink:href="#m76a523bcf2" x="50.231687" y="124.698538" style="fill-opacity: 0; stroke: #000000; stroke-linejoin: miter"/>
     <use xlink:href="#m76a523bcf2" x="50.833308" y="124.06349" style="fill-opacity: 0; stroke: #000000; stroke-linejoin: miter"/>
     <use xlink:href="#m76a523bcf2" x="51.699939" y="123.342066" style="fill-opacity: 0; stroke: #000000; stroke-linejoin: miter"/>
     <use xlink:href="#m76a523bcf2" x="52.616465" y="122.404343" style="fill-opacity: 0; stroke: #000000; stroke-linejoin: miter"/>
     <use xlink:href="#m76a523bcf2" x="53.834759" y="121.341378" style="fill-opacity: 0; stroke: #000000; stroke-linejoin: miter"/>
     <use xlink:href="#m76a523bcf2" x="55.373282" y="120.016775" style="fill-opacity: 0; stroke: #000000; stroke-linejoin: miter"/>
     <use xlink:href="#m76a523bcf2" x="57.477892" y="118.458497" style="fill-opacity: 0; stroke: #000000; stroke-linejoin: miter"/>
     <use xlink:href="#m76a523bcf2" x="60.243071" y="116.814378" style="fill-opacity: 0; stroke: #000000; stroke-linejoin: miter"/>
     <use xlink:href="#m76a523bcf2" x="63.913237" y="115.411754" style="fill-opacity: 0; stroke: #000000; stroke-linejoin: miter"/>
     <use xlink:href="#m76a523bcf2" x="68.266579" y="114.898074" style="fill-opacity: 0; stroke: #000000; stroke-linejoin: miter"/>
     <use xlink:href="#m76a523bcf2" x="72.71889" y="115.616436" style="fill-opacity: 0; stroke: #000000; stroke-linejoin: miter"/>
     <use xlink:href="#m76a523bcf2" x="76.383243" y="117.355029" style="fill-opacity: 0; stroke: #000000; stroke-linejoin: miter"/>
     <use xlink:href="#m76a523bcf2" x="78.933743" y="119.367436" style="fill-opacity: 0; stroke: #000000; stroke-linejoin: miter"/>
     <use xlink:href="#m76a523bcf2" x="80.62041" y="121.253925" style="fill-opacity: 0; stroke: #000000; stroke-linejoin: miter"/>
     <use xlink:href="#m76a523bcf2" x="81.654514" y="122.759068" style="fill-opacity: 0; stroke: #000000; stroke-linejoin: miter"/>
     <use xlink:href="#m76a523bcf2" x="82.353346" y="123.921011" style="fill-opacity: 0; stroke: #000000; stroke-linejoin: miter"/>
     <use xlink:href="#m76a523bcf2" x="82.818355" y="124.755897" style="fill-opacity: 0; stroke: #000000; stroke-linejoin: miter"/>
     <use xlink:href="#m76a523bcf2" x="83.167655" y="125.368702" style="fill-opacity: 0; stroke: #000000; stroke-linejoin: miter"/>
     <use xlink:href="#m76a523bcf2" x="83.41349" y="125.797379" style="fill-opacity: 0; stroke: #000000; stroke-linejoin: miter"/>
     <use xlink:href="#m76a523bcf2" x="83.638555" y="126.083592" style="fill-opacity: 0; stroke: #000000; stroke-linejoin: miter"/>
     <use xlink:href="#m76a523bcf2" x="83.800766" y="126.266209" style="fill-opacity: 0; stroke: #000000; stroke-linejoin: miter"/>
     <use xlink:href="#m76a523bcf2" x="83.937478" y="126.367139" style="fill-opacity: 0; stroke: #000000; stroke-linejoin: miter"/>
     <use xlink:href="#m76a523bcf2" x="84.073339" y="126.406076" style="fill-opacity: 0; stroke: #000000; stroke-linejoin: miter"/>
     <use xlink:href="#m76a523bcf2" x="84.248415" y="126.38922" style="fill-opacity: 0; stroke: #000000; stroke-linejoin: miter"/>
     <use xlink:href="#m76a523bcf2" x="84.417911" y="126.321258" style="fill-opacity: 0; stroke: #000000; stroke-linejoin: miter"/>
     <use xlink:href="#m76a523bcf2" x="84.611122" y="126.203076" style="fill-opacity: 0; stroke: #000000; stroke-linejoin: miter"/>
     <use xlink:href="#m76a523bcf2" x="84.829832" y="126.021498" style="fill-opacity: 0; stroke: #000000; stroke-linejoin: miter"/>
     <use xlink:href="#m76a523bcf2" x="85.086517" y="125.768672" style="fill-opacity: 0; stroke: #000000; stroke-linejoin: miter"/>
     <use xlink:href="#m76a523bcf2" x="85.392648" y="125.430192" style="fill-opacity: 0; stroke: #000000; stroke-linejoin: miter"/>
     <use xlink:href="#m76a523bcf2" x="85.772484" y="124.960191" style="fill-opacity: 0; stroke: #000000; stroke-linejoin: miter"/>
     <use xlink:href="#m76a523bcf2" x="86.242841" y="124.337125" style="fill-opacity: 0; stroke: #000000; stroke-linejoin: miter"/>
     <use xlink:href="#m76a523bcf2" x="86.841231" y="123.512531" style="fill-opacity: 0; stroke: #000000; stroke-linejoin: miter"/>
     <use xlink:href="#m76a523bcf2" x="87.650192" y="122.437483" style="fill-opacity: 0; stroke: #000000; stroke-linejoin: miter"/>
     <use xlink:href="#m76a523bcf2" x="88.595634" y="121.033379" style="fill-opacity: 0; stroke: #000000; stroke-linejoin: miter"/>
     <use xlink:href="#m76a523bcf2" x="89.939822" y="119.240488" style="fill-opacity: 0; stroke: #000000; stroke-linejoin: miter"/>
     <use xlink:href="#m76a523bcf2" x="91.712826" y="116.864677" style="fill-opacity: 0; stroke: #000000; stroke-linejoin: miter"/>
     <use xlink:href="#m76a523bcf2" x="93.993388" y="113.834674" style="fill-opacity: 0; stroke: #000000; stroke-linejoin: miter"/>
     <use xlink:href="#m76a523bcf2" x="96.911555" y="110.042056" style="fill-opacity: 0; stroke: #000000; stroke-linejoin: miter"/>
     <use xlink:href="#m76a523bcf2" x="100.595206" y="105.287411" style="fill-opacity: 0; stroke: #000000; stroke-linejoin: miter"/>
     <use xlink:href="#m76a523bcf2" x="105.180975" y="99.263057" style="fill-opacity: 0; stroke: #000000; stroke-linejoin: miter"/>
     <use xlink:href="#m76a523bcf2" x="110.777443" y="91.48213" style="fill-opacity: 0; stroke: #000000; stroke-linejoin: miter"/>
=======
    <g clip-path="url(#p15489170a7)">
     <use xlink:href="#m3d4862a403" x="50.231687" y="124.698538" style="fill-opacity: 0; stroke: #000000; stroke-linejoin: miter"/>
     <use xlink:href="#m3d4862a403" x="50.833308" y="124.06349" style="fill-opacity: 0; stroke: #000000; stroke-linejoin: miter"/>
     <use xlink:href="#m3d4862a403" x="51.699939" y="123.342066" style="fill-opacity: 0; stroke: #000000; stroke-linejoin: miter"/>
     <use xlink:href="#m3d4862a403" x="52.616465" y="122.404343" style="fill-opacity: 0; stroke: #000000; stroke-linejoin: miter"/>
     <use xlink:href="#m3d4862a403" x="53.834759" y="121.341378" style="fill-opacity: 0; stroke: #000000; stroke-linejoin: miter"/>
     <use xlink:href="#m3d4862a403" x="55.373282" y="120.016775" style="fill-opacity: 0; stroke: #000000; stroke-linejoin: miter"/>
     <use xlink:href="#m3d4862a403" x="57.477892" y="118.458497" style="fill-opacity: 0; stroke: #000000; stroke-linejoin: miter"/>
     <use xlink:href="#m3d4862a403" x="60.243071" y="116.814378" style="fill-opacity: 0; stroke: #000000; stroke-linejoin: miter"/>
     <use xlink:href="#m3d4862a403" x="63.913237" y="115.411754" style="fill-opacity: 0; stroke: #000000; stroke-linejoin: miter"/>
     <use xlink:href="#m3d4862a403" x="68.266579" y="114.898074" style="fill-opacity: 0; stroke: #000000; stroke-linejoin: miter"/>
     <use xlink:href="#m3d4862a403" x="72.71889" y="115.616436" style="fill-opacity: 0; stroke: #000000; stroke-linejoin: miter"/>
     <use xlink:href="#m3d4862a403" x="76.383243" y="117.355029" style="fill-opacity: 0; stroke: #000000; stroke-linejoin: miter"/>
     <use xlink:href="#m3d4862a403" x="78.933743" y="119.367436" style="fill-opacity: 0; stroke: #000000; stroke-linejoin: miter"/>
     <use xlink:href="#m3d4862a403" x="80.62041" y="121.253925" style="fill-opacity: 0; stroke: #000000; stroke-linejoin: miter"/>
     <use xlink:href="#m3d4862a403" x="81.654514" y="122.759068" style="fill-opacity: 0; stroke: #000000; stroke-linejoin: miter"/>
     <use xlink:href="#m3d4862a403" x="82.353346" y="123.921011" style="fill-opacity: 0; stroke: #000000; stroke-linejoin: miter"/>
     <use xlink:href="#m3d4862a403" x="82.818355" y="124.755897" style="fill-opacity: 0; stroke: #000000; stroke-linejoin: miter"/>
     <use xlink:href="#m3d4862a403" x="83.167655" y="125.368702" style="fill-opacity: 0; stroke: #000000; stroke-linejoin: miter"/>
     <use xlink:href="#m3d4862a403" x="83.41349" y="125.797379" style="fill-opacity: 0; stroke: #000000; stroke-linejoin: miter"/>
     <use xlink:href="#m3d4862a403" x="83.638555" y="126.083592" style="fill-opacity: 0; stroke: #000000; stroke-linejoin: miter"/>
     <use xlink:href="#m3d4862a403" x="83.800766" y="126.266209" style="fill-opacity: 0; stroke: #000000; stroke-linejoin: miter"/>
     <use xlink:href="#m3d4862a403" x="83.937478" y="126.367139" style="fill-opacity: 0; stroke: #000000; stroke-linejoin: miter"/>
     <use xlink:href="#m3d4862a403" x="84.073339" y="126.406076" style="fill-opacity: 0; stroke: #000000; stroke-linejoin: miter"/>
     <use xlink:href="#m3d4862a403" x="84.248415" y="126.38922" style="fill-opacity: 0; stroke: #000000; stroke-linejoin: miter"/>
     <use xlink:href="#m3d4862a403" x="84.417911" y="126.321258" style="fill-opacity: 0; stroke: #000000; stroke-linejoin: miter"/>
     <use xlink:href="#m3d4862a403" x="84.611122" y="126.203076" style="fill-opacity: 0; stroke: #000000; stroke-linejoin: miter"/>
     <use xlink:href="#m3d4862a403" x="84.829832" y="126.021498" style="fill-opacity: 0; stroke: #000000; stroke-linejoin: miter"/>
     <use xlink:href="#m3d4862a403" x="85.086517" y="125.768672" style="fill-opacity: 0; stroke: #000000; stroke-linejoin: miter"/>
     <use xlink:href="#m3d4862a403" x="85.392648" y="125.430192" style="fill-opacity: 0; stroke: #000000; stroke-linejoin: miter"/>
     <use xlink:href="#m3d4862a403" x="85.772484" y="124.960191" style="fill-opacity: 0; stroke: #000000; stroke-linejoin: miter"/>
     <use xlink:href="#m3d4862a403" x="86.242841" y="124.337125" style="fill-opacity: 0; stroke: #000000; stroke-linejoin: miter"/>
     <use xlink:href="#m3d4862a403" x="86.841231" y="123.512531" style="fill-opacity: 0; stroke: #000000; stroke-linejoin: miter"/>
     <use xlink:href="#m3d4862a403" x="87.650192" y="122.437483" style="fill-opacity: 0; stroke: #000000; stroke-linejoin: miter"/>
     <use xlink:href="#m3d4862a403" x="88.595634" y="121.033379" style="fill-opacity: 0; stroke: #000000; stroke-linejoin: miter"/>
     <use xlink:href="#m3d4862a403" x="89.939822" y="119.240488" style="fill-opacity: 0; stroke: #000000; stroke-linejoin: miter"/>
     <use xlink:href="#m3d4862a403" x="91.712826" y="116.864677" style="fill-opacity: 0; stroke: #000000; stroke-linejoin: miter"/>
     <use xlink:href="#m3d4862a403" x="93.993388" y="113.834674" style="fill-opacity: 0; stroke: #000000; stroke-linejoin: miter"/>
     <use xlink:href="#m3d4862a403" x="96.911555" y="110.042056" style="fill-opacity: 0; stroke: #000000; stroke-linejoin: miter"/>
     <use xlink:href="#m3d4862a403" x="100.595206" y="105.287411" style="fill-opacity: 0; stroke: #000000; stroke-linejoin: miter"/>
     <use xlink:href="#m3d4862a403" x="105.180975" y="99.263057" style="fill-opacity: 0; stroke: #000000; stroke-linejoin: miter"/>
     <use xlink:href="#m3d4862a403" x="110.777443" y="91.48213" style="fill-opacity: 0; stroke: #000000; stroke-linejoin: miter"/>
>>>>>>> b87ff8b3
    </g>
   </g>
   <g id="line2d_17">
    <defs>
<<<<<<< HEAD
     <path id="m3ffbf5a786" d="M 0 -2.5 
=======
     <path id="ma3081e0cda" d="M 0 -2.5 
>>>>>>> b87ff8b3
L -2.377641 -0.772542 
L -1.469463 2.022542 
L 1.469463 2.022542 
L 2.377641 -0.772542 
z
" style="stroke: #000000; stroke-linejoin: miter"/>
    </defs>
<<<<<<< HEAD
    <g clip-path="url(#p4f4936ab0b)">
     <use xlink:href="#m3ffbf5a786" x="50.141212" y="125.140095" style="fill-opacity: 0; stroke: #000000; stroke-linejoin: miter"/>
     <use xlink:href="#m3ffbf5a786" x="50.601393" y="124.676892" style="fill-opacity: 0; stroke: #000000; stroke-linejoin: miter"/>
     <use xlink:href="#m3ffbf5a786" x="51.310486" y="124.115842" style="fill-opacity: 0; stroke: #000000; stroke-linejoin: miter"/>
     <use xlink:href="#m3ffbf5a786" x="52.068955" y="123.417367" style="fill-opacity: 0; stroke: #000000; stroke-linejoin: miter"/>
     <use xlink:href="#m3ffbf5a786" x="53.080607" y="122.611265" style="fill-opacity: 0; stroke: #000000; stroke-linejoin: miter"/>
     <use xlink:href="#m3ffbf5a786" x="54.446138" y="121.547602" style="fill-opacity: 0; stroke: #000000; stroke-linejoin: miter"/>
     <use xlink:href="#m3ffbf5a786" x="56.262047" y="120.521992" style="fill-opacity: 0; stroke: #000000; stroke-linejoin: miter"/>
     <use xlink:href="#m3ffbf5a786" x="58.688467" y="119.720254" style="fill-opacity: 0; stroke: #000000; stroke-linejoin: miter"/>
     <use xlink:href="#m3ffbf5a786" x="61.473177" y="119.498723" style="fill-opacity: 0; stroke: #000000; stroke-linejoin: miter"/>
     <use xlink:href="#m3ffbf5a786" x="64.204255" y="120.07697" style="fill-opacity: 0; stroke: #000000; stroke-linejoin: miter"/>
     <use xlink:href="#m3ffbf5a786" x="66.380965" y="121.252057" style="fill-opacity: 0; stroke: #000000; stroke-linejoin: miter"/>
     <use xlink:href="#m3ffbf5a786" x="67.891936" y="122.54776" style="fill-opacity: 0; stroke: #000000; stroke-linejoin: miter"/>
     <use xlink:href="#m3ffbf5a786" x="68.852491" y="123.723358" style="fill-opacity: 0; stroke: #000000; stroke-linejoin: miter"/>
     <use xlink:href="#m3ffbf5a786" x="69.433598" y="124.650216" style="fill-opacity: 0; stroke: #000000; stroke-linejoin: miter"/>
     <use xlink:href="#m3ffbf5a786" x="69.812891" y="125.341119" style="fill-opacity: 0; stroke: #000000; stroke-linejoin: miter"/>
     <use xlink:href="#m3ffbf5a786" x="70.067018" y="125.847507" style="fill-opacity: 0; stroke: #000000; stroke-linejoin: miter"/>
     <use xlink:href="#m3ffbf5a786" x="70.242559" y="126.208858" style="fill-opacity: 0; stroke: #000000; stroke-linejoin: miter"/>
     <use xlink:href="#m3ffbf5a786" x="70.39857" y="126.4485" style="fill-opacity: 0; stroke: #000000; stroke-linejoin: miter"/>
     <use xlink:href="#m3ffbf5a786" x="70.511412" y="126.629722" style="fill-opacity: 0; stroke: #000000; stroke-linejoin: miter"/>
     <use xlink:href="#m3ffbf5a786" x="70.580776" y="126.740121" style="fill-opacity: 0; stroke: #000000; stroke-linejoin: miter"/>
     <use xlink:href="#m3ffbf5a786" x="70.661766" y="126.786304" style="fill-opacity: 0; stroke: #000000; stroke-linejoin: miter"/>
     <use xlink:href="#m3ffbf5a786" x="70.733067" y="126.806338" style="fill-opacity: 0; stroke: #000000; stroke-linejoin: miter"/>
     <use xlink:href="#m3ffbf5a786" x="70.823046" y="126.790042" style="fill-opacity: 0; stroke: #000000; stroke-linejoin: miter"/>
     <use xlink:href="#m3ffbf5a786" x="70.919613" y="126.74649" style="fill-opacity: 0; stroke: #000000; stroke-linejoin: miter"/>
     <use xlink:href="#m3ffbf5a786" x="71.027418" y="126.670702" style="fill-opacity: 0; stroke: #000000; stroke-linejoin: miter"/>
     <use xlink:href="#m3ffbf5a786" x="71.151653" y="126.561288" style="fill-opacity: 0; stroke: #000000; stroke-linejoin: miter"/>
     <use xlink:href="#m3ffbf5a786" x="71.298286" y="126.406247" style="fill-opacity: 0; stroke: #000000; stroke-linejoin: miter"/>
     <use xlink:href="#m3ffbf5a786" x="71.47995" y="126.198178" style="fill-opacity: 0; stroke: #000000; stroke-linejoin: miter"/>
     <use xlink:href="#m3ffbf5a786" x="71.703619" y="125.922652" style="fill-opacity: 0; stroke: #000000; stroke-linejoin: miter"/>
     <use xlink:href="#m3ffbf5a786" x="71.98588" y="125.550521" style="fill-opacity: 0; stroke: #000000; stroke-linejoin: miter"/>
     <use xlink:href="#m3ffbf5a786" x="72.340295" y="125.059556" style="fill-opacity: 0; stroke: #000000; stroke-linejoin: miter"/>
     <use xlink:href="#m3ffbf5a786" x="72.796082" y="124.409124" style="fill-opacity: 0; stroke: #000000; stroke-linejoin: miter"/>
     <use xlink:href="#m3ffbf5a786" x="73.426402" y="123.569022" style="fill-opacity: 0; stroke: #000000; stroke-linejoin: miter"/>
     <use xlink:href="#m3ffbf5a786" x="74.180958" y="122.447481" style="fill-opacity: 0; stroke: #000000; stroke-linejoin: miter"/>
     <use xlink:href="#m3ffbf5a786" x="75.219092" y="121.071517" style="fill-opacity: 0; stroke: #000000; stroke-linejoin: miter"/>
     <use xlink:href="#m3ffbf5a786" x="76.622103" y="119.294429" style="fill-opacity: 0; stroke: #000000; stroke-linejoin: miter"/>
     <use xlink:href="#m3ffbf5a786" x="78.427348" y="117.049906" style="fill-opacity: 0; stroke: #000000; stroke-linejoin: miter"/>
     <use xlink:href="#m3ffbf5a786" x="80.714342" y="114.258918" style="fill-opacity: 0; stroke: #000000; stroke-linejoin: miter"/>
     <use xlink:href="#m3ffbf5a786" x="83.557256" y="110.773439" style="fill-opacity: 0; stroke: #000000; stroke-linejoin: miter"/>
     <use xlink:href="#m3ffbf5a786" x="86.9402" y="106.368636" style="fill-opacity: 0; stroke: #000000; stroke-linejoin: miter"/>
     <use xlink:href="#m3ffbf5a786" x="91.05879" y="100.578802" style="fill-opacity: 0; stroke: #000000; stroke-linejoin: miter"/>
=======
    <g clip-path="url(#p15489170a7)">
     <use xlink:href="#ma3081e0cda" x="50.141212" y="125.140095" style="fill-opacity: 0; stroke: #000000; stroke-linejoin: miter"/>
     <use xlink:href="#ma3081e0cda" x="50.601393" y="124.676892" style="fill-opacity: 0; stroke: #000000; stroke-linejoin: miter"/>
     <use xlink:href="#ma3081e0cda" x="51.310486" y="124.115842" style="fill-opacity: 0; stroke: #000000; stroke-linejoin: miter"/>
     <use xlink:href="#ma3081e0cda" x="52.068955" y="123.417367" style="fill-opacity: 0; stroke: #000000; stroke-linejoin: miter"/>
     <use xlink:href="#ma3081e0cda" x="53.080607" y="122.611265" style="fill-opacity: 0; stroke: #000000; stroke-linejoin: miter"/>
     <use xlink:href="#ma3081e0cda" x="54.446138" y="121.547602" style="fill-opacity: 0; stroke: #000000; stroke-linejoin: miter"/>
     <use xlink:href="#ma3081e0cda" x="56.262047" y="120.521992" style="fill-opacity: 0; stroke: #000000; stroke-linejoin: miter"/>
     <use xlink:href="#ma3081e0cda" x="58.688467" y="119.720254" style="fill-opacity: 0; stroke: #000000; stroke-linejoin: miter"/>
     <use xlink:href="#ma3081e0cda" x="61.473177" y="119.498723" style="fill-opacity: 0; stroke: #000000; stroke-linejoin: miter"/>
     <use xlink:href="#ma3081e0cda" x="64.204255" y="120.07697" style="fill-opacity: 0; stroke: #000000; stroke-linejoin: miter"/>
     <use xlink:href="#ma3081e0cda" x="66.380965" y="121.252057" style="fill-opacity: 0; stroke: #000000; stroke-linejoin: miter"/>
     <use xlink:href="#ma3081e0cda" x="67.891936" y="122.54776" style="fill-opacity: 0; stroke: #000000; stroke-linejoin: miter"/>
     <use xlink:href="#ma3081e0cda" x="68.852491" y="123.723358" style="fill-opacity: 0; stroke: #000000; stroke-linejoin: miter"/>
     <use xlink:href="#ma3081e0cda" x="69.433598" y="124.650216" style="fill-opacity: 0; stroke: #000000; stroke-linejoin: miter"/>
     <use xlink:href="#ma3081e0cda" x="69.812891" y="125.341119" style="fill-opacity: 0; stroke: #000000; stroke-linejoin: miter"/>
     <use xlink:href="#ma3081e0cda" x="70.067018" y="125.847507" style="fill-opacity: 0; stroke: #000000; stroke-linejoin: miter"/>
     <use xlink:href="#ma3081e0cda" x="70.242559" y="126.208858" style="fill-opacity: 0; stroke: #000000; stroke-linejoin: miter"/>
     <use xlink:href="#ma3081e0cda" x="70.39857" y="126.4485" style="fill-opacity: 0; stroke: #000000; stroke-linejoin: miter"/>
     <use xlink:href="#ma3081e0cda" x="70.511412" y="126.629722" style="fill-opacity: 0; stroke: #000000; stroke-linejoin: miter"/>
     <use xlink:href="#ma3081e0cda" x="70.580776" y="126.740121" style="fill-opacity: 0; stroke: #000000; stroke-linejoin: miter"/>
     <use xlink:href="#ma3081e0cda" x="70.661766" y="126.786304" style="fill-opacity: 0; stroke: #000000; stroke-linejoin: miter"/>
     <use xlink:href="#ma3081e0cda" x="70.733067" y="126.806338" style="fill-opacity: 0; stroke: #000000; stroke-linejoin: miter"/>
     <use xlink:href="#ma3081e0cda" x="70.823046" y="126.790042" style="fill-opacity: 0; stroke: #000000; stroke-linejoin: miter"/>
     <use xlink:href="#ma3081e0cda" x="70.919613" y="126.74649" style="fill-opacity: 0; stroke: #000000; stroke-linejoin: miter"/>
     <use xlink:href="#ma3081e0cda" x="71.027418" y="126.670702" style="fill-opacity: 0; stroke: #000000; stroke-linejoin: miter"/>
     <use xlink:href="#ma3081e0cda" x="71.151653" y="126.561288" style="fill-opacity: 0; stroke: #000000; stroke-linejoin: miter"/>
     <use xlink:href="#ma3081e0cda" x="71.298286" y="126.406247" style="fill-opacity: 0; stroke: #000000; stroke-linejoin: miter"/>
     <use xlink:href="#ma3081e0cda" x="71.47995" y="126.198178" style="fill-opacity: 0; stroke: #000000; stroke-linejoin: miter"/>
     <use xlink:href="#ma3081e0cda" x="71.703619" y="125.922652" style="fill-opacity: 0; stroke: #000000; stroke-linejoin: miter"/>
     <use xlink:href="#ma3081e0cda" x="71.98588" y="125.550521" style="fill-opacity: 0; stroke: #000000; stroke-linejoin: miter"/>
     <use xlink:href="#ma3081e0cda" x="72.340295" y="125.059556" style="fill-opacity: 0; stroke: #000000; stroke-linejoin: miter"/>
     <use xlink:href="#ma3081e0cda" x="72.796082" y="124.409124" style="fill-opacity: 0; stroke: #000000; stroke-linejoin: miter"/>
     <use xlink:href="#ma3081e0cda" x="73.426402" y="123.569022" style="fill-opacity: 0; stroke: #000000; stroke-linejoin: miter"/>
     <use xlink:href="#ma3081e0cda" x="74.180958" y="122.447481" style="fill-opacity: 0; stroke: #000000; stroke-linejoin: miter"/>
     <use xlink:href="#ma3081e0cda" x="75.219092" y="121.071517" style="fill-opacity: 0; stroke: #000000; stroke-linejoin: miter"/>
     <use xlink:href="#ma3081e0cda" x="76.622103" y="119.294429" style="fill-opacity: 0; stroke: #000000; stroke-linejoin: miter"/>
     <use xlink:href="#ma3081e0cda" x="78.427348" y="117.049906" style="fill-opacity: 0; stroke: #000000; stroke-linejoin: miter"/>
     <use xlink:href="#ma3081e0cda" x="80.714342" y="114.258918" style="fill-opacity: 0; stroke: #000000; stroke-linejoin: miter"/>
     <use xlink:href="#ma3081e0cda" x="83.557256" y="110.773439" style="fill-opacity: 0; stroke: #000000; stroke-linejoin: miter"/>
     <use xlink:href="#ma3081e0cda" x="86.9402" y="106.368636" style="fill-opacity: 0; stroke: #000000; stroke-linejoin: miter"/>
     <use xlink:href="#ma3081e0cda" x="91.05879" y="100.578802" style="fill-opacity: 0; stroke: #000000; stroke-linejoin: miter"/>
>>>>>>> b87ff8b3
    </g>
   </g>
   <g id="line2d_18">
    <defs>
<<<<<<< HEAD
     <path id="m1dd7ed7808" d="M 0 3.535534 
=======
     <path id="med62ebd0f3" d="M 0 3.535534 
>>>>>>> b87ff8b3
L 2.12132 0 
L 0 -3.535534 
L -2.12132 0 
z
" style="stroke: #000000; stroke-linejoin: miter"/>
    </defs>
<<<<<<< HEAD
    <g clip-path="url(#p4f4936ab0b)">
     <use xlink:href="#m1dd7ed7808" x="49.99161" y="125.527131" style="fill-opacity: 0; stroke: #000000; stroke-linejoin: miter"/>
     <use xlink:href="#m1dd7ed7808" x="50.388395" y="125.207436" style="fill-opacity: 0; stroke: #000000; stroke-linejoin: miter"/>
     <use xlink:href="#m1dd7ed7808" x="50.921815" y="124.754881" style="fill-opacity: 0; stroke: #000000; stroke-linejoin: miter"/>
     <use xlink:href="#m1dd7ed7808" x="51.615261" y="124.182912" style="fill-opacity: 0; stroke: #000000; stroke-linejoin: miter"/>
     <use xlink:href="#m1dd7ed7808" x="52.481194" y="123.563953" style="fill-opacity: 0; stroke: #000000; stroke-linejoin: miter"/>
     <use xlink:href="#m1dd7ed7808" x="53.71736" y="122.879056" style="fill-opacity: 0; stroke: #000000; stroke-linejoin: miter"/>
     <use xlink:href="#m1dd7ed7808" x="55.27215" y="122.39371" style="fill-opacity: 0; stroke: #000000; stroke-linejoin: miter"/>
     <use xlink:href="#m1dd7ed7808" x="57.076434" y="122.324726" style="fill-opacity: 0; stroke: #000000; stroke-linejoin: miter"/>
     <use xlink:href="#m1dd7ed7808" x="58.829985" y="122.753922" style="fill-opacity: 0; stroke: #000000; stroke-linejoin: miter"/>
     <use xlink:href="#m1dd7ed7808" x="60.166267" y="123.523606" style="fill-opacity: 0; stroke: #000000; stroke-linejoin: miter"/>
     <use xlink:href="#m1dd7ed7808" x="61.077144" y="124.365126" style="fill-opacity: 0; stroke: #000000; stroke-linejoin: miter"/>
     <use xlink:href="#m1dd7ed7808" x="61.646935" y="125.109614" style="fill-opacity: 0; stroke: #000000; stroke-linejoin: miter"/>
     <use xlink:href="#m1dd7ed7808" x="61.994607" y="125.690946" style="fill-opacity: 0; stroke: #000000; stroke-linejoin: miter"/>
     <use xlink:href="#m1dd7ed7808" x="62.211147" y="126.119467" style="fill-opacity: 0; stroke: #000000; stroke-linejoin: miter"/>
     <use xlink:href="#m1dd7ed7808" x="62.352742" y="126.43324" style="fill-opacity: 0; stroke: #000000; stroke-linejoin: miter"/>
     <use xlink:href="#m1dd7ed7808" x="62.451479" y="126.655083" style="fill-opacity: 0; stroke: #000000; stroke-linejoin: miter"/>
     <use xlink:href="#m1dd7ed7808" x="62.522393" y="126.804826" style="fill-opacity: 0; stroke: #000000; stroke-linejoin: miter"/>
     <use xlink:href="#m1dd7ed7808" x="62.573622" y="126.908985" style="fill-opacity: 0; stroke: #000000; stroke-linejoin: miter"/>
     <use xlink:href="#m1dd7ed7808" x="62.632368" y="126.963429" style="fill-opacity: 0; stroke: #000000; stroke-linejoin: miter"/>
     <use xlink:href="#m1dd7ed7808" x="62.678094" y="126.998746" style="fill-opacity: 0; stroke: #000000; stroke-linejoin: miter"/>
     <use xlink:href="#m1dd7ed7808" x="62.7263" y="127.007049" style="fill-opacity: 0; stroke: #000000; stroke-linejoin: miter"/>
     <use xlink:href="#m1dd7ed7808" x="62.761098" y="126.998746" style="fill-opacity: 0; stroke: #000000; stroke-linejoin: miter"/>
     <use xlink:href="#m1dd7ed7808" x="62.810699" y="126.970681" style="fill-opacity: 0; stroke: #000000; stroke-linejoin: miter"/>
     <use xlink:href="#m1dd7ed7808" x="62.871383" y="126.923767" style="fill-opacity: 0; stroke: #000000; stroke-linejoin: miter"/>
     <use xlink:href="#m1dd7ed7808" x="62.941599" y="126.856086" style="fill-opacity: 0; stroke: #000000; stroke-linejoin: miter"/>
     <use xlink:href="#m1dd7ed7808" x="63.028401" y="126.7632" style="fill-opacity: 0; stroke: #000000; stroke-linejoin: miter"/>
     <use xlink:href="#m1dd7ed7808" x="63.134966" y="126.636028" style="fill-opacity: 0; stroke: #000000; stroke-linejoin: miter"/>
     <use xlink:href="#m1dd7ed7808" x="63.268811" y="126.467248" style="fill-opacity: 0; stroke: #000000; stroke-linejoin: miter"/>
     <use xlink:href="#m1dd7ed7808" x="63.435827" y="126.246958" style="fill-opacity: 0; stroke: #000000; stroke-linejoin: miter"/>
     <use xlink:href="#m1dd7ed7808" x="63.650506" y="125.950925" style="fill-opacity: 0; stroke: #000000; stroke-linejoin: miter"/>
     <use xlink:href="#m1dd7ed7808" x="63.924707" y="125.557015" style="fill-opacity: 0; stroke: #000000; stroke-linejoin: miter"/>
     <use xlink:href="#m1dd7ed7808" x="64.283849" y="125.046349" style="fill-opacity: 0; stroke: #000000; stroke-linejoin: miter"/>
     <use xlink:href="#m1dd7ed7808" x="64.753277" y="124.393073" style="fill-opacity: 0; stroke: #000000; stroke-linejoin: miter"/>
     <use xlink:href="#m1dd7ed7808" x="65.409715" y="123.539331" style="fill-opacity: 0; stroke: #000000; stroke-linejoin: miter"/>
     <use xlink:href="#m1dd7ed7808" x="66.237045" y="122.446179" style="fill-opacity: 0; stroke: #000000; stroke-linejoin: miter"/>
     <use xlink:href="#m1dd7ed7808" x="67.312844" y="121.120351" style="fill-opacity: 0; stroke: #000000; stroke-linejoin: miter"/>
     <use xlink:href="#m1dd7ed7808" x="68.7033" y="119.503916" style="fill-opacity: 0; stroke: #000000; stroke-linejoin: miter"/>
     <use xlink:href="#m1dd7ed7808" x="70.452201" y="117.511815" style="fill-opacity: 0; stroke: #000000; stroke-linejoin: miter"/>
     <use xlink:href="#m1dd7ed7808" x="72.576055" y="115.000686" style="fill-opacity: 0; stroke: #000000; stroke-linejoin: miter"/>
     <use xlink:href="#m1dd7ed7808" x="75.115317" y="111.739961" style="fill-opacity: 0; stroke: #000000; stroke-linejoin: miter"/>
     <use xlink:href="#m1dd7ed7808" x="78.200888" y="107.399562" style="fill-opacity: 0; stroke: #000000; stroke-linejoin: miter"/>
=======
    <g clip-path="url(#p15489170a7)">
     <use xlink:href="#med62ebd0f3" x="49.99161" y="125.527131" style="fill-opacity: 0; stroke: #000000; stroke-linejoin: miter"/>
     <use xlink:href="#med62ebd0f3" x="50.388395" y="125.207436" style="fill-opacity: 0; stroke: #000000; stroke-linejoin: miter"/>
     <use xlink:href="#med62ebd0f3" x="50.921815" y="124.754881" style="fill-opacity: 0; stroke: #000000; stroke-linejoin: miter"/>
     <use xlink:href="#med62ebd0f3" x="51.615261" y="124.182912" style="fill-opacity: 0; stroke: #000000; stroke-linejoin: miter"/>
     <use xlink:href="#med62ebd0f3" x="52.481194" y="123.563953" style="fill-opacity: 0; stroke: #000000; stroke-linejoin: miter"/>
     <use xlink:href="#med62ebd0f3" x="53.71736" y="122.879056" style="fill-opacity: 0; stroke: #000000; stroke-linejoin: miter"/>
     <use xlink:href="#med62ebd0f3" x="55.27215" y="122.39371" style="fill-opacity: 0; stroke: #000000; stroke-linejoin: miter"/>
     <use xlink:href="#med62ebd0f3" x="57.076434" y="122.324726" style="fill-opacity: 0; stroke: #000000; stroke-linejoin: miter"/>
     <use xlink:href="#med62ebd0f3" x="58.829985" y="122.753922" style="fill-opacity: 0; stroke: #000000; stroke-linejoin: miter"/>
     <use xlink:href="#med62ebd0f3" x="60.166267" y="123.523606" style="fill-opacity: 0; stroke: #000000; stroke-linejoin: miter"/>
     <use xlink:href="#med62ebd0f3" x="61.077144" y="124.365126" style="fill-opacity: 0; stroke: #000000; stroke-linejoin: miter"/>
     <use xlink:href="#med62ebd0f3" x="61.646935" y="125.109614" style="fill-opacity: 0; stroke: #000000; stroke-linejoin: miter"/>
     <use xlink:href="#med62ebd0f3" x="61.994607" y="125.690946" style="fill-opacity: 0; stroke: #000000; stroke-linejoin: miter"/>
     <use xlink:href="#med62ebd0f3" x="62.211147" y="126.119467" style="fill-opacity: 0; stroke: #000000; stroke-linejoin: miter"/>
     <use xlink:href="#med62ebd0f3" x="62.352742" y="126.43324" style="fill-opacity: 0; stroke: #000000; stroke-linejoin: miter"/>
     <use xlink:href="#med62ebd0f3" x="62.451479" y="126.655083" style="fill-opacity: 0; stroke: #000000; stroke-linejoin: miter"/>
     <use xlink:href="#med62ebd0f3" x="62.522393" y="126.804826" style="fill-opacity: 0; stroke: #000000; stroke-linejoin: miter"/>
     <use xlink:href="#med62ebd0f3" x="62.573622" y="126.908985" style="fill-opacity: 0; stroke: #000000; stroke-linejoin: miter"/>
     <use xlink:href="#med62ebd0f3" x="62.632368" y="126.963429" style="fill-opacity: 0; stroke: #000000; stroke-linejoin: miter"/>
     <use xlink:href="#med62ebd0f3" x="62.678094" y="126.998746" style="fill-opacity: 0; stroke: #000000; stroke-linejoin: miter"/>
     <use xlink:href="#med62ebd0f3" x="62.7263" y="127.007049" style="fill-opacity: 0; stroke: #000000; stroke-linejoin: miter"/>
     <use xlink:href="#med62ebd0f3" x="62.761098" y="126.998746" style="fill-opacity: 0; stroke: #000000; stroke-linejoin: miter"/>
     <use xlink:href="#med62ebd0f3" x="62.810699" y="126.970681" style="fill-opacity: 0; stroke: #000000; stroke-linejoin: miter"/>
     <use xlink:href="#med62ebd0f3" x="62.871383" y="126.923767" style="fill-opacity: 0; stroke: #000000; stroke-linejoin: miter"/>
     <use xlink:href="#med62ebd0f3" x="62.941599" y="126.856086" style="fill-opacity: 0; stroke: #000000; stroke-linejoin: miter"/>
     <use xlink:href="#med62ebd0f3" x="63.028401" y="126.7632" style="fill-opacity: 0; stroke: #000000; stroke-linejoin: miter"/>
     <use xlink:href="#med62ebd0f3" x="63.134966" y="126.636028" style="fill-opacity: 0; stroke: #000000; stroke-linejoin: miter"/>
     <use xlink:href="#med62ebd0f3" x="63.268811" y="126.467248" style="fill-opacity: 0; stroke: #000000; stroke-linejoin: miter"/>
     <use xlink:href="#med62ebd0f3" x="63.435827" y="126.246958" style="fill-opacity: 0; stroke: #000000; stroke-linejoin: miter"/>
     <use xlink:href="#med62ebd0f3" x="63.650506" y="125.950925" style="fill-opacity: 0; stroke: #000000; stroke-linejoin: miter"/>
     <use xlink:href="#med62ebd0f3" x="63.924707" y="125.557015" style="fill-opacity: 0; stroke: #000000; stroke-linejoin: miter"/>
     <use xlink:href="#med62ebd0f3" x="64.283849" y="125.046349" style="fill-opacity: 0; stroke: #000000; stroke-linejoin: miter"/>
     <use xlink:href="#med62ebd0f3" x="64.753277" y="124.393073" style="fill-opacity: 0; stroke: #000000; stroke-linejoin: miter"/>
     <use xlink:href="#med62ebd0f3" x="65.409715" y="123.539331" style="fill-opacity: 0; stroke: #000000; stroke-linejoin: miter"/>
     <use xlink:href="#med62ebd0f3" x="66.237045" y="122.446179" style="fill-opacity: 0; stroke: #000000; stroke-linejoin: miter"/>
     <use xlink:href="#med62ebd0f3" x="67.312844" y="121.120351" style="fill-opacity: 0; stroke: #000000; stroke-linejoin: miter"/>
     <use xlink:href="#med62ebd0f3" x="68.7033" y="119.503916" style="fill-opacity: 0; stroke: #000000; stroke-linejoin: miter"/>
     <use xlink:href="#med62ebd0f3" x="70.452201" y="117.511815" style="fill-opacity: 0; stroke: #000000; stroke-linejoin: miter"/>
     <use xlink:href="#med62ebd0f3" x="72.576055" y="115.000686" style="fill-opacity: 0; stroke: #000000; stroke-linejoin: miter"/>
     <use xlink:href="#med62ebd0f3" x="75.115317" y="111.739961" style="fill-opacity: 0; stroke: #000000; stroke-linejoin: miter"/>
     <use xlink:href="#med62ebd0f3" x="78.200888" y="107.399562" style="fill-opacity: 0; stroke: #000000; stroke-linejoin: miter"/>
>>>>>>> b87ff8b3
    </g>
   </g>
   <g id="line2d_19">
    <defs>
<<<<<<< HEAD
     <path id="mc161c99de2" d="M -0 2.5 
=======
     <path id="m7d332386be" d="M -0 2.5 
>>>>>>> b87ff8b3
L 2.5 -2.5 
L -2.5 -2.5 
z
" style="stroke: #000000; stroke-linejoin: miter"/>
    </defs>
<<<<<<< HEAD
    <g clip-path="url(#p4f4936ab0b)">
     <use xlink:href="#mc161c99de2" x="49.849457" y="125.857721" style="fill-opacity: 0; stroke: #000000; stroke-linejoin: miter"/>
     <use xlink:href="#mc161c99de2" x="50.17742" y="125.561805" style="fill-opacity: 0; stroke: #000000; stroke-linejoin: miter"/>
     <use xlink:href="#mc161c99de2" x="50.62035" y="125.222627" style="fill-opacity: 0; stroke: #000000; stroke-linejoin: miter"/>
     <use xlink:href="#mc161c99de2" x="51.227505" y="124.800956" style="fill-opacity: 0; stroke: #000000; stroke-linejoin: miter"/>
     <use xlink:href="#mc161c99de2" x="52.032467" y="124.370536" style="fill-opacity: 0; stroke: #000000; stroke-linejoin: miter"/>
     <use xlink:href="#mc161c99de2" x="53.100401" y="124.048307" style="fill-opacity: 0; stroke: #000000; stroke-linejoin: miter"/>
     <use xlink:href="#mc161c99de2" x="54.297537" y="124.014966" style="fill-opacity: 0; stroke: #000000; stroke-linejoin: miter"/>
     <use xlink:href="#mc161c99de2" x="55.419357" y="124.318966" style="fill-opacity: 0; stroke: #000000; stroke-linejoin: miter"/>
     <use xlink:href="#mc161c99de2" x="56.29566" y="124.852409" style="fill-opacity: 0; stroke: #000000; stroke-linejoin: miter"/>
     <use xlink:href="#mc161c99de2" x="56.877797" y="125.41087" style="fill-opacity: 0; stroke: #000000; stroke-linejoin: miter"/>
     <use xlink:href="#mc161c99de2" x="57.23942" y="125.908338" style="fill-opacity: 0; stroke: #000000; stroke-linejoin: miter"/>
     <use xlink:href="#mc161c99de2" x="57.447356" y="126.291436" style="fill-opacity: 0; stroke: #000000; stroke-linejoin: miter"/>
     <use xlink:href="#mc161c99de2" x="57.570739" y="126.57386" style="fill-opacity: 0; stroke: #000000; stroke-linejoin: miter"/>
     <use xlink:href="#mc161c99de2" x="57.646226" y="126.776651" style="fill-opacity: 0; stroke: #000000; stroke-linejoin: miter"/>
     <use xlink:href="#mc161c99de2" x="57.697299" y="126.915028" style="fill-opacity: 0; stroke: #000000; stroke-linejoin: miter"/>
     <use xlink:href="#mc161c99de2" x="57.7314" y="127.008601" style="fill-opacity: 0; stroke: #000000; stroke-linejoin: miter"/>
     <use xlink:href="#mc161c99de2" x="57.758758" y="127.06877" style="fill-opacity: 0; stroke: #000000; stroke-linejoin: miter"/>
     <use xlink:href="#mc161c99de2" x="57.769686" y="127.116078" style="fill-opacity: 0; stroke: #000000; stroke-linejoin: miter"/>
     <use xlink:href="#mc161c99de2" x="57.798516" y="127.131992" style="fill-opacity: 0; stroke: #000000; stroke-linejoin: miter"/>
     <use xlink:href="#mc161c99de2" x="57.829284" y="127.132282" style="fill-opacity: 0; stroke: #000000; stroke-linejoin: miter"/>
     <use xlink:href="#mc161c99de2" x="57.859975" y="127.127104" style="fill-opacity: 0; stroke: #000000; stroke-linejoin: miter"/>
     <use xlink:href="#mc161c99de2" x="57.886248" y="127.112661" style="fill-opacity: 0; stroke: #000000; stroke-linejoin: miter"/>
     <use xlink:href="#mc161c99de2" x="57.917249" y="127.085946" style="fill-opacity: 0; stroke: #000000; stroke-linejoin: miter"/>
     <use xlink:href="#mc161c99de2" x="57.954604" y="127.049141" style="fill-opacity: 0; stroke: #000000; stroke-linejoin: miter"/>
     <use xlink:href="#mc161c99de2" x="57.999168" y="126.99308" style="fill-opacity: 0; stroke: #000000; stroke-linejoin: miter"/>
     <use xlink:href="#mc161c99de2" x="58.061557" y="126.918529" style="fill-opacity: 0; stroke: #000000; stroke-linejoin: miter"/>
     <use xlink:href="#mc161c99de2" x="58.137121" y="126.819625" style="fill-opacity: 0; stroke: #000000; stroke-linejoin: miter"/>
     <use xlink:href="#mc161c99de2" x="58.231518" y="126.689676" style="fill-opacity: 0; stroke: #000000; stroke-linejoin: miter"/>
     <use xlink:href="#mc161c99de2" x="58.351258" y="126.519474" style="fill-opacity: 0; stroke: #000000; stroke-linejoin: miter"/>
     <use xlink:href="#mc161c99de2" x="58.509671" y="126.295621" style="fill-opacity: 0; stroke: #000000; stroke-linejoin: miter"/>
     <use xlink:href="#mc161c99de2" x="58.717763" y="126.002471" style="fill-opacity: 0; stroke: #000000; stroke-linejoin: miter"/>
     <use xlink:href="#mc161c99de2" x="58.996768" y="125.625093" style="fill-opacity: 0; stroke: #000000; stroke-linejoin: miter"/>
     <use xlink:href="#mc161c99de2" x="59.363351" y="125.146272" style="fill-opacity: 0; stroke: #000000; stroke-linejoin: miter"/>
     <use xlink:href="#mc161c99de2" x="59.870676" y="124.550727" style="fill-opacity: 0; stroke: #000000; stroke-linejoin: miter"/>
     <use xlink:href="#mc161c99de2" x="60.52324" y="123.799512" style="fill-opacity: 0; stroke: #000000; stroke-linejoin: miter"/>
     <use xlink:href="#mc161c99de2" x="61.335456" y="122.897827" style="fill-opacity: 0; stroke: #000000; stroke-linejoin: miter"/>
     <use xlink:href="#mc161c99de2" x="62.34507" y="121.820973" style="fill-opacity: 0; stroke: #000000; stroke-linejoin: miter"/>
     <use xlink:href="#mc161c99de2" x="63.570835" y="120.496177" style="fill-opacity: 0; stroke: #000000; stroke-linejoin: miter"/>
     <use xlink:href="#mc161c99de2" x="65.050728" y="118.808882" style="fill-opacity: 0; stroke: #000000; stroke-linejoin: miter"/>
     <use xlink:href="#mc161c99de2" x="66.879068" y="116.614734" style="fill-opacity: 0; stroke: #000000; stroke-linejoin: miter"/>
=======
    <g clip-path="url(#p15489170a7)">
     <use xlink:href="#m7d332386be" x="49.849457" y="125.857721" style="fill-opacity: 0; stroke: #000000; stroke-linejoin: miter"/>
     <use xlink:href="#m7d332386be" x="50.17742" y="125.561805" style="fill-opacity: 0; stroke: #000000; stroke-linejoin: miter"/>
     <use xlink:href="#m7d332386be" x="50.62035" y="125.222627" style="fill-opacity: 0; stroke: #000000; stroke-linejoin: miter"/>
     <use xlink:href="#m7d332386be" x="51.227505" y="124.800956" style="fill-opacity: 0; stroke: #000000; stroke-linejoin: miter"/>
     <use xlink:href="#m7d332386be" x="52.032467" y="124.370536" style="fill-opacity: 0; stroke: #000000; stroke-linejoin: miter"/>
     <use xlink:href="#m7d332386be" x="53.100401" y="124.048307" style="fill-opacity: 0; stroke: #000000; stroke-linejoin: miter"/>
     <use xlink:href="#m7d332386be" x="54.297537" y="124.014966" style="fill-opacity: 0; stroke: #000000; stroke-linejoin: miter"/>
     <use xlink:href="#m7d332386be" x="55.419357" y="124.318966" style="fill-opacity: 0; stroke: #000000; stroke-linejoin: miter"/>
     <use xlink:href="#m7d332386be" x="56.29566" y="124.852409" style="fill-opacity: 0; stroke: #000000; stroke-linejoin: miter"/>
     <use xlink:href="#m7d332386be" x="56.877797" y="125.41087" style="fill-opacity: 0; stroke: #000000; stroke-linejoin: miter"/>
     <use xlink:href="#m7d332386be" x="57.23942" y="125.908338" style="fill-opacity: 0; stroke: #000000; stroke-linejoin: miter"/>
     <use xlink:href="#m7d332386be" x="57.447356" y="126.291436" style="fill-opacity: 0; stroke: #000000; stroke-linejoin: miter"/>
     <use xlink:href="#m7d332386be" x="57.570739" y="126.57386" style="fill-opacity: 0; stroke: #000000; stroke-linejoin: miter"/>
     <use xlink:href="#m7d332386be" x="57.646226" y="126.776651" style="fill-opacity: 0; stroke: #000000; stroke-linejoin: miter"/>
     <use xlink:href="#m7d332386be" x="57.697299" y="126.915028" style="fill-opacity: 0; stroke: #000000; stroke-linejoin: miter"/>
     <use xlink:href="#m7d332386be" x="57.7314" y="127.008601" style="fill-opacity: 0; stroke: #000000; stroke-linejoin: miter"/>
     <use xlink:href="#m7d332386be" x="57.758758" y="127.06877" style="fill-opacity: 0; stroke: #000000; stroke-linejoin: miter"/>
     <use xlink:href="#m7d332386be" x="57.769686" y="127.116078" style="fill-opacity: 0; stroke: #000000; stroke-linejoin: miter"/>
     <use xlink:href="#m7d332386be" x="57.798516" y="127.131992" style="fill-opacity: 0; stroke: #000000; stroke-linejoin: miter"/>
     <use xlink:href="#m7d332386be" x="57.829284" y="127.132282" style="fill-opacity: 0; stroke: #000000; stroke-linejoin: miter"/>
     <use xlink:href="#m7d332386be" x="57.859975" y="127.127104" style="fill-opacity: 0; stroke: #000000; stroke-linejoin: miter"/>
     <use xlink:href="#m7d332386be" x="57.886248" y="127.112661" style="fill-opacity: 0; stroke: #000000; stroke-linejoin: miter"/>
     <use xlink:href="#m7d332386be" x="57.917249" y="127.085946" style="fill-opacity: 0; stroke: #000000; stroke-linejoin: miter"/>
     <use xlink:href="#m7d332386be" x="57.954604" y="127.049141" style="fill-opacity: 0; stroke: #000000; stroke-linejoin: miter"/>
     <use xlink:href="#m7d332386be" x="57.999168" y="126.99308" style="fill-opacity: 0; stroke: #000000; stroke-linejoin: miter"/>
     <use xlink:href="#m7d332386be" x="58.061557" y="126.918529" style="fill-opacity: 0; stroke: #000000; stroke-linejoin: miter"/>
     <use xlink:href="#m7d332386be" x="58.137121" y="126.819625" style="fill-opacity: 0; stroke: #000000; stroke-linejoin: miter"/>
     <use xlink:href="#m7d332386be" x="58.231518" y="126.689676" style="fill-opacity: 0; stroke: #000000; stroke-linejoin: miter"/>
     <use xlink:href="#m7d332386be" x="58.351258" y="126.519474" style="fill-opacity: 0; stroke: #000000; stroke-linejoin: miter"/>
     <use xlink:href="#m7d332386be" x="58.509671" y="126.295621" style="fill-opacity: 0; stroke: #000000; stroke-linejoin: miter"/>
     <use xlink:href="#m7d332386be" x="58.717763" y="126.002471" style="fill-opacity: 0; stroke: #000000; stroke-linejoin: miter"/>
     <use xlink:href="#m7d332386be" x="58.996768" y="125.625093" style="fill-opacity: 0; stroke: #000000; stroke-linejoin: miter"/>
     <use xlink:href="#m7d332386be" x="59.363351" y="125.146272" style="fill-opacity: 0; stroke: #000000; stroke-linejoin: miter"/>
     <use xlink:href="#m7d332386be" x="59.870676" y="124.550727" style="fill-opacity: 0; stroke: #000000; stroke-linejoin: miter"/>
     <use xlink:href="#m7d332386be" x="60.52324" y="123.799512" style="fill-opacity: 0; stroke: #000000; stroke-linejoin: miter"/>
     <use xlink:href="#m7d332386be" x="61.335456" y="122.897827" style="fill-opacity: 0; stroke: #000000; stroke-linejoin: miter"/>
     <use xlink:href="#m7d332386be" x="62.34507" y="121.820973" style="fill-opacity: 0; stroke: #000000; stroke-linejoin: miter"/>
     <use xlink:href="#m7d332386be" x="63.570835" y="120.496177" style="fill-opacity: 0; stroke: #000000; stroke-linejoin: miter"/>
     <use xlink:href="#m7d332386be" x="65.050728" y="118.808882" style="fill-opacity: 0; stroke: #000000; stroke-linejoin: miter"/>
     <use xlink:href="#m7d332386be" x="66.879068" y="116.614734" style="fill-opacity: 0; stroke: #000000; stroke-linejoin: miter"/>
>>>>>>> b87ff8b3
    </g>
   </g>
   <g id="patch_3">
    <path d="M 48.620313 127.279651 
L 48.620313 7.2 
" style="fill: none; stroke: #000000; stroke-width: 0.8; stroke-linejoin: miter; stroke-linecap: square"/>
   </g>
   <g id="patch_4">
    <path d="M 327.620313 127.279651 
L 327.620313 7.2 
" style="fill: none; stroke: #000000; stroke-width: 0.8; stroke-linejoin: miter; stroke-linecap: square"/>
   </g>
   <g id="patch_5">
    <path d="M 48.620313 127.279651 
L 327.620313 127.279651 
" style="fill: none; stroke: #000000; stroke-width: 0.8; stroke-linejoin: miter; stroke-linecap: square"/>
   </g>
   <g id="patch_6">
    <path d="M 48.620313 7.2 
L 327.620313 7.2 
" style="fill: none; stroke: #000000; stroke-width: 0.8; stroke-linejoin: miter; stroke-linecap: square"/>
   </g>
   <g id="legend_1">
    <g id="patch_7">
     <path d="M 52.820313 73.648125 
L 87.4075 73.648125 
Q 88.6075 73.648125 88.6075 72.448125 
L 88.6075 11.4 
Q 88.6075 10.2 87.4075 10.2 
L 52.820313 10.2 
Q 51.620313 10.2 51.620313 11.4 
L 51.620313 72.448125 
Q 51.620313 73.648125 52.820313 73.648125 
z
" style="fill: #ffffff; opacity: 0.8; stroke: #cccccc; stroke-linejoin: miter"/>
    </g>
    <g id="line2d_20">
     <g>
<<<<<<< HEAD
      <use xlink:href="#m97630a9100" x="60.020313" y="15.059062" style="fill-opacity: 0; stroke: #000000"/>
=======
      <use xlink:href="#mf1f7b77ef5" x="60.020313" y="15.059062" style="fill-opacity: 0; stroke: #000000"/>
>>>>>>> b87ff8b3
     </g>
    </g>
    <g id="text_15">
     <!-- 140K -->
     <g transform="translate(70.820312 17.159062) scale(0.06 -0.06)">
      <defs>
       <path id="DejaVuSans-34" d="M 2419 4116 
L 825 1625 
L 2419 1625 
L 2419 4116 
z
M 2253 4666 
L 3047 4666 
L 3047 1625 
L 3713 1625 
L 3713 1100 
L 3047 1100 
L 3047 0 
L 2419 0 
L 2419 1100 
L 313 1100 
L 313 1709 
L 2253 4666 
z
" transform="scale(0.015625)"/>
       <path id="DejaVuSans-4b" d="M 628 4666 
L 1259 4666 
L 1259 2694 
L 3353 4666 
L 4166 4666 
L 1850 2491 
L 4331 0 
L 3500 0 
L 1259 2247 
L 1259 0 
L 628 0 
L 628 4666 
z
" transform="scale(0.015625)"/>
      </defs>
      <use xlink:href="#DejaVuSans-31"/>
      <use xlink:href="#DejaVuSans-34" transform="translate(63.623047 0)"/>
      <use xlink:href="#DejaVuSans-30" transform="translate(127.246094 0)"/>
      <use xlink:href="#DejaVuSans-4b" transform="translate(190.869141 0)"/>
     </g>
    </g>
    <g id="line2d_21">
     <g>
<<<<<<< HEAD
      <use xlink:href="#m89d805a288" x="60.020313" y="23.865937" style="fill-opacity: 0; stroke: #000000; stroke-linejoin: bevel"/>
=======
      <use xlink:href="#m0bd9a73e35" x="60.020313" y="23.865937" style="fill-opacity: 0; stroke: #000000; stroke-linejoin: bevel"/>
>>>>>>> b87ff8b3
     </g>
    </g>
    <g id="text_16">
     <!-- 150K -->
     <g transform="translate(70.820312 25.965937) scale(0.06 -0.06)">
      <use xlink:href="#DejaVuSans-31"/>
      <use xlink:href="#DejaVuSans-35" transform="translate(63.623047 0)"/>
      <use xlink:href="#DejaVuSans-30" transform="translate(127.246094 0)"/>
      <use xlink:href="#DejaVuSans-4b" transform="translate(190.869141 0)"/>
     </g>
    </g>
    <g id="line2d_22">
     <g>
<<<<<<< HEAD
      <use xlink:href="#m79fcdee081" x="60.020313" y="32.672812" style="fill-opacity: 0; stroke: #000000; stroke-linejoin: miter"/>
=======
      <use xlink:href="#mca845f669e" x="60.020313" y="32.672812" style="fill-opacity: 0; stroke: #000000; stroke-linejoin: miter"/>
>>>>>>> b87ff8b3
     </g>
    </g>
    <g id="text_17">
     <!-- 160K -->
     <g transform="translate(70.820312 34.772812) scale(0.06 -0.06)">
      <defs>
       <path id="DejaVuSans-36" d="M 2113 2584 
Q 1688 2584 1439 2293 
Q 1191 2003 1191 1497 
Q 1191 994 1439 701 
Q 1688 409 2113 409 
Q 2538 409 2786 701 
Q 3034 994 3034 1497 
Q 3034 2003 2786 2293 
Q 2538 2584 2113 2584 
z
M 3366 4563 
L 3366 3988 
Q 3128 4100 2886 4159 
Q 2644 4219 2406 4219 
Q 1781 4219 1451 3797 
Q 1122 3375 1075 2522 
Q 1259 2794 1537 2939 
Q 1816 3084 2150 3084 
Q 2853 3084 3261 2657 
Q 3669 2231 3669 1497 
Q 3669 778 3244 343 
Q 2819 -91 2113 -91 
Q 1303 -91 875 529 
Q 447 1150 447 2328 
Q 447 3434 972 4092 
Q 1497 4750 2381 4750 
Q 2619 4750 2861 4703 
Q 3103 4656 3366 4563 
z
" transform="scale(0.015625)"/>
      </defs>
      <use xlink:href="#DejaVuSans-31"/>
      <use xlink:href="#DejaVuSans-36" transform="translate(63.623047 0)"/>
      <use xlink:href="#DejaVuSans-30" transform="translate(127.246094 0)"/>
      <use xlink:href="#DejaVuSans-4b" transform="translate(190.869141 0)"/>
     </g>
    </g>
    <g id="line2d_23">
     <g>
<<<<<<< HEAD
      <use xlink:href="#m76a523bcf2" x="60.020313" y="41.479687" style="fill-opacity: 0; stroke: #000000; stroke-linejoin: miter"/>
=======
      <use xlink:href="#m3d4862a403" x="60.020313" y="41.479687" style="fill-opacity: 0; stroke: #000000; stroke-linejoin: miter"/>
>>>>>>> b87ff8b3
     </g>
    </g>
    <g id="text_18">
     <!-- 170K -->
     <g transform="translate(70.820312 43.579687) scale(0.06 -0.06)">
      <defs>
       <path id="DejaVuSans-37" d="M 525 4666 
L 3525 4666 
L 3525 4397 
L 1831 0 
L 1172 0 
L 2766 4134 
L 525 4134 
L 525 4666 
z
" transform="scale(0.015625)"/>
      </defs>
      <use xlink:href="#DejaVuSans-31"/>
      <use xlink:href="#DejaVuSans-37" transform="translate(63.623047 0)"/>
      <use xlink:href="#DejaVuSans-30" transform="translate(127.246094 0)"/>
      <use xlink:href="#DejaVuSans-4b" transform="translate(190.869141 0)"/>
     </g>
    </g>
    <g id="line2d_24">
     <g>
<<<<<<< HEAD
      <use xlink:href="#m3ffbf5a786" x="60.020313" y="50.286562" style="fill-opacity: 0; stroke: #000000; stroke-linejoin: miter"/>
=======
      <use xlink:href="#ma3081e0cda" x="60.020313" y="50.286562" style="fill-opacity: 0; stroke: #000000; stroke-linejoin: miter"/>
>>>>>>> b87ff8b3
     </g>
    </g>
    <g id="text_19">
     <!-- 180K -->
     <g transform="translate(70.820312 52.386562) scale(0.06 -0.06)">
      <defs>
       <path id="DejaVuSans-38" d="M 2034 2216 
Q 1584 2216 1326 1975 
Q 1069 1734 1069 1313 
Q 1069 891 1326 650 
Q 1584 409 2034 409 
Q 2484 409 2743 651 
Q 3003 894 3003 1313 
Q 3003 1734 2745 1975 
Q 2488 2216 2034 2216 
z
M 1403 2484 
Q 997 2584 770 2862 
Q 544 3141 544 3541 
Q 544 4100 942 4425 
Q 1341 4750 2034 4750 
Q 2731 4750 3128 4425 
Q 3525 4100 3525 3541 
Q 3525 3141 3298 2862 
Q 3072 2584 2669 2484 
Q 3125 2378 3379 2068 
Q 3634 1759 3634 1313 
Q 3634 634 3220 271 
Q 2806 -91 2034 -91 
Q 1263 -91 848 271 
Q 434 634 434 1313 
Q 434 1759 690 2068 
Q 947 2378 1403 2484 
z
M 1172 3481 
Q 1172 3119 1398 2916 
Q 1625 2713 2034 2713 
Q 2441 2713 2670 2916 
Q 2900 3119 2900 3481 
Q 2900 3844 2670 4047 
Q 2441 4250 2034 4250 
Q 1625 4250 1398 4047 
Q 1172 3844 1172 3481 
z
" transform="scale(0.015625)"/>
      </defs>
      <use xlink:href="#DejaVuSans-31"/>
      <use xlink:href="#DejaVuSans-38" transform="translate(63.623047 0)"/>
      <use xlink:href="#DejaVuSans-30" transform="translate(127.246094 0)"/>
      <use xlink:href="#DejaVuSans-4b" transform="translate(190.869141 0)"/>
     </g>
    </g>
    <g id="line2d_25">
     <g>
<<<<<<< HEAD
      <use xlink:href="#m1dd7ed7808" x="60.020313" y="59.093437" style="fill-opacity: 0; stroke: #000000; stroke-linejoin: miter"/>
=======
      <use xlink:href="#med62ebd0f3" x="60.020313" y="59.093437" style="fill-opacity: 0; stroke: #000000; stroke-linejoin: miter"/>
>>>>>>> b87ff8b3
     </g>
    </g>
    <g id="text_20">
     <!-- 190K -->
     <g transform="translate(70.820312 61.193437) scale(0.06 -0.06)">
      <defs>
       <path id="DejaVuSans-39" d="M 703 97 
L 703 672 
Q 941 559 1184 500 
Q 1428 441 1663 441 
Q 2288 441 2617 861 
Q 2947 1281 2994 2138 
Q 2813 1869 2534 1725 
Q 2256 1581 1919 1581 
Q 1219 1581 811 2004 
Q 403 2428 403 3163 
Q 403 3881 828 4315 
Q 1253 4750 1959 4750 
Q 2769 4750 3195 4129 
Q 3622 3509 3622 2328 
Q 3622 1225 3098 567 
Q 2575 -91 1691 -91 
Q 1453 -91 1209 -44 
Q 966 3 703 97 
z
M 1959 2075 
Q 2384 2075 2632 2365 
Q 2881 2656 2881 3163 
Q 2881 3666 2632 3958 
Q 2384 4250 1959 4250 
Q 1534 4250 1286 3958 
Q 1038 3666 1038 3163 
Q 1038 2656 1286 2365 
Q 1534 2075 1959 2075 
z
" transform="scale(0.015625)"/>
      </defs>
      <use xlink:href="#DejaVuSans-31"/>
      <use xlink:href="#DejaVuSans-39" transform="translate(63.623047 0)"/>
      <use xlink:href="#DejaVuSans-30" transform="translate(127.246094 0)"/>
      <use xlink:href="#DejaVuSans-4b" transform="translate(190.869141 0)"/>
     </g>
    </g>
    <g id="line2d_26">
     <g>
<<<<<<< HEAD
      <use xlink:href="#mc161c99de2" x="60.020313" y="67.900312" style="fill-opacity: 0; stroke: #000000; stroke-linejoin: miter"/>
=======
      <use xlink:href="#m7d332386be" x="60.020313" y="67.900312" style="fill-opacity: 0; stroke: #000000; stroke-linejoin: miter"/>
>>>>>>> b87ff8b3
     </g>
    </g>
    <g id="text_21">
     <!-- 200K -->
     <g transform="translate(70.820312 70.000312) scale(0.06 -0.06)">
      <use xlink:href="#DejaVuSans-32"/>
      <use xlink:href="#DejaVuSans-30" transform="translate(63.623047 0)"/>
      <use xlink:href="#DejaVuSans-30" transform="translate(127.246094 0)"/>
      <use xlink:href="#DejaVuSans-4b" transform="translate(190.869141 0)"/>
     </g>
    </g>
   </g>
  </g>
 </g>
 <defs>
<<<<<<< HEAD
  <clipPath id="p4f4936ab0b">
=======
  <clipPath id="p15489170a7">
>>>>>>> b87ff8b3
   <rect x="48.620313" y="7.2" width="279" height="120.079651"/>
  </clipPath>
 </defs>
</svg><|MERGE_RESOLUTION|>--- conflicted
+++ resolved
@@ -6,11 +6,7 @@
   <rdf:RDF xmlns:dc="http://purl.org/dc/elements/1.1/" xmlns:cc="http://creativecommons.org/ns#" xmlns:rdf="http://www.w3.org/1999/02/22-rdf-syntax-ns#">
    <cc:Work>
     <dc:type rdf:resource="http://purl.org/dc/dcmitype/StillImage"/>
-<<<<<<< HEAD
-    <dc:date>2025-06-05T17:14:39.927055</dc:date>
-=======
-    <dc:date>2025-05-18T16:20:01.579537</dc:date>
->>>>>>> b87ff8b3
+    <dc:date>2025-06-05T17:25:49.471799</dc:date>
     <dc:format>image/svg+xml</dc:format>
     <dc:creator>
      <cc:Agent>
@@ -45,20 +41,12 @@
     <g id="xtick_1">
      <g id="line2d_1">
       <defs>
-<<<<<<< HEAD
-       <path id="mee9c281175" d="M 0 0 
-=======
-       <path id="m34b7376a6f" d="M 0 0 
->>>>>>> b87ff8b3
+       <path id="me791f3f659" d="M 0 0 
 L 0 3.5 
 " style="stroke: #000000; stroke-width: 0.8"/>
       </defs>
       <g>
-<<<<<<< HEAD
-       <use xlink:href="#mee9c281175" x="48.620313" y="127.279651" style="stroke: #000000; stroke-width: 0.8"/>
-=======
-       <use xlink:href="#m34b7376a6f" x="48.620313" y="127.279651" style="stroke: #000000; stroke-width: 0.8"/>
->>>>>>> b87ff8b3
+       <use xlink:href="#me791f3f659" x="48.620313" y="127.279651" style="stroke: #000000; stroke-width: 0.8"/>
       </g>
      </g>
      <g id="text_1">
@@ -103,11 +91,7 @@
     <g id="xtick_2">
      <g id="line2d_2">
       <g>
-<<<<<<< HEAD
-       <use xlink:href="#mee9c281175" x="87.371109" y="127.279651" style="stroke: #000000; stroke-width: 0.8"/>
-=======
-       <use xlink:href="#m34b7376a6f" x="87.371109" y="127.279651" style="stroke: #000000; stroke-width: 0.8"/>
->>>>>>> b87ff8b3
+       <use xlink:href="#me791f3f659" x="87.371109" y="127.279651" style="stroke: #000000; stroke-width: 0.8"/>
       </g>
      </g>
      <g id="text_2">
@@ -149,11 +133,7 @@
     <g id="xtick_3">
      <g id="line2d_3">
       <g>
-<<<<<<< HEAD
-       <use xlink:href="#mee9c281175" x="126.121906" y="127.279651" style="stroke: #000000; stroke-width: 0.8"/>
-=======
-       <use xlink:href="#m34b7376a6f" x="126.121906" y="127.279651" style="stroke: #000000; stroke-width: 0.8"/>
->>>>>>> b87ff8b3
+       <use xlink:href="#me791f3f659" x="126.121906" y="127.279651" style="stroke: #000000; stroke-width: 0.8"/>
       </g>
      </g>
      <g id="text_3">
@@ -184,11 +164,7 @@
     <g id="xtick_4">
      <g id="line2d_4">
       <g>
-<<<<<<< HEAD
-       <use xlink:href="#mee9c281175" x="164.872702" y="127.279651" style="stroke: #000000; stroke-width: 0.8"/>
-=======
-       <use xlink:href="#m34b7376a6f" x="164.872702" y="127.279651" style="stroke: #000000; stroke-width: 0.8"/>
->>>>>>> b87ff8b3
+       <use xlink:href="#me791f3f659" x="164.872702" y="127.279651" style="stroke: #000000; stroke-width: 0.8"/>
       </g>
      </g>
      <g id="text_4">
@@ -203,11 +179,7 @@
     <g id="xtick_5">
      <g id="line2d_5">
       <g>
-<<<<<<< HEAD
-       <use xlink:href="#mee9c281175" x="203.623499" y="127.279651" style="stroke: #000000; stroke-width: 0.8"/>
-=======
-       <use xlink:href="#m34b7376a6f" x="203.623499" y="127.279651" style="stroke: #000000; stroke-width: 0.8"/>
->>>>>>> b87ff8b3
+       <use xlink:href="#me791f3f659" x="203.623499" y="127.279651" style="stroke: #000000; stroke-width: 0.8"/>
       </g>
      </g>
      <g id="text_5">
@@ -248,11 +220,7 @@
     <g id="xtick_6">
      <g id="line2d_6">
       <g>
-<<<<<<< HEAD
-       <use xlink:href="#mee9c281175" x="242.374295" y="127.279651" style="stroke: #000000; stroke-width: 0.8"/>
-=======
-       <use xlink:href="#m34b7376a6f" x="242.374295" y="127.279651" style="stroke: #000000; stroke-width: 0.8"/>
->>>>>>> b87ff8b3
+       <use xlink:href="#me791f3f659" x="242.374295" y="127.279651" style="stroke: #000000; stroke-width: 0.8"/>
       </g>
      </g>
      <g id="text_6">
@@ -267,11 +235,7 @@
     <g id="xtick_7">
      <g id="line2d_7">
       <g>
-<<<<<<< HEAD
-       <use xlink:href="#mee9c281175" x="281.125092" y="127.279651" style="stroke: #000000; stroke-width: 0.8"/>
-=======
-       <use xlink:href="#m34b7376a6f" x="281.125092" y="127.279651" style="stroke: #000000; stroke-width: 0.8"/>
->>>>>>> b87ff8b3
+       <use xlink:href="#me791f3f659" x="281.125092" y="127.279651" style="stroke: #000000; stroke-width: 0.8"/>
       </g>
      </g>
      <g id="text_7">
@@ -320,11 +284,7 @@
     <g id="xtick_8">
      <g id="line2d_8">
       <g>
-<<<<<<< HEAD
-       <use xlink:href="#mee9c281175" x="319.875888" y="127.279651" style="stroke: #000000; stroke-width: 0.8"/>
-=======
-       <use xlink:href="#m34b7376a6f" x="319.875888" y="127.279651" style="stroke: #000000; stroke-width: 0.8"/>
->>>>>>> b87ff8b3
+       <use xlink:href="#me791f3f659" x="319.875888" y="127.279651" style="stroke: #000000; stroke-width: 0.8"/>
       </g>
      </g>
      <g id="text_8">
@@ -430,20 +390,12 @@
     <g id="ytick_1">
      <g id="line2d_9">
       <defs>
-<<<<<<< HEAD
-       <path id="m7a45b02e06" d="M 0 0 
-=======
-       <path id="m9463589be6" d="M 0 0 
->>>>>>> b87ff8b3
+       <path id="m51320d44eb" d="M 0 0 
 L -3.5 0 
 " style="stroke: #000000; stroke-width: 0.8"/>
       </defs>
       <g>
-<<<<<<< HEAD
-       <use xlink:href="#m7a45b02e06" x="48.620313" y="127.279651" style="stroke: #000000; stroke-width: 0.8"/>
-=======
-       <use xlink:href="#m9463589be6" x="48.620313" y="127.279651" style="stroke: #000000; stroke-width: 0.8"/>
->>>>>>> b87ff8b3
+       <use xlink:href="#m51320d44eb" x="48.620313" y="127.279651" style="stroke: #000000; stroke-width: 0.8"/>
       </g>
      </g>
      <g id="text_10">
@@ -458,11 +410,7 @@
     <g id="ytick_2">
      <g id="line2d_10">
       <g>
-<<<<<<< HEAD
-       <use xlink:href="#m7a45b02e06" x="48.620313" y="88.528854" style="stroke: #000000; stroke-width: 0.8"/>
-=======
-       <use xlink:href="#m9463589be6" x="48.620313" y="88.528854" style="stroke: #000000; stroke-width: 0.8"/>
->>>>>>> b87ff8b3
+       <use xlink:href="#m51320d44eb" x="48.620313" y="88.528854" style="stroke: #000000; stroke-width: 0.8"/>
       </g>
      </g>
      <g id="text_11">
@@ -477,11 +425,7 @@
     <g id="ytick_3">
      <g id="line2d_11">
       <g>
-<<<<<<< HEAD
-       <use xlink:href="#m7a45b02e06" x="48.620313" y="49.778058" style="stroke: #000000; stroke-width: 0.8"/>
-=======
-       <use xlink:href="#m9463589be6" x="48.620313" y="49.778058" style="stroke: #000000; stroke-width: 0.8"/>
->>>>>>> b87ff8b3
+       <use xlink:href="#m51320d44eb" x="48.620313" y="49.778058" style="stroke: #000000; stroke-width: 0.8"/>
       </g>
      </g>
      <g id="text_12">
@@ -496,11 +440,7 @@
     <g id="ytick_4">
      <g id="line2d_12">
       <g>
-<<<<<<< HEAD
-       <use xlink:href="#m7a45b02e06" x="48.620313" y="11.027261" style="stroke: #000000; stroke-width: 0.8"/>
-=======
-       <use xlink:href="#m9463589be6" x="48.620313" y="11.027261" style="stroke: #000000; stroke-width: 0.8"/>
->>>>>>> b87ff8b3
+       <use xlink:href="#m51320d44eb" x="48.620313" y="11.027261" style="stroke: #000000; stroke-width: 0.8"/>
       </g>
      </g>
      <g id="text_13">
@@ -536,11 +476,7 @@
    </g>
    <g id="line2d_13">
     <defs>
-<<<<<<< HEAD
-     <path id="m97630a9100" d="M 0 2.5 
-=======
-     <path id="mf1f7b77ef5" d="M 0 2.5 
->>>>>>> b87ff8b3
+     <path id="md83b6509b6" d="M 0 2.5 
 C 0.663008 2.5 1.29895 2.236584 1.767767 1.767767 
 C 2.236584 1.29895 2.5 0.663008 2.5 0 
 C 2.5 -0.663008 2.236584 -1.29895 1.767767 -1.767767 
@@ -552,104 +488,54 @@
 z
 " style="stroke: #000000"/>
     </defs>
-<<<<<<< HEAD
-    <g clip-path="url(#p4f4936ab0b)">
-     <use xlink:href="#m97630a9100" x="50.336376" y="123.070423" style="fill-opacity: 0; stroke: #000000"/>
-     <use xlink:href="#m97630a9100" x="51.152584" y="121.645099" style="fill-opacity: 0; stroke: #000000"/>
-     <use xlink:href="#m97630a9100" x="52.51607" y="119.967259" style="fill-opacity: 0; stroke: #000000"/>
-     <use xlink:href="#m97630a9100" x="54.247726" y="117.75765" style="fill-opacity: 0; stroke: #000000"/>
-     <use xlink:href="#m97630a9100" x="56.603364" y="115.366493" style="fill-opacity: 0; stroke: #000000"/>
-     <use xlink:href="#m97630a9100" x="59.729236" y="112.383535" style="fill-opacity: 0; stroke: #000000"/>
-     <use xlink:href="#m97630a9100" x="63.146746" y="108.872867" style="fill-opacity: 0; stroke: #000000"/>
-     <use xlink:href="#m97630a9100" x="67.71996" y="104.62392" style="fill-opacity: 0; stroke: #000000"/>
-     <use xlink:href="#m97630a9100" x="73.366261" y="99.16153" style="fill-opacity: 0; stroke: #000000"/>
-     <use xlink:href="#m97630a9100" x="80.925922" y="92.783382" style="fill-opacity: 0; stroke: #000000"/>
-     <use xlink:href="#m97630a9100" x="90.730416" y="84.914567" style="fill-opacity: 0; stroke: #000000"/>
-     <use xlink:href="#m97630a9100" x="104.863606" y="77.277638" style="fill-opacity: 0; stroke: #000000"/>
-     <use xlink:href="#m97630a9100" x="122.703543" y="71.28165" style="fill-opacity: 0; stroke: #000000"/>
-     <use xlink:href="#m97630a9100" x="143.244333" y="69.95986" style="fill-opacity: 0; stroke: #000000"/>
-     <use xlink:href="#m97630a9100" x="163.04599" y="74.544157" style="fill-opacity: 0; stroke: #000000"/>
-     <use xlink:href="#m97630a9100" x="178.63311" y="82.586187" style="fill-opacity: 0; stroke: #000000"/>
-     <use xlink:href="#m97630a9100" x="189.611986" y="91.59071" style="fill-opacity: 0; stroke: #000000"/>
-     <use xlink:href="#m97630a9100" x="196.570854" y="99.226477" style="fill-opacity: 0; stroke: #000000"/>
-     <use xlink:href="#m97630a9100" x="202.016116" y="105.115745" style="fill-opacity: 0; stroke: #000000"/>
-     <use xlink:href="#m97630a9100" x="205.703641" y="110.093595" style="fill-opacity: 0; stroke: #000000"/>
-     <use xlink:href="#m97630a9100" x="208.684353" y="113.558769" style="fill-opacity: 0; stroke: #000000"/>
-     <use xlink:href="#m97630a9100" x="210.9877" y="116.06114" style="fill-opacity: 0; stroke: #000000"/>
-     <use xlink:href="#m97630a9100" x="212.811313" y="117.900408" style="fill-opacity: 0; stroke: #000000"/>
-     <use xlink:href="#m97630a9100" x="214.460546" y="119.132218" style="fill-opacity: 0; stroke: #000000"/>
-     <use xlink:href="#m97630a9100" x="215.947802" y="119.846605" style="fill-opacity: 0; stroke: #000000"/>
-     <use xlink:href="#m97630a9100" x="217.422657" y="120.212567" style="fill-opacity: 0; stroke: #000000"/>
-     <use xlink:href="#m97630a9100" x="218.971139" y="120.279924" style="fill-opacity: 0; stroke: #000000"/>
-     <use xlink:href="#m97630a9100" x="220.450645" y="120.065795" style="fill-opacity: 0; stroke: #000000"/>
-     <use xlink:href="#m97630a9100" x="222.021602" y="119.588602" style="fill-opacity: 0; stroke: #000000"/>
-     <use xlink:href="#m97630a9100" x="223.749887" y="118.708285" style="fill-opacity: 0; stroke: #000000"/>
-     <use xlink:href="#m97630a9100" x="225.57815" y="117.598694" style="fill-opacity: 0; stroke: #000000"/>
-     <use xlink:href="#m97630a9100" x="227.556766" y="116.039827" style="fill-opacity: 0; stroke: #000000"/>
-     <use xlink:href="#m97630a9100" x="230.295672" y="113.7588" style="fill-opacity: 0; stroke: #000000"/>
-     <use xlink:href="#m97630a9100" x="233.198882" y="110.958745" style="fill-opacity: 0; stroke: #000000"/>
-     <use xlink:href="#m97630a9100" x="235.916087" y="106.869606" style="fill-opacity: 0; stroke: #000000"/>
-     <use xlink:href="#m97630a9100" x="240.223626" y="101.67824" style="fill-opacity: 0; stroke: #000000"/>
-     <use xlink:href="#m97630a9100" x="245.417008" y="95.035966" style="fill-opacity: 0; stroke: #000000"/>
-     <use xlink:href="#m97630a9100" x="252.030994" y="86.422516" style="fill-opacity: 0; stroke: #000000"/>
-     <use xlink:href="#m97630a9100" x="260.583295" y="75.264689" style="fill-opacity: 0; stroke: #000000"/>
-     <use xlink:href="#m97630a9100" x="271.566045" y="60.820485" style="fill-opacity: 0; stroke: #000000"/>
-     <use xlink:href="#m97630a9100" x="285.394655" y="42.203827" style="fill-opacity: 0; stroke: #000000"/>
-     <use xlink:href="#m97630a9100" x="302.256676" y="18.116332" style="fill-opacity: 0; stroke: #000000"/>
-=======
-    <g clip-path="url(#p15489170a7)">
-     <use xlink:href="#mf1f7b77ef5" x="50.336376" y="123.070423" style="fill-opacity: 0; stroke: #000000"/>
-     <use xlink:href="#mf1f7b77ef5" x="51.152584" y="121.645099" style="fill-opacity: 0; stroke: #000000"/>
-     <use xlink:href="#mf1f7b77ef5" x="52.51607" y="119.967259" style="fill-opacity: 0; stroke: #000000"/>
-     <use xlink:href="#mf1f7b77ef5" x="54.247726" y="117.75765" style="fill-opacity: 0; stroke: #000000"/>
-     <use xlink:href="#mf1f7b77ef5" x="56.603364" y="115.366493" style="fill-opacity: 0; stroke: #000000"/>
-     <use xlink:href="#mf1f7b77ef5" x="59.729236" y="112.383535" style="fill-opacity: 0; stroke: #000000"/>
-     <use xlink:href="#mf1f7b77ef5" x="63.146746" y="108.872867" style="fill-opacity: 0; stroke: #000000"/>
-     <use xlink:href="#mf1f7b77ef5" x="67.71996" y="104.62392" style="fill-opacity: 0; stroke: #000000"/>
-     <use xlink:href="#mf1f7b77ef5" x="73.366261" y="99.16153" style="fill-opacity: 0; stroke: #000000"/>
-     <use xlink:href="#mf1f7b77ef5" x="80.925922" y="92.783382" style="fill-opacity: 0; stroke: #000000"/>
-     <use xlink:href="#mf1f7b77ef5" x="90.730416" y="84.914567" style="fill-opacity: 0; stroke: #000000"/>
-     <use xlink:href="#mf1f7b77ef5" x="104.863606" y="77.277638" style="fill-opacity: 0; stroke: #000000"/>
-     <use xlink:href="#mf1f7b77ef5" x="122.703543" y="71.28165" style="fill-opacity: 0; stroke: #000000"/>
-     <use xlink:href="#mf1f7b77ef5" x="143.244333" y="69.95986" style="fill-opacity: 0; stroke: #000000"/>
-     <use xlink:href="#mf1f7b77ef5" x="163.04599" y="74.544157" style="fill-opacity: 0; stroke: #000000"/>
-     <use xlink:href="#mf1f7b77ef5" x="178.63311" y="82.586187" style="fill-opacity: 0; stroke: #000000"/>
-     <use xlink:href="#mf1f7b77ef5" x="189.611986" y="91.59071" style="fill-opacity: 0; stroke: #000000"/>
-     <use xlink:href="#mf1f7b77ef5" x="196.570854" y="99.226477" style="fill-opacity: 0; stroke: #000000"/>
-     <use xlink:href="#mf1f7b77ef5" x="202.016116" y="105.115745" style="fill-opacity: 0; stroke: #000000"/>
-     <use xlink:href="#mf1f7b77ef5" x="205.703641" y="110.093595" style="fill-opacity: 0; stroke: #000000"/>
-     <use xlink:href="#mf1f7b77ef5" x="208.684353" y="113.558769" style="fill-opacity: 0; stroke: #000000"/>
-     <use xlink:href="#mf1f7b77ef5" x="210.9877" y="116.06114" style="fill-opacity: 0; stroke: #000000"/>
-     <use xlink:href="#mf1f7b77ef5" x="212.811313" y="117.900408" style="fill-opacity: 0; stroke: #000000"/>
-     <use xlink:href="#mf1f7b77ef5" x="214.460546" y="119.132218" style="fill-opacity: 0; stroke: #000000"/>
-     <use xlink:href="#mf1f7b77ef5" x="215.947802" y="119.846605" style="fill-opacity: 0; stroke: #000000"/>
-     <use xlink:href="#mf1f7b77ef5" x="217.422657" y="120.212567" style="fill-opacity: 0; stroke: #000000"/>
-     <use xlink:href="#mf1f7b77ef5" x="218.971139" y="120.279924" style="fill-opacity: 0; stroke: #000000"/>
-     <use xlink:href="#mf1f7b77ef5" x="220.450645" y="120.065795" style="fill-opacity: 0; stroke: #000000"/>
-     <use xlink:href="#mf1f7b77ef5" x="222.021602" y="119.588602" style="fill-opacity: 0; stroke: #000000"/>
-     <use xlink:href="#mf1f7b77ef5" x="223.749887" y="118.708285" style="fill-opacity: 0; stroke: #000000"/>
-     <use xlink:href="#mf1f7b77ef5" x="225.57815" y="117.598694" style="fill-opacity: 0; stroke: #000000"/>
-     <use xlink:href="#mf1f7b77ef5" x="227.556766" y="116.039827" style="fill-opacity: 0; stroke: #000000"/>
-     <use xlink:href="#mf1f7b77ef5" x="230.295672" y="113.7588" style="fill-opacity: 0; stroke: #000000"/>
-     <use xlink:href="#mf1f7b77ef5" x="233.198882" y="110.958745" style="fill-opacity: 0; stroke: #000000"/>
-     <use xlink:href="#mf1f7b77ef5" x="235.916087" y="106.869606" style="fill-opacity: 0; stroke: #000000"/>
-     <use xlink:href="#mf1f7b77ef5" x="240.223626" y="101.67824" style="fill-opacity: 0; stroke: #000000"/>
-     <use xlink:href="#mf1f7b77ef5" x="245.417008" y="95.035966" style="fill-opacity: 0; stroke: #000000"/>
-     <use xlink:href="#mf1f7b77ef5" x="252.030994" y="86.422516" style="fill-opacity: 0; stroke: #000000"/>
-     <use xlink:href="#mf1f7b77ef5" x="260.583295" y="75.264689" style="fill-opacity: 0; stroke: #000000"/>
-     <use xlink:href="#mf1f7b77ef5" x="271.566045" y="60.820485" style="fill-opacity: 0; stroke: #000000"/>
-     <use xlink:href="#mf1f7b77ef5" x="285.394655" y="42.203827" style="fill-opacity: 0; stroke: #000000"/>
-     <use xlink:href="#mf1f7b77ef5" x="302.256676" y="18.116332" style="fill-opacity: 0; stroke: #000000"/>
->>>>>>> b87ff8b3
+    <g clip-path="url(#p91a6a99cb3)">
+     <use xlink:href="#md83b6509b6" x="50.336376" y="123.070423" style="fill-opacity: 0; stroke: #000000"/>
+     <use xlink:href="#md83b6509b6" x="51.152584" y="121.645099" style="fill-opacity: 0; stroke: #000000"/>
+     <use xlink:href="#md83b6509b6" x="52.51607" y="119.967259" style="fill-opacity: 0; stroke: #000000"/>
+     <use xlink:href="#md83b6509b6" x="54.247726" y="117.75765" style="fill-opacity: 0; stroke: #000000"/>
+     <use xlink:href="#md83b6509b6" x="56.603364" y="115.366493" style="fill-opacity: 0; stroke: #000000"/>
+     <use xlink:href="#md83b6509b6" x="59.729236" y="112.383535" style="fill-opacity: 0; stroke: #000000"/>
+     <use xlink:href="#md83b6509b6" x="63.146746" y="108.872867" style="fill-opacity: 0; stroke: #000000"/>
+     <use xlink:href="#md83b6509b6" x="67.71996" y="104.62392" style="fill-opacity: 0; stroke: #000000"/>
+     <use xlink:href="#md83b6509b6" x="73.366261" y="99.16153" style="fill-opacity: 0; stroke: #000000"/>
+     <use xlink:href="#md83b6509b6" x="80.925922" y="92.783382" style="fill-opacity: 0; stroke: #000000"/>
+     <use xlink:href="#md83b6509b6" x="90.730416" y="84.914567" style="fill-opacity: 0; stroke: #000000"/>
+     <use xlink:href="#md83b6509b6" x="104.863606" y="77.277638" style="fill-opacity: 0; stroke: #000000"/>
+     <use xlink:href="#md83b6509b6" x="122.703543" y="71.28165" style="fill-opacity: 0; stroke: #000000"/>
+     <use xlink:href="#md83b6509b6" x="143.244333" y="69.95986" style="fill-opacity: 0; stroke: #000000"/>
+     <use xlink:href="#md83b6509b6" x="163.04599" y="74.544157" style="fill-opacity: 0; stroke: #000000"/>
+     <use xlink:href="#md83b6509b6" x="178.63311" y="82.586187" style="fill-opacity: 0; stroke: #000000"/>
+     <use xlink:href="#md83b6509b6" x="189.611986" y="91.59071" style="fill-opacity: 0; stroke: #000000"/>
+     <use xlink:href="#md83b6509b6" x="196.570854" y="99.226477" style="fill-opacity: 0; stroke: #000000"/>
+     <use xlink:href="#md83b6509b6" x="202.016116" y="105.115745" style="fill-opacity: 0; stroke: #000000"/>
+     <use xlink:href="#md83b6509b6" x="205.703641" y="110.093595" style="fill-opacity: 0; stroke: #000000"/>
+     <use xlink:href="#md83b6509b6" x="208.684353" y="113.558769" style="fill-opacity: 0; stroke: #000000"/>
+     <use xlink:href="#md83b6509b6" x="210.9877" y="116.06114" style="fill-opacity: 0; stroke: #000000"/>
+     <use xlink:href="#md83b6509b6" x="212.811313" y="117.900408" style="fill-opacity: 0; stroke: #000000"/>
+     <use xlink:href="#md83b6509b6" x="214.460546" y="119.132218" style="fill-opacity: 0; stroke: #000000"/>
+     <use xlink:href="#md83b6509b6" x="215.947802" y="119.846605" style="fill-opacity: 0; stroke: #000000"/>
+     <use xlink:href="#md83b6509b6" x="217.422657" y="120.212567" style="fill-opacity: 0; stroke: #000000"/>
+     <use xlink:href="#md83b6509b6" x="218.971139" y="120.279924" style="fill-opacity: 0; stroke: #000000"/>
+     <use xlink:href="#md83b6509b6" x="220.450645" y="120.065795" style="fill-opacity: 0; stroke: #000000"/>
+     <use xlink:href="#md83b6509b6" x="222.021602" y="119.588602" style="fill-opacity: 0; stroke: #000000"/>
+     <use xlink:href="#md83b6509b6" x="223.749887" y="118.708285" style="fill-opacity: 0; stroke: #000000"/>
+     <use xlink:href="#md83b6509b6" x="225.57815" y="117.598694" style="fill-opacity: 0; stroke: #000000"/>
+     <use xlink:href="#md83b6509b6" x="227.556766" y="116.039827" style="fill-opacity: 0; stroke: #000000"/>
+     <use xlink:href="#md83b6509b6" x="230.295672" y="113.7588" style="fill-opacity: 0; stroke: #000000"/>
+     <use xlink:href="#md83b6509b6" x="233.198882" y="110.958745" style="fill-opacity: 0; stroke: #000000"/>
+     <use xlink:href="#md83b6509b6" x="235.916087" y="106.869606" style="fill-opacity: 0; stroke: #000000"/>
+     <use xlink:href="#md83b6509b6" x="240.223626" y="101.67824" style="fill-opacity: 0; stroke: #000000"/>
+     <use xlink:href="#md83b6509b6" x="245.417008" y="95.035966" style="fill-opacity: 0; stroke: #000000"/>
+     <use xlink:href="#md83b6509b6" x="252.030994" y="86.422516" style="fill-opacity: 0; stroke: #000000"/>
+     <use xlink:href="#md83b6509b6" x="260.583295" y="75.264689" style="fill-opacity: 0; stroke: #000000"/>
+     <use xlink:href="#md83b6509b6" x="271.566045" y="60.820485" style="fill-opacity: 0; stroke: #000000"/>
+     <use xlink:href="#md83b6509b6" x="285.394655" y="42.203827" style="fill-opacity: 0; stroke: #000000"/>
+     <use xlink:href="#md83b6509b6" x="302.256676" y="18.116332" style="fill-opacity: 0; stroke: #000000"/>
     </g>
    </g>
    <g id="line2d_14">
     <defs>
-<<<<<<< HEAD
-     <path id="m89d805a288" d="M 0 -2.5 
-=======
-     <path id="m0bd9a73e35" d="M 0 -2.5 
->>>>>>> b87ff8b3
+     <path id="mdadde6505e" d="M 0 -2.5 
 L -0.561285 -0.772542 
 L -2.377641 -0.772542 
 L -0.908178 0.295085 
@@ -662,104 +548,54 @@
 z
 " style="stroke: #000000; stroke-linejoin: bevel"/>
     </defs>
-<<<<<<< HEAD
-    <g clip-path="url(#p4f4936ab0b)">
-     <use xlink:href="#m89d805a288" x="50.379351" y="123.685669" style="fill-opacity: 0; stroke: #000000; stroke-linejoin: bevel"/>
-     <use xlink:href="#m89d805a288" x="51.130411" y="122.508079" style="fill-opacity: 0; stroke: #000000; stroke-linejoin: bevel"/>
-     <use xlink:href="#m89d805a288" x="52.253804" y="121.234837" style="fill-opacity: 0; stroke: #000000; stroke-linejoin: bevel"/>
-     <use xlink:href="#m89d805a288" x="53.779702" y="119.622021" style="fill-opacity: 0; stroke: #000000; stroke-linejoin: bevel"/>
-     <use xlink:href="#m89d805a288" x="55.801409" y="117.855845" style="fill-opacity: 0; stroke: #000000; stroke-linejoin: bevel"/>
-     <use xlink:href="#m89d805a288" x="58.150063" y="115.627829" style="fill-opacity: 0; stroke: #000000; stroke-linejoin: bevel"/>
-     <use xlink:href="#m89d805a288" x="60.90075" y="112.899928" style="fill-opacity: 0; stroke: #000000; stroke-linejoin: bevel"/>
-     <use xlink:href="#m89d805a288" x="64.597188" y="109.580844" style="fill-opacity: 0; stroke: #000000; stroke-linejoin: bevel"/>
-     <use xlink:href="#m89d805a288" x="69.302388" y="105.69166" style="fill-opacity: 0; stroke: #000000; stroke-linejoin: bevel"/>
-     <use xlink:href="#m89d805a288" x="75.803841" y="101.150764" style="fill-opacity: 0; stroke: #000000; stroke-linejoin: bevel"/>
-     <use xlink:href="#m89d805a288" x="84.59663" y="96.805404" style="fill-opacity: 0; stroke: #000000; stroke-linejoin: bevel"/>
-     <use xlink:href="#m89d805a288" x="95.767554" y="94.042318" style="fill-opacity: 0; stroke: #000000; stroke-linejoin: bevel"/>
-     <use xlink:href="#m89d805a288" x="107.96956" y="94.396655" style="fill-opacity: 0; stroke: #000000; stroke-linejoin: bevel"/>
-     <use xlink:href="#m89d805a288" x="119.002299" y="97.81184" style="fill-opacity: 0; stroke: #000000; stroke-linejoin: bevel"/>
-     <use xlink:href="#m89d805a288" x="127.227853" y="103.124187" style="fill-opacity: 0; stroke: #000000; stroke-linejoin: bevel"/>
-     <use xlink:href="#m89d805a288" x="132.783168" y="108.280368" style="fill-opacity: 0; stroke: #000000; stroke-linejoin: bevel"/>
-     <use xlink:href="#m89d805a288" x="136.514869" y="112.594726" style="fill-opacity: 0; stroke: #000000; stroke-linejoin: bevel"/>
-     <use xlink:href="#m89d805a288" x="139.163874" y="115.933108" style="fill-opacity: 0; stroke: #000000; stroke-linejoin: bevel"/>
-     <use xlink:href="#m89d805a288" x="140.947185" y="118.60451" style="fill-opacity: 0; stroke: #000000; stroke-linejoin: bevel"/>
-     <use xlink:href="#m89d805a288" x="142.220537" y="120.479576" style="fill-opacity: 0; stroke: #000000; stroke-linejoin: bevel"/>
-     <use xlink:href="#m89d805a288" x="143.303234" y="121.777805" style="fill-opacity: 0; stroke: #000000; stroke-linejoin: bevel"/>
-     <use xlink:href="#m89d805a288" x="144.206902" y="122.729703" style="fill-opacity: 0; stroke: #000000; stroke-linejoin: bevel"/>
-     <use xlink:href="#m89d805a288" x="144.982693" y="123.35273" style="fill-opacity: 0; stroke: #000000; stroke-linejoin: bevel"/>
-     <use xlink:href="#m89d805a288" x="145.645332" y="123.755374" style="fill-opacity: 0; stroke: #000000; stroke-linejoin: bevel"/>
-     <use xlink:href="#m89d805a288" x="146.323471" y="123.911215" style="fill-opacity: 0; stroke: #000000; stroke-linejoin: bevel"/>
-     <use xlink:href="#m89d805a288" x="147.01401" y="123.9206" style="fill-opacity: 0; stroke: #000000; stroke-linejoin: bevel"/>
-     <use xlink:href="#m89d805a288" x="147.74175" y="123.771371" style="fill-opacity: 0; stroke: #000000; stroke-linejoin: bevel"/>
-     <use xlink:href="#m89d805a288" x="148.514441" y="123.469951" style="fill-opacity: 0; stroke: #000000; stroke-linejoin: bevel"/>
-     <use xlink:href="#m89d805a288" x="149.329758" y="123.00891" style="fill-opacity: 0; stroke: #000000; stroke-linejoin: bevel"/>
-     <use xlink:href="#m89d805a288" x="150.259002" y="122.299112" style="fill-opacity: 0; stroke: #000000; stroke-linejoin: bevel"/>
-     <use xlink:href="#m89d805a288" x="151.319999" y="121.307277" style="fill-opacity: 0; stroke: #000000; stroke-linejoin: bevel"/>
-     <use xlink:href="#m89d805a288" x="152.58715" y="119.997376" style="fill-opacity: 0; stroke: #000000; stroke-linejoin: bevel"/>
-     <use xlink:href="#m89d805a288" x="154.122456" y="118.218397" style="fill-opacity: 0; stroke: #000000; stroke-linejoin: bevel"/>
-     <use xlink:href="#m89d805a288" x="156.050696" y="116.002704" style="fill-opacity: 0; stroke: #000000; stroke-linejoin: bevel"/>
-     <use xlink:href="#m89d805a288" x="158.538497" y="112.935888" style="fill-opacity: 0; stroke: #000000; stroke-linejoin: bevel"/>
-     <use xlink:href="#m89d805a288" x="161.561059" y="108.871317" style="fill-opacity: 0; stroke: #000000; stroke-linejoin: bevel"/>
-     <use xlink:href="#m89d805a288" x="165.371037" y="103.651818" style="fill-opacity: 0; stroke: #000000; stroke-linejoin: bevel"/>
-     <use xlink:href="#m89d805a288" x="170.238137" y="96.971645" style="fill-opacity: 0; stroke: #000000; stroke-linejoin: bevel"/>
-     <use xlink:href="#m89d805a288" x="175.924429" y="88.615579" style="fill-opacity: 0; stroke: #000000; stroke-linejoin: bevel"/>
-     <use xlink:href="#m89d805a288" x="183.815642" y="77.824954" style="fill-opacity: 0; stroke: #000000; stroke-linejoin: bevel"/>
-     <use xlink:href="#m89d805a288" x="193.772271" y="63.920471" style="fill-opacity: 0; stroke: #000000; stroke-linejoin: bevel"/>
-     <use xlink:href="#m89d805a288" x="206.215152" y="45.763475" style="fill-opacity: 0; stroke: #000000; stroke-linejoin: bevel"/>
-=======
-    <g clip-path="url(#p15489170a7)">
-     <use xlink:href="#m0bd9a73e35" x="50.379351" y="123.685669" style="fill-opacity: 0; stroke: #000000; stroke-linejoin: bevel"/>
-     <use xlink:href="#m0bd9a73e35" x="51.130411" y="122.508079" style="fill-opacity: 0; stroke: #000000; stroke-linejoin: bevel"/>
-     <use xlink:href="#m0bd9a73e35" x="52.253804" y="121.234837" style="fill-opacity: 0; stroke: #000000; stroke-linejoin: bevel"/>
-     <use xlink:href="#m0bd9a73e35" x="53.779702" y="119.622021" style="fill-opacity: 0; stroke: #000000; stroke-linejoin: bevel"/>
-     <use xlink:href="#m0bd9a73e35" x="55.801409" y="117.855845" style="fill-opacity: 0; stroke: #000000; stroke-linejoin: bevel"/>
-     <use xlink:href="#m0bd9a73e35" x="58.150063" y="115.627829" style="fill-opacity: 0; stroke: #000000; stroke-linejoin: bevel"/>
-     <use xlink:href="#m0bd9a73e35" x="60.90075" y="112.899928" style="fill-opacity: 0; stroke: #000000; stroke-linejoin: bevel"/>
-     <use xlink:href="#m0bd9a73e35" x="64.597188" y="109.580844" style="fill-opacity: 0; stroke: #000000; stroke-linejoin: bevel"/>
-     <use xlink:href="#m0bd9a73e35" x="69.302388" y="105.69166" style="fill-opacity: 0; stroke: #000000; stroke-linejoin: bevel"/>
-     <use xlink:href="#m0bd9a73e35" x="75.803841" y="101.150764" style="fill-opacity: 0; stroke: #000000; stroke-linejoin: bevel"/>
-     <use xlink:href="#m0bd9a73e35" x="84.59663" y="96.805404" style="fill-opacity: 0; stroke: #000000; stroke-linejoin: bevel"/>
-     <use xlink:href="#m0bd9a73e35" x="95.767554" y="94.042318" style="fill-opacity: 0; stroke: #000000; stroke-linejoin: bevel"/>
-     <use xlink:href="#m0bd9a73e35" x="107.96956" y="94.396655" style="fill-opacity: 0; stroke: #000000; stroke-linejoin: bevel"/>
-     <use xlink:href="#m0bd9a73e35" x="119.002299" y="97.81184" style="fill-opacity: 0; stroke: #000000; stroke-linejoin: bevel"/>
-     <use xlink:href="#m0bd9a73e35" x="127.227853" y="103.124187" style="fill-opacity: 0; stroke: #000000; stroke-linejoin: bevel"/>
-     <use xlink:href="#m0bd9a73e35" x="132.783168" y="108.280368" style="fill-opacity: 0; stroke: #000000; stroke-linejoin: bevel"/>
-     <use xlink:href="#m0bd9a73e35" x="136.514869" y="112.594726" style="fill-opacity: 0; stroke: #000000; stroke-linejoin: bevel"/>
-     <use xlink:href="#m0bd9a73e35" x="139.163874" y="115.933108" style="fill-opacity: 0; stroke: #000000; stroke-linejoin: bevel"/>
-     <use xlink:href="#m0bd9a73e35" x="140.947185" y="118.60451" style="fill-opacity: 0; stroke: #000000; stroke-linejoin: bevel"/>
-     <use xlink:href="#m0bd9a73e35" x="142.220537" y="120.479576" style="fill-opacity: 0; stroke: #000000; stroke-linejoin: bevel"/>
-     <use xlink:href="#m0bd9a73e35" x="143.303234" y="121.777805" style="fill-opacity: 0; stroke: #000000; stroke-linejoin: bevel"/>
-     <use xlink:href="#m0bd9a73e35" x="144.206902" y="122.729703" style="fill-opacity: 0; stroke: #000000; stroke-linejoin: bevel"/>
-     <use xlink:href="#m0bd9a73e35" x="144.982693" y="123.35273" style="fill-opacity: 0; stroke: #000000; stroke-linejoin: bevel"/>
-     <use xlink:href="#m0bd9a73e35" x="145.645332" y="123.755374" style="fill-opacity: 0; stroke: #000000; stroke-linejoin: bevel"/>
-     <use xlink:href="#m0bd9a73e35" x="146.323471" y="123.911215" style="fill-opacity: 0; stroke: #000000; stroke-linejoin: bevel"/>
-     <use xlink:href="#m0bd9a73e35" x="147.01401" y="123.9206" style="fill-opacity: 0; stroke: #000000; stroke-linejoin: bevel"/>
-     <use xlink:href="#m0bd9a73e35" x="147.74175" y="123.771371" style="fill-opacity: 0; stroke: #000000; stroke-linejoin: bevel"/>
-     <use xlink:href="#m0bd9a73e35" x="148.514441" y="123.469951" style="fill-opacity: 0; stroke: #000000; stroke-linejoin: bevel"/>
-     <use xlink:href="#m0bd9a73e35" x="149.329758" y="123.00891" style="fill-opacity: 0; stroke: #000000; stroke-linejoin: bevel"/>
-     <use xlink:href="#m0bd9a73e35" x="150.259002" y="122.299112" style="fill-opacity: 0; stroke: #000000; stroke-linejoin: bevel"/>
-     <use xlink:href="#m0bd9a73e35" x="151.319999" y="121.307277" style="fill-opacity: 0; stroke: #000000; stroke-linejoin: bevel"/>
-     <use xlink:href="#m0bd9a73e35" x="152.58715" y="119.997376" style="fill-opacity: 0; stroke: #000000; stroke-linejoin: bevel"/>
-     <use xlink:href="#m0bd9a73e35" x="154.122456" y="118.218397" style="fill-opacity: 0; stroke: #000000; stroke-linejoin: bevel"/>
-     <use xlink:href="#m0bd9a73e35" x="156.050696" y="116.002704" style="fill-opacity: 0; stroke: #000000; stroke-linejoin: bevel"/>
-     <use xlink:href="#m0bd9a73e35" x="158.538497" y="112.935888" style="fill-opacity: 0; stroke: #000000; stroke-linejoin: bevel"/>
-     <use xlink:href="#m0bd9a73e35" x="161.561059" y="108.871317" style="fill-opacity: 0; stroke: #000000; stroke-linejoin: bevel"/>
-     <use xlink:href="#m0bd9a73e35" x="165.371037" y="103.651818" style="fill-opacity: 0; stroke: #000000; stroke-linejoin: bevel"/>
-     <use xlink:href="#m0bd9a73e35" x="170.238137" y="96.971645" style="fill-opacity: 0; stroke: #000000; stroke-linejoin: bevel"/>
-     <use xlink:href="#m0bd9a73e35" x="175.924429" y="88.615579" style="fill-opacity: 0; stroke: #000000; stroke-linejoin: bevel"/>
-     <use xlink:href="#m0bd9a73e35" x="183.815642" y="77.824954" style="fill-opacity: 0; stroke: #000000; stroke-linejoin: bevel"/>
-     <use xlink:href="#m0bd9a73e35" x="193.772271" y="63.920471" style="fill-opacity: 0; stroke: #000000; stroke-linejoin: bevel"/>
-     <use xlink:href="#m0bd9a73e35" x="206.215152" y="45.763475" style="fill-opacity: 0; stroke: #000000; stroke-linejoin: bevel"/>
->>>>>>> b87ff8b3
+    <g clip-path="url(#p91a6a99cb3)">
+     <use xlink:href="#mdadde6505e" x="50.379351" y="123.685669" style="fill-opacity: 0; stroke: #000000; stroke-linejoin: bevel"/>
+     <use xlink:href="#mdadde6505e" x="51.130411" y="122.508079" style="fill-opacity: 0; stroke: #000000; stroke-linejoin: bevel"/>
+     <use xlink:href="#mdadde6505e" x="52.253804" y="121.234837" style="fill-opacity: 0; stroke: #000000; stroke-linejoin: bevel"/>
+     <use xlink:href="#mdadde6505e" x="53.779702" y="119.622021" style="fill-opacity: 0; stroke: #000000; stroke-linejoin: bevel"/>
+     <use xlink:href="#mdadde6505e" x="55.801409" y="117.855845" style="fill-opacity: 0; stroke: #000000; stroke-linejoin: bevel"/>
+     <use xlink:href="#mdadde6505e" x="58.150063" y="115.627829" style="fill-opacity: 0; stroke: #000000; stroke-linejoin: bevel"/>
+     <use xlink:href="#mdadde6505e" x="60.90075" y="112.899928" style="fill-opacity: 0; stroke: #000000; stroke-linejoin: bevel"/>
+     <use xlink:href="#mdadde6505e" x="64.597188" y="109.580844" style="fill-opacity: 0; stroke: #000000; stroke-linejoin: bevel"/>
+     <use xlink:href="#mdadde6505e" x="69.302388" y="105.69166" style="fill-opacity: 0; stroke: #000000; stroke-linejoin: bevel"/>
+     <use xlink:href="#mdadde6505e" x="75.803841" y="101.150764" style="fill-opacity: 0; stroke: #000000; stroke-linejoin: bevel"/>
+     <use xlink:href="#mdadde6505e" x="84.59663" y="96.805404" style="fill-opacity: 0; stroke: #000000; stroke-linejoin: bevel"/>
+     <use xlink:href="#mdadde6505e" x="95.767554" y="94.042318" style="fill-opacity: 0; stroke: #000000; stroke-linejoin: bevel"/>
+     <use xlink:href="#mdadde6505e" x="107.96956" y="94.396655" style="fill-opacity: 0; stroke: #000000; stroke-linejoin: bevel"/>
+     <use xlink:href="#mdadde6505e" x="119.002299" y="97.81184" style="fill-opacity: 0; stroke: #000000; stroke-linejoin: bevel"/>
+     <use xlink:href="#mdadde6505e" x="127.227853" y="103.124187" style="fill-opacity: 0; stroke: #000000; stroke-linejoin: bevel"/>
+     <use xlink:href="#mdadde6505e" x="132.783168" y="108.280368" style="fill-opacity: 0; stroke: #000000; stroke-linejoin: bevel"/>
+     <use xlink:href="#mdadde6505e" x="136.514869" y="112.594726" style="fill-opacity: 0; stroke: #000000; stroke-linejoin: bevel"/>
+     <use xlink:href="#mdadde6505e" x="139.163874" y="115.933108" style="fill-opacity: 0; stroke: #000000; stroke-linejoin: bevel"/>
+     <use xlink:href="#mdadde6505e" x="140.947185" y="118.60451" style="fill-opacity: 0; stroke: #000000; stroke-linejoin: bevel"/>
+     <use xlink:href="#mdadde6505e" x="142.220537" y="120.479576" style="fill-opacity: 0; stroke: #000000; stroke-linejoin: bevel"/>
+     <use xlink:href="#mdadde6505e" x="143.303234" y="121.777805" style="fill-opacity: 0; stroke: #000000; stroke-linejoin: bevel"/>
+     <use xlink:href="#mdadde6505e" x="144.206902" y="122.729703" style="fill-opacity: 0; stroke: #000000; stroke-linejoin: bevel"/>
+     <use xlink:href="#mdadde6505e" x="144.982693" y="123.35273" style="fill-opacity: 0; stroke: #000000; stroke-linejoin: bevel"/>
+     <use xlink:href="#mdadde6505e" x="145.645332" y="123.755374" style="fill-opacity: 0; stroke: #000000; stroke-linejoin: bevel"/>
+     <use xlink:href="#mdadde6505e" x="146.323471" y="123.911215" style="fill-opacity: 0; stroke: #000000; stroke-linejoin: bevel"/>
+     <use xlink:href="#mdadde6505e" x="147.01401" y="123.9206" style="fill-opacity: 0; stroke: #000000; stroke-linejoin: bevel"/>
+     <use xlink:href="#mdadde6505e" x="147.74175" y="123.771371" style="fill-opacity: 0; stroke: #000000; stroke-linejoin: bevel"/>
+     <use xlink:href="#mdadde6505e" x="148.514441" y="123.469951" style="fill-opacity: 0; stroke: #000000; stroke-linejoin: bevel"/>
+     <use xlink:href="#mdadde6505e" x="149.329758" y="123.00891" style="fill-opacity: 0; stroke: #000000; stroke-linejoin: bevel"/>
+     <use xlink:href="#mdadde6505e" x="150.259002" y="122.299112" style="fill-opacity: 0; stroke: #000000; stroke-linejoin: bevel"/>
+     <use xlink:href="#mdadde6505e" x="151.319999" y="121.307277" style="fill-opacity: 0; stroke: #000000; stroke-linejoin: bevel"/>
+     <use xlink:href="#mdadde6505e" x="152.58715" y="119.997376" style="fill-opacity: 0; stroke: #000000; stroke-linejoin: bevel"/>
+     <use xlink:href="#mdadde6505e" x="154.122456" y="118.218397" style="fill-opacity: 0; stroke: #000000; stroke-linejoin: bevel"/>
+     <use xlink:href="#mdadde6505e" x="156.050696" y="116.002704" style="fill-opacity: 0; stroke: #000000; stroke-linejoin: bevel"/>
+     <use xlink:href="#mdadde6505e" x="158.538497" y="112.935888" style="fill-opacity: 0; stroke: #000000; stroke-linejoin: bevel"/>
+     <use xlink:href="#mdadde6505e" x="161.561059" y="108.871317" style="fill-opacity: 0; stroke: #000000; stroke-linejoin: bevel"/>
+     <use xlink:href="#mdadde6505e" x="165.371037" y="103.651818" style="fill-opacity: 0; stroke: #000000; stroke-linejoin: bevel"/>
+     <use xlink:href="#mdadde6505e" x="170.238137" y="96.971645" style="fill-opacity: 0; stroke: #000000; stroke-linejoin: bevel"/>
+     <use xlink:href="#mdadde6505e" x="175.924429" y="88.615579" style="fill-opacity: 0; stroke: #000000; stroke-linejoin: bevel"/>
+     <use xlink:href="#mdadde6505e" x="183.815642" y="77.824954" style="fill-opacity: 0; stroke: #000000; stroke-linejoin: bevel"/>
+     <use xlink:href="#mdadde6505e" x="193.772271" y="63.920471" style="fill-opacity: 0; stroke: #000000; stroke-linejoin: bevel"/>
+     <use xlink:href="#mdadde6505e" x="206.215152" y="45.763475" style="fill-opacity: 0; stroke: #000000; stroke-linejoin: bevel"/>
     </g>
    </g>
    <g id="line2d_15">
     <defs>
-<<<<<<< HEAD
-     <path id="m79fcdee081" d="M 0 -2.5 
-=======
-     <path id="mca845f669e" d="M 0 -2.5 
->>>>>>> b87ff8b3
+     <path id="mcd12f2fd85" d="M 0 -2.5 
 L -2.165064 -1.25 
 L -2.165064 1.25 
 L -0 2.5 
@@ -768,206 +604,107 @@
 z
 " style="stroke: #000000; stroke-linejoin: miter"/>
     </defs>
-<<<<<<< HEAD
-    <g clip-path="url(#p4f4936ab0b)">
-     <use xlink:href="#m79fcdee081" x="50.256542" y="124.213936" style="fill-opacity: 0; stroke: #000000; stroke-linejoin: miter"/>
-     <use xlink:href="#m79fcdee081" x="51.070091" y="123.408144" style="fill-opacity: 0; stroke: #000000; stroke-linejoin: miter"/>
-     <use xlink:href="#m79fcdee081" x="52.020641" y="122.390858" style="fill-opacity: 0; stroke: #000000; stroke-linejoin: miter"/>
-     <use xlink:href="#m79fcdee081" x="53.323171" y="121.217995" style="fill-opacity: 0; stroke: #000000; stroke-linejoin: miter"/>
-     <use xlink:href="#m79fcdee081" x="54.775582" y="119.805126" style="fill-opacity: 0; stroke: #000000; stroke-linejoin: miter"/>
-     <use xlink:href="#m79fcdee081" x="56.695668" y="118.104392" style="fill-opacity: 0; stroke: #000000; stroke-linejoin: miter"/>
-     <use xlink:href="#m79fcdee081" x="59.031101" y="116.054088" style="fill-opacity: 0; stroke: #000000; stroke-linejoin: miter"/>
-     <use xlink:href="#m79fcdee081" x="62.155578" y="113.5032" style="fill-opacity: 0; stroke: #000000; stroke-linejoin: miter"/>
-     <use xlink:href="#m79fcdee081" x="66.422506" y="110.775067" style="fill-opacity: 0; stroke: #000000; stroke-linejoin: miter"/>
-     <use xlink:href="#m79fcdee081" x="72.016648" y="108.295791" style="fill-opacity: 0; stroke: #000000; stroke-linejoin: miter"/>
-     <use xlink:href="#m79fcdee081" x="78.951723" y="107.105754" style="fill-opacity: 0; stroke: #000000; stroke-linejoin: miter"/>
-     <use xlink:href="#m79fcdee081" x="86.292054" y="107.902858" style="fill-opacity: 0; stroke: #000000; stroke-linejoin: miter"/>
-     <use xlink:href="#m79fcdee081" x="92.603474" y="110.411352" style="fill-opacity: 0; stroke: #000000; stroke-linejoin: miter"/>
-     <use xlink:href="#m79fcdee081" x="97.105542" y="113.589614" style="fill-opacity: 0; stroke: #000000; stroke-linejoin: miter"/>
-     <use xlink:href="#m79fcdee081" x="100.16453" y="116.713859" style="fill-opacity: 0; stroke: #000000; stroke-linejoin: miter"/>
-     <use xlink:href="#m79fcdee081" x="102.090289" y="119.251803" style="fill-opacity: 0; stroke: #000000; stroke-linejoin: miter"/>
-     <use xlink:href="#m79fcdee081" x="103.377746" y="121.204735" style="fill-opacity: 0; stroke: #000000; stroke-linejoin: miter"/>
-     <use xlink:href="#m79fcdee081" x="104.389839" y="122.656603" style="fill-opacity: 0; stroke: #000000; stroke-linejoin: miter"/>
-     <use xlink:href="#m79fcdee081" x="105.016207" y="123.766728" style="fill-opacity: 0; stroke: #000000; stroke-linejoin: miter"/>
-     <use xlink:href="#m79fcdee081" x="105.491602" y="124.473396" style="fill-opacity: 0; stroke: #000000; stroke-linejoin: miter"/>
-     <use xlink:href="#m79fcdee081" x="105.925998" y="124.985751" style="fill-opacity: 0; stroke: #000000; stroke-linejoin: miter"/>
-     <use xlink:href="#m79fcdee081" x="106.28762" y="125.315148" style="fill-opacity: 0; stroke: #000000; stroke-linejoin: miter"/>
-     <use xlink:href="#m79fcdee081" x="106.606849" y="125.509228" style="fill-opacity: 0; stroke: #000000; stroke-linejoin: miter"/>
-     <use xlink:href="#m79fcdee081" x="106.888878" y="125.593379" style="fill-opacity: 0; stroke: #000000; stroke-linejoin: miter"/>
-     <use xlink:href="#m79fcdee081" x="107.215702" y="125.577127" style="fill-opacity: 0; stroke: #000000; stroke-linejoin: miter"/>
-     <use xlink:href="#m79fcdee081" x="107.561282" y="125.484086" style="fill-opacity: 0; stroke: #000000; stroke-linejoin: miter"/>
-     <use xlink:href="#m79fcdee081" x="107.933599" y="125.289821" style="fill-opacity: 0; stroke: #000000; stroke-linejoin: miter"/>
-     <use xlink:href="#m79fcdee081" x="108.3542" y="124.995516" style="fill-opacity: 0; stroke: #000000; stroke-linejoin: miter"/>
-     <use xlink:href="#m79fcdee081" x="108.831998" y="124.587772" style="fill-opacity: 0; stroke: #000000; stroke-linejoin: miter"/>
-     <use xlink:href="#m79fcdee081" x="109.401712" y="124.005162" style="fill-opacity: 0; stroke: #000000; stroke-linejoin: miter"/>
-     <use xlink:href="#m79fcdee081" x="110.091631" y="123.216444" style="fill-opacity: 0; stroke: #000000; stroke-linejoin: miter"/>
-     <use xlink:href="#m79fcdee081" x="110.934771" y="122.178194" style="fill-opacity: 0; stroke: #000000; stroke-linejoin: miter"/>
-     <use xlink:href="#m79fcdee081" x="112.011811" y="120.773361" style="fill-opacity: 0; stroke: #000000; stroke-linejoin: miter"/>
-     <use xlink:href="#m79fcdee081" x="113.322517" y="119.037511" style="fill-opacity: 0; stroke: #000000; stroke-linejoin: miter"/>
-     <use xlink:href="#m79fcdee081" x="115.113812" y="116.689058" style="fill-opacity: 0; stroke: #000000; stroke-linejoin: miter"/>
-     <use xlink:href="#m79fcdee081" x="117.371433" y="113.561869" style="fill-opacity: 0; stroke: #000000; stroke-linejoin: miter"/>
-     <use xlink:href="#m79fcdee081" x="120.269915" y="109.550851" style="fill-opacity: 0; stroke: #000000; stroke-linejoin: miter"/>
-     <use xlink:href="#m79fcdee081" x="124.007972" y="104.483022" style="fill-opacity: 0; stroke: #000000; stroke-linejoin: miter"/>
-     <use xlink:href="#m79fcdee081" x="128.827486" y="98.075811" style="fill-opacity: 0; stroke: #000000; stroke-linejoin: miter"/>
-     <use xlink:href="#m79fcdee081" x="134.895861" y="89.936981" style="fill-opacity: 0; stroke: #000000; stroke-linejoin: miter"/>
-     <use xlink:href="#m79fcdee081" x="142.367015" y="79.478838" style="fill-opacity: 0; stroke: #000000; stroke-linejoin: miter"/>
-     <use xlink:href="#m79fcdee081" x="151.583504" y="65.745091" style="fill-opacity: 0; stroke: #000000; stroke-linejoin: miter"/>
-=======
-    <g clip-path="url(#p15489170a7)">
-     <use xlink:href="#mca845f669e" x="50.256542" y="124.213936" style="fill-opacity: 0; stroke: #000000; stroke-linejoin: miter"/>
-     <use xlink:href="#mca845f669e" x="51.070091" y="123.408144" style="fill-opacity: 0; stroke: #000000; stroke-linejoin: miter"/>
-     <use xlink:href="#mca845f669e" x="52.020641" y="122.390858" style="fill-opacity: 0; stroke: #000000; stroke-linejoin: miter"/>
-     <use xlink:href="#mca845f669e" x="53.323171" y="121.217995" style="fill-opacity: 0; stroke: #000000; stroke-linejoin: miter"/>
-     <use xlink:href="#mca845f669e" x="54.775582" y="119.805126" style="fill-opacity: 0; stroke: #000000; stroke-linejoin: miter"/>
-     <use xlink:href="#mca845f669e" x="56.695668" y="118.104392" style="fill-opacity: 0; stroke: #000000; stroke-linejoin: miter"/>
-     <use xlink:href="#mca845f669e" x="59.031101" y="116.054088" style="fill-opacity: 0; stroke: #000000; stroke-linejoin: miter"/>
-     <use xlink:href="#mca845f669e" x="62.155578" y="113.5032" style="fill-opacity: 0; stroke: #000000; stroke-linejoin: miter"/>
-     <use xlink:href="#mca845f669e" x="66.422506" y="110.775067" style="fill-opacity: 0; stroke: #000000; stroke-linejoin: miter"/>
-     <use xlink:href="#mca845f669e" x="72.016648" y="108.295791" style="fill-opacity: 0; stroke: #000000; stroke-linejoin: miter"/>
-     <use xlink:href="#mca845f669e" x="78.951723" y="107.105754" style="fill-opacity: 0; stroke: #000000; stroke-linejoin: miter"/>
-     <use xlink:href="#mca845f669e" x="86.292054" y="107.902858" style="fill-opacity: 0; stroke: #000000; stroke-linejoin: miter"/>
-     <use xlink:href="#mca845f669e" x="92.603474" y="110.411352" style="fill-opacity: 0; stroke: #000000; stroke-linejoin: miter"/>
-     <use xlink:href="#mca845f669e" x="97.105542" y="113.589614" style="fill-opacity: 0; stroke: #000000; stroke-linejoin: miter"/>
-     <use xlink:href="#mca845f669e" x="100.16453" y="116.713859" style="fill-opacity: 0; stroke: #000000; stroke-linejoin: miter"/>
-     <use xlink:href="#mca845f669e" x="102.090289" y="119.251803" style="fill-opacity: 0; stroke: #000000; stroke-linejoin: miter"/>
-     <use xlink:href="#mca845f669e" x="103.377746" y="121.204735" style="fill-opacity: 0; stroke: #000000; stroke-linejoin: miter"/>
-     <use xlink:href="#mca845f669e" x="104.389839" y="122.656603" style="fill-opacity: 0; stroke: #000000; stroke-linejoin: miter"/>
-     <use xlink:href="#mca845f669e" x="105.016207" y="123.766728" style="fill-opacity: 0; stroke: #000000; stroke-linejoin: miter"/>
-     <use xlink:href="#mca845f669e" x="105.491602" y="124.473396" style="fill-opacity: 0; stroke: #000000; stroke-linejoin: miter"/>
-     <use xlink:href="#mca845f669e" x="105.925998" y="124.985751" style="fill-opacity: 0; stroke: #000000; stroke-linejoin: miter"/>
-     <use xlink:href="#mca845f669e" x="106.28762" y="125.315148" style="fill-opacity: 0; stroke: #000000; stroke-linejoin: miter"/>
-     <use xlink:href="#mca845f669e" x="106.606849" y="125.509228" style="fill-opacity: 0; stroke: #000000; stroke-linejoin: miter"/>
-     <use xlink:href="#mca845f669e" x="106.888878" y="125.593379" style="fill-opacity: 0; stroke: #000000; stroke-linejoin: miter"/>
-     <use xlink:href="#mca845f669e" x="107.215702" y="125.577127" style="fill-opacity: 0; stroke: #000000; stroke-linejoin: miter"/>
-     <use xlink:href="#mca845f669e" x="107.561282" y="125.484086" style="fill-opacity: 0; stroke: #000000; stroke-linejoin: miter"/>
-     <use xlink:href="#mca845f669e" x="107.933599" y="125.289821" style="fill-opacity: 0; stroke: #000000; stroke-linejoin: miter"/>
-     <use xlink:href="#mca845f669e" x="108.3542" y="124.995516" style="fill-opacity: 0; stroke: #000000; stroke-linejoin: miter"/>
-     <use xlink:href="#mca845f669e" x="108.831998" y="124.587772" style="fill-opacity: 0; stroke: #000000; stroke-linejoin: miter"/>
-     <use xlink:href="#mca845f669e" x="109.401712" y="124.005162" style="fill-opacity: 0; stroke: #000000; stroke-linejoin: miter"/>
-     <use xlink:href="#mca845f669e" x="110.091631" y="123.216444" style="fill-opacity: 0; stroke: #000000; stroke-linejoin: miter"/>
-     <use xlink:href="#mca845f669e" x="110.934771" y="122.178194" style="fill-opacity: 0; stroke: #000000; stroke-linejoin: miter"/>
-     <use xlink:href="#mca845f669e" x="112.011811" y="120.773361" style="fill-opacity: 0; stroke: #000000; stroke-linejoin: miter"/>
-     <use xlink:href="#mca845f669e" x="113.322517" y="119.037511" style="fill-opacity: 0; stroke: #000000; stroke-linejoin: miter"/>
-     <use xlink:href="#mca845f669e" x="115.113812" y="116.689058" style="fill-opacity: 0; stroke: #000000; stroke-linejoin: miter"/>
-     <use xlink:href="#mca845f669e" x="117.371433" y="113.561869" style="fill-opacity: 0; stroke: #000000; stroke-linejoin: miter"/>
-     <use xlink:href="#mca845f669e" x="120.269915" y="109.550851" style="fill-opacity: 0; stroke: #000000; stroke-linejoin: miter"/>
-     <use xlink:href="#mca845f669e" x="124.007972" y="104.483022" style="fill-opacity: 0; stroke: #000000; stroke-linejoin: miter"/>
-     <use xlink:href="#mca845f669e" x="128.827486" y="98.075811" style="fill-opacity: 0; stroke: #000000; stroke-linejoin: miter"/>
-     <use xlink:href="#mca845f669e" x="134.895861" y="89.936981" style="fill-opacity: 0; stroke: #000000; stroke-linejoin: miter"/>
-     <use xlink:href="#mca845f669e" x="142.367015" y="79.478838" style="fill-opacity: 0; stroke: #000000; stroke-linejoin: miter"/>
-     <use xlink:href="#mca845f669e" x="151.583504" y="65.745091" style="fill-opacity: 0; stroke: #000000; stroke-linejoin: miter"/>
->>>>>>> b87ff8b3
+    <g clip-path="url(#p91a6a99cb3)">
+     <use xlink:href="#mcd12f2fd85" x="50.256542" y="124.213936" style="fill-opacity: 0; stroke: #000000; stroke-linejoin: miter"/>
+     <use xlink:href="#mcd12f2fd85" x="51.070091" y="123.408144" style="fill-opacity: 0; stroke: #000000; stroke-linejoin: miter"/>
+     <use xlink:href="#mcd12f2fd85" x="52.020641" y="122.390858" style="fill-opacity: 0; stroke: #000000; stroke-linejoin: miter"/>
+     <use xlink:href="#mcd12f2fd85" x="53.323171" y="121.217995" style="fill-opacity: 0; stroke: #000000; stroke-linejoin: miter"/>
+     <use xlink:href="#mcd12f2fd85" x="54.775582" y="119.805126" style="fill-opacity: 0; stroke: #000000; stroke-linejoin: miter"/>
+     <use xlink:href="#mcd12f2fd85" x="56.695668" y="118.104392" style="fill-opacity: 0; stroke: #000000; stroke-linejoin: miter"/>
+     <use xlink:href="#mcd12f2fd85" x="59.031101" y="116.054088" style="fill-opacity: 0; stroke: #000000; stroke-linejoin: miter"/>
+     <use xlink:href="#mcd12f2fd85" x="62.155578" y="113.5032" style="fill-opacity: 0; stroke: #000000; stroke-linejoin: miter"/>
+     <use xlink:href="#mcd12f2fd85" x="66.422506" y="110.775067" style="fill-opacity: 0; stroke: #000000; stroke-linejoin: miter"/>
+     <use xlink:href="#mcd12f2fd85" x="72.016648" y="108.295791" style="fill-opacity: 0; stroke: #000000; stroke-linejoin: miter"/>
+     <use xlink:href="#mcd12f2fd85" x="78.951723" y="107.105754" style="fill-opacity: 0; stroke: #000000; stroke-linejoin: miter"/>
+     <use xlink:href="#mcd12f2fd85" x="86.292054" y="107.902858" style="fill-opacity: 0; stroke: #000000; stroke-linejoin: miter"/>
+     <use xlink:href="#mcd12f2fd85" x="92.603474" y="110.411352" style="fill-opacity: 0; stroke: #000000; stroke-linejoin: miter"/>
+     <use xlink:href="#mcd12f2fd85" x="97.105542" y="113.589614" style="fill-opacity: 0; stroke: #000000; stroke-linejoin: miter"/>
+     <use xlink:href="#mcd12f2fd85" x="100.16453" y="116.713859" style="fill-opacity: 0; stroke: #000000; stroke-linejoin: miter"/>
+     <use xlink:href="#mcd12f2fd85" x="102.090289" y="119.251803" style="fill-opacity: 0; stroke: #000000; stroke-linejoin: miter"/>
+     <use xlink:href="#mcd12f2fd85" x="103.377746" y="121.204735" style="fill-opacity: 0; stroke: #000000; stroke-linejoin: miter"/>
+     <use xlink:href="#mcd12f2fd85" x="104.389839" y="122.656603" style="fill-opacity: 0; stroke: #000000; stroke-linejoin: miter"/>
+     <use xlink:href="#mcd12f2fd85" x="105.016207" y="123.766728" style="fill-opacity: 0; stroke: #000000; stroke-linejoin: miter"/>
+     <use xlink:href="#mcd12f2fd85" x="105.491602" y="124.473396" style="fill-opacity: 0; stroke: #000000; stroke-linejoin: miter"/>
+     <use xlink:href="#mcd12f2fd85" x="105.925998" y="124.985751" style="fill-opacity: 0; stroke: #000000; stroke-linejoin: miter"/>
+     <use xlink:href="#mcd12f2fd85" x="106.28762" y="125.315148" style="fill-opacity: 0; stroke: #000000; stroke-linejoin: miter"/>
+     <use xlink:href="#mcd12f2fd85" x="106.606849" y="125.509228" style="fill-opacity: 0; stroke: #000000; stroke-linejoin: miter"/>
+     <use xlink:href="#mcd12f2fd85" x="106.888878" y="125.593379" style="fill-opacity: 0; stroke: #000000; stroke-linejoin: miter"/>
+     <use xlink:href="#mcd12f2fd85" x="107.215702" y="125.577127" style="fill-opacity: 0; stroke: #000000; stroke-linejoin: miter"/>
+     <use xlink:href="#mcd12f2fd85" x="107.561282" y="125.484086" style="fill-opacity: 0; stroke: #000000; stroke-linejoin: miter"/>
+     <use xlink:href="#mcd12f2fd85" x="107.933599" y="125.289821" style="fill-opacity: 0; stroke: #000000; stroke-linejoin: miter"/>
+     <use xlink:href="#mcd12f2fd85" x="108.3542" y="124.995516" style="fill-opacity: 0; stroke: #000000; stroke-linejoin: miter"/>
+     <use xlink:href="#mcd12f2fd85" x="108.831998" y="124.587772" style="fill-opacity: 0; stroke: #000000; stroke-linejoin: miter"/>
+     <use xlink:href="#mcd12f2fd85" x="109.401712" y="124.005162" style="fill-opacity: 0; stroke: #000000; stroke-linejoin: miter"/>
+     <use xlink:href="#mcd12f2fd85" x="110.091631" y="123.216444" style="fill-opacity: 0; stroke: #000000; stroke-linejoin: miter"/>
+     <use xlink:href="#mcd12f2fd85" x="110.934771" y="122.178194" style="fill-opacity: 0; stroke: #000000; stroke-linejoin: miter"/>
+     <use xlink:href="#mcd12f2fd85" x="112.011811" y="120.773361" style="fill-opacity: 0; stroke: #000000; stroke-linejoin: miter"/>
+     <use xlink:href="#mcd12f2fd85" x="113.322517" y="119.037511" style="fill-opacity: 0; stroke: #000000; stroke-linejoin: miter"/>
+     <use xlink:href="#mcd12f2fd85" x="115.113812" y="116.689058" style="fill-opacity: 0; stroke: #000000; stroke-linejoin: miter"/>
+     <use xlink:href="#mcd12f2fd85" x="117.371433" y="113.561869" style="fill-opacity: 0; stroke: #000000; stroke-linejoin: miter"/>
+     <use xlink:href="#mcd12f2fd85" x="120.269915" y="109.550851" style="fill-opacity: 0; stroke: #000000; stroke-linejoin: miter"/>
+     <use xlink:href="#mcd12f2fd85" x="124.007972" y="104.483022" style="fill-opacity: 0; stroke: #000000; stroke-linejoin: miter"/>
+     <use xlink:href="#mcd12f2fd85" x="128.827486" y="98.075811" style="fill-opacity: 0; stroke: #000000; stroke-linejoin: miter"/>
+     <use xlink:href="#mcd12f2fd85" x="134.895861" y="89.936981" style="fill-opacity: 0; stroke: #000000; stroke-linejoin: miter"/>
+     <use xlink:href="#mcd12f2fd85" x="142.367015" y="79.478838" style="fill-opacity: 0; stroke: #000000; stroke-linejoin: miter"/>
+     <use xlink:href="#mcd12f2fd85" x="151.583504" y="65.745091" style="fill-opacity: 0; stroke: #000000; stroke-linejoin: miter"/>
     </g>
    </g>
    <g id="line2d_16">
     <defs>
-<<<<<<< HEAD
-     <path id="m76a523bcf2" d="M -2.5 2.5 
-=======
-     <path id="m3d4862a403" d="M -2.5 2.5 
->>>>>>> b87ff8b3
+     <path id="m237169677e" d="M -2.5 2.5 
 L 2.5 2.5 
 L 2.5 -2.5 
 L -2.5 -2.5 
 z
 " style="stroke: #000000; stroke-linejoin: miter"/>
     </defs>
-<<<<<<< HEAD
-    <g clip-path="url(#p4f4936ab0b)">
-     <use xlink:href="#m76a523bcf2" x="50.231687" y="124.698538" style="fill-opacity: 0; stroke: #000000; stroke-linejoin: miter"/>
-     <use xlink:href="#m76a523bcf2" x="50.833308" y="124.06349" style="fill-opacity: 0; stroke: #000000; stroke-linejoin: miter"/>
-     <use xlink:href="#m76a523bcf2" x="51.699939" y="123.342066" style="fill-opacity: 0; stroke: #000000; stroke-linejoin: miter"/>
-     <use xlink:href="#m76a523bcf2" x="52.616465" y="122.404343" style="fill-opacity: 0; stroke: #000000; stroke-linejoin: miter"/>
-     <use xlink:href="#m76a523bcf2" x="53.834759" y="121.341378" style="fill-opacity: 0; stroke: #000000; stroke-linejoin: miter"/>
-     <use xlink:href="#m76a523bcf2" x="55.373282" y="120.016775" style="fill-opacity: 0; stroke: #000000; stroke-linejoin: miter"/>
-     <use xlink:href="#m76a523bcf2" x="57.477892" y="118.458497" style="fill-opacity: 0; stroke: #000000; stroke-linejoin: miter"/>
-     <use xlink:href="#m76a523bcf2" x="60.243071" y="116.814378" style="fill-opacity: 0; stroke: #000000; stroke-linejoin: miter"/>
-     <use xlink:href="#m76a523bcf2" x="63.913237" y="115.411754" style="fill-opacity: 0; stroke: #000000; stroke-linejoin: miter"/>
-     <use xlink:href="#m76a523bcf2" x="68.266579" y="114.898074" style="fill-opacity: 0; stroke: #000000; stroke-linejoin: miter"/>
-     <use xlink:href="#m76a523bcf2" x="72.71889" y="115.616436" style="fill-opacity: 0; stroke: #000000; stroke-linejoin: miter"/>
-     <use xlink:href="#m76a523bcf2" x="76.383243" y="117.355029" style="fill-opacity: 0; stroke: #000000; stroke-linejoin: miter"/>
-     <use xlink:href="#m76a523bcf2" x="78.933743" y="119.367436" style="fill-opacity: 0; stroke: #000000; stroke-linejoin: miter"/>
-     <use xlink:href="#m76a523bcf2" x="80.62041" y="121.253925" style="fill-opacity: 0; stroke: #000000; stroke-linejoin: miter"/>
-     <use xlink:href="#m76a523bcf2" x="81.654514" y="122.759068" style="fill-opacity: 0; stroke: #000000; stroke-linejoin: miter"/>
-     <use xlink:href="#m76a523bcf2" x="82.353346" y="123.921011" style="fill-opacity: 0; stroke: #000000; stroke-linejoin: miter"/>
-     <use xlink:href="#m76a523bcf2" x="82.818355" y="124.755897" style="fill-opacity: 0; stroke: #000000; stroke-linejoin: miter"/>
-     <use xlink:href="#m76a523bcf2" x="83.167655" y="125.368702" style="fill-opacity: 0; stroke: #000000; stroke-linejoin: miter"/>
-     <use xlink:href="#m76a523bcf2" x="83.41349" y="125.797379" style="fill-opacity: 0; stroke: #000000; stroke-linejoin: miter"/>
-     <use xlink:href="#m76a523bcf2" x="83.638555" y="126.083592" style="fill-opacity: 0; stroke: #000000; stroke-linejoin: miter"/>
-     <use xlink:href="#m76a523bcf2" x="83.800766" y="126.266209" style="fill-opacity: 0; stroke: #000000; stroke-linejoin: miter"/>
-     <use xlink:href="#m76a523bcf2" x="83.937478" y="126.367139" style="fill-opacity: 0; stroke: #000000; stroke-linejoin: miter"/>
-     <use xlink:href="#m76a523bcf2" x="84.073339" y="126.406076" style="fill-opacity: 0; stroke: #000000; stroke-linejoin: miter"/>
-     <use xlink:href="#m76a523bcf2" x="84.248415" y="126.38922" style="fill-opacity: 0; stroke: #000000; stroke-linejoin: miter"/>
-     <use xlink:href="#m76a523bcf2" x="84.417911" y="126.321258" style="fill-opacity: 0; stroke: #000000; stroke-linejoin: miter"/>
-     <use xlink:href="#m76a523bcf2" x="84.611122" y="126.203076" style="fill-opacity: 0; stroke: #000000; stroke-linejoin: miter"/>
-     <use xlink:href="#m76a523bcf2" x="84.829832" y="126.021498" style="fill-opacity: 0; stroke: #000000; stroke-linejoin: miter"/>
-     <use xlink:href="#m76a523bcf2" x="85.086517" y="125.768672" style="fill-opacity: 0; stroke: #000000; stroke-linejoin: miter"/>
-     <use xlink:href="#m76a523bcf2" x="85.392648" y="125.430192" style="fill-opacity: 0; stroke: #000000; stroke-linejoin: miter"/>
-     <use xlink:href="#m76a523bcf2" x="85.772484" y="124.960191" style="fill-opacity: 0; stroke: #000000; stroke-linejoin: miter"/>
-     <use xlink:href="#m76a523bcf2" x="86.242841" y="124.337125" style="fill-opacity: 0; stroke: #000000; stroke-linejoin: miter"/>
-     <use xlink:href="#m76a523bcf2" x="86.841231" y="123.512531" style="fill-opacity: 0; stroke: #000000; stroke-linejoin: miter"/>
-     <use xlink:href="#m76a523bcf2" x="87.650192" y="122.437483" style="fill-opacity: 0; stroke: #000000; stroke-linejoin: miter"/>
-     <use xlink:href="#m76a523bcf2" x="88.595634" y="121.033379" style="fill-opacity: 0; stroke: #000000; stroke-linejoin: miter"/>
-     <use xlink:href="#m76a523bcf2" x="89.939822" y="119.240488" style="fill-opacity: 0; stroke: #000000; stroke-linejoin: miter"/>
-     <use xlink:href="#m76a523bcf2" x="91.712826" y="116.864677" style="fill-opacity: 0; stroke: #000000; stroke-linejoin: miter"/>
-     <use xlink:href="#m76a523bcf2" x="93.993388" y="113.834674" style="fill-opacity: 0; stroke: #000000; stroke-linejoin: miter"/>
-     <use xlink:href="#m76a523bcf2" x="96.911555" y="110.042056" style="fill-opacity: 0; stroke: #000000; stroke-linejoin: miter"/>
-     <use xlink:href="#m76a523bcf2" x="100.595206" y="105.287411" style="fill-opacity: 0; stroke: #000000; stroke-linejoin: miter"/>
-     <use xlink:href="#m76a523bcf2" x="105.180975" y="99.263057" style="fill-opacity: 0; stroke: #000000; stroke-linejoin: miter"/>
-     <use xlink:href="#m76a523bcf2" x="110.777443" y="91.48213" style="fill-opacity: 0; stroke: #000000; stroke-linejoin: miter"/>
-=======
-    <g clip-path="url(#p15489170a7)">
-     <use xlink:href="#m3d4862a403" x="50.231687" y="124.698538" style="fill-opacity: 0; stroke: #000000; stroke-linejoin: miter"/>
-     <use xlink:href="#m3d4862a403" x="50.833308" y="124.06349" style="fill-opacity: 0; stroke: #000000; stroke-linejoin: miter"/>
-     <use xlink:href="#m3d4862a403" x="51.699939" y="123.342066" style="fill-opacity: 0; stroke: #000000; stroke-linejoin: miter"/>
-     <use xlink:href="#m3d4862a403" x="52.616465" y="122.404343" style="fill-opacity: 0; stroke: #000000; stroke-linejoin: miter"/>
-     <use xlink:href="#m3d4862a403" x="53.834759" y="121.341378" style="fill-opacity: 0; stroke: #000000; stroke-linejoin: miter"/>
-     <use xlink:href="#m3d4862a403" x="55.373282" y="120.016775" style="fill-opacity: 0; stroke: #000000; stroke-linejoin: miter"/>
-     <use xlink:href="#m3d4862a403" x="57.477892" y="118.458497" style="fill-opacity: 0; stroke: #000000; stroke-linejoin: miter"/>
-     <use xlink:href="#m3d4862a403" x="60.243071" y="116.814378" style="fill-opacity: 0; stroke: #000000; stroke-linejoin: miter"/>
-     <use xlink:href="#m3d4862a403" x="63.913237" y="115.411754" style="fill-opacity: 0; stroke: #000000; stroke-linejoin: miter"/>
-     <use xlink:href="#m3d4862a403" x="68.266579" y="114.898074" style="fill-opacity: 0; stroke: #000000; stroke-linejoin: miter"/>
-     <use xlink:href="#m3d4862a403" x="72.71889" y="115.616436" style="fill-opacity: 0; stroke: #000000; stroke-linejoin: miter"/>
-     <use xlink:href="#m3d4862a403" x="76.383243" y="117.355029" style="fill-opacity: 0; stroke: #000000; stroke-linejoin: miter"/>
-     <use xlink:href="#m3d4862a403" x="78.933743" y="119.367436" style="fill-opacity: 0; stroke: #000000; stroke-linejoin: miter"/>
-     <use xlink:href="#m3d4862a403" x="80.62041" y="121.253925" style="fill-opacity: 0; stroke: #000000; stroke-linejoin: miter"/>
-     <use xlink:href="#m3d4862a403" x="81.654514" y="122.759068" style="fill-opacity: 0; stroke: #000000; stroke-linejoin: miter"/>
-     <use xlink:href="#m3d4862a403" x="82.353346" y="123.921011" style="fill-opacity: 0; stroke: #000000; stroke-linejoin: miter"/>
-     <use xlink:href="#m3d4862a403" x="82.818355" y="124.755897" style="fill-opacity: 0; stroke: #000000; stroke-linejoin: miter"/>
-     <use xlink:href="#m3d4862a403" x="83.167655" y="125.368702" style="fill-opacity: 0; stroke: #000000; stroke-linejoin: miter"/>
-     <use xlink:href="#m3d4862a403" x="83.41349" y="125.797379" style="fill-opacity: 0; stroke: #000000; stroke-linejoin: miter"/>
-     <use xlink:href="#m3d4862a403" x="83.638555" y="126.083592" style="fill-opacity: 0; stroke: #000000; stroke-linejoin: miter"/>
-     <use xlink:href="#m3d4862a403" x="83.800766" y="126.266209" style="fill-opacity: 0; stroke: #000000; stroke-linejoin: miter"/>
-     <use xlink:href="#m3d4862a403" x="83.937478" y="126.367139" style="fill-opacity: 0; stroke: #000000; stroke-linejoin: miter"/>
-     <use xlink:href="#m3d4862a403" x="84.073339" y="126.406076" style="fill-opacity: 0; stroke: #000000; stroke-linejoin: miter"/>
-     <use xlink:href="#m3d4862a403" x="84.248415" y="126.38922" style="fill-opacity: 0; stroke: #000000; stroke-linejoin: miter"/>
-     <use xlink:href="#m3d4862a403" x="84.417911" y="126.321258" style="fill-opacity: 0; stroke: #000000; stroke-linejoin: miter"/>
-     <use xlink:href="#m3d4862a403" x="84.611122" y="126.203076" style="fill-opacity: 0; stroke: #000000; stroke-linejoin: miter"/>
-     <use xlink:href="#m3d4862a403" x="84.829832" y="126.021498" style="fill-opacity: 0; stroke: #000000; stroke-linejoin: miter"/>
-     <use xlink:href="#m3d4862a403" x="85.086517" y="125.768672" style="fill-opacity: 0; stroke: #000000; stroke-linejoin: miter"/>
-     <use xlink:href="#m3d4862a403" x="85.392648" y="125.430192" style="fill-opacity: 0; stroke: #000000; stroke-linejoin: miter"/>
-     <use xlink:href="#m3d4862a403" x="85.772484" y="124.960191" style="fill-opacity: 0; stroke: #000000; stroke-linejoin: miter"/>
-     <use xlink:href="#m3d4862a403" x="86.242841" y="124.337125" style="fill-opacity: 0; stroke: #000000; stroke-linejoin: miter"/>
-     <use xlink:href="#m3d4862a403" x="86.841231" y="123.512531" style="fill-opacity: 0; stroke: #000000; stroke-linejoin: miter"/>
-     <use xlink:href="#m3d4862a403" x="87.650192" y="122.437483" style="fill-opacity: 0; stroke: #000000; stroke-linejoin: miter"/>
-     <use xlink:href="#m3d4862a403" x="88.595634" y="121.033379" style="fill-opacity: 0; stroke: #000000; stroke-linejoin: miter"/>
-     <use xlink:href="#m3d4862a403" x="89.939822" y="119.240488" style="fill-opacity: 0; stroke: #000000; stroke-linejoin: miter"/>
-     <use xlink:href="#m3d4862a403" x="91.712826" y="116.864677" style="fill-opacity: 0; stroke: #000000; stroke-linejoin: miter"/>
-     <use xlink:href="#m3d4862a403" x="93.993388" y="113.834674" style="fill-opacity: 0; stroke: #000000; stroke-linejoin: miter"/>
-     <use xlink:href="#m3d4862a403" x="96.911555" y="110.042056" style="fill-opacity: 0; stroke: #000000; stroke-linejoin: miter"/>
-     <use xlink:href="#m3d4862a403" x="100.595206" y="105.287411" style="fill-opacity: 0; stroke: #000000; stroke-linejoin: miter"/>
-     <use xlink:href="#m3d4862a403" x="105.180975" y="99.263057" style="fill-opacity: 0; stroke: #000000; stroke-linejoin: miter"/>
-     <use xlink:href="#m3d4862a403" x="110.777443" y="91.48213" style="fill-opacity: 0; stroke: #000000; stroke-linejoin: miter"/>
->>>>>>> b87ff8b3
+    <g clip-path="url(#p91a6a99cb3)">
+     <use xlink:href="#m237169677e" x="50.231687" y="124.698538" style="fill-opacity: 0; stroke: #000000; stroke-linejoin: miter"/>
+     <use xlink:href="#m237169677e" x="50.833308" y="124.06349" style="fill-opacity: 0; stroke: #000000; stroke-linejoin: miter"/>
+     <use xlink:href="#m237169677e" x="51.699939" y="123.342066" style="fill-opacity: 0; stroke: #000000; stroke-linejoin: miter"/>
+     <use xlink:href="#m237169677e" x="52.616465" y="122.404343" style="fill-opacity: 0; stroke: #000000; stroke-linejoin: miter"/>
+     <use xlink:href="#m237169677e" x="53.834759" y="121.341378" style="fill-opacity: 0; stroke: #000000; stroke-linejoin: miter"/>
+     <use xlink:href="#m237169677e" x="55.373282" y="120.016775" style="fill-opacity: 0; stroke: #000000; stroke-linejoin: miter"/>
+     <use xlink:href="#m237169677e" x="57.477892" y="118.458497" style="fill-opacity: 0; stroke: #000000; stroke-linejoin: miter"/>
+     <use xlink:href="#m237169677e" x="60.243071" y="116.814378" style="fill-opacity: 0; stroke: #000000; stroke-linejoin: miter"/>
+     <use xlink:href="#m237169677e" x="63.913237" y="115.411754" style="fill-opacity: 0; stroke: #000000; stroke-linejoin: miter"/>
+     <use xlink:href="#m237169677e" x="68.266579" y="114.898074" style="fill-opacity: 0; stroke: #000000; stroke-linejoin: miter"/>
+     <use xlink:href="#m237169677e" x="72.71889" y="115.616436" style="fill-opacity: 0; stroke: #000000; stroke-linejoin: miter"/>
+     <use xlink:href="#m237169677e" x="76.383243" y="117.355029" style="fill-opacity: 0; stroke: #000000; stroke-linejoin: miter"/>
+     <use xlink:href="#m237169677e" x="78.933743" y="119.367436" style="fill-opacity: 0; stroke: #000000; stroke-linejoin: miter"/>
+     <use xlink:href="#m237169677e" x="80.62041" y="121.253925" style="fill-opacity: 0; stroke: #000000; stroke-linejoin: miter"/>
+     <use xlink:href="#m237169677e" x="81.654514" y="122.759068" style="fill-opacity: 0; stroke: #000000; stroke-linejoin: miter"/>
+     <use xlink:href="#m237169677e" x="82.353346" y="123.921011" style="fill-opacity: 0; stroke: #000000; stroke-linejoin: miter"/>
+     <use xlink:href="#m237169677e" x="82.818355" y="124.755897" style="fill-opacity: 0; stroke: #000000; stroke-linejoin: miter"/>
+     <use xlink:href="#m237169677e" x="83.167655" y="125.368702" style="fill-opacity: 0; stroke: #000000; stroke-linejoin: miter"/>
+     <use xlink:href="#m237169677e" x="83.41349" y="125.797379" style="fill-opacity: 0; stroke: #000000; stroke-linejoin: miter"/>
+     <use xlink:href="#m237169677e" x="83.638555" y="126.083592" style="fill-opacity: 0; stroke: #000000; stroke-linejoin: miter"/>
+     <use xlink:href="#m237169677e" x="83.800766" y="126.266209" style="fill-opacity: 0; stroke: #000000; stroke-linejoin: miter"/>
+     <use xlink:href="#m237169677e" x="83.937478" y="126.367139" style="fill-opacity: 0; stroke: #000000; stroke-linejoin: miter"/>
+     <use xlink:href="#m237169677e" x="84.073339" y="126.406076" style="fill-opacity: 0; stroke: #000000; stroke-linejoin: miter"/>
+     <use xlink:href="#m237169677e" x="84.248415" y="126.38922" style="fill-opacity: 0; stroke: #000000; stroke-linejoin: miter"/>
+     <use xlink:href="#m237169677e" x="84.417911" y="126.321258" style="fill-opacity: 0; stroke: #000000; stroke-linejoin: miter"/>
+     <use xlink:href="#m237169677e" x="84.611122" y="126.203076" style="fill-opacity: 0; stroke: #000000; stroke-linejoin: miter"/>
+     <use xlink:href="#m237169677e" x="84.829832" y="126.021498" style="fill-opacity: 0; stroke: #000000; stroke-linejoin: miter"/>
+     <use xlink:href="#m237169677e" x="85.086517" y="125.768672" style="fill-opacity: 0; stroke: #000000; stroke-linejoin: miter"/>
+     <use xlink:href="#m237169677e" x="85.392648" y="125.430192" style="fill-opacity: 0; stroke: #000000; stroke-linejoin: miter"/>
+     <use xlink:href="#m237169677e" x="85.772484" y="124.960191" style="fill-opacity: 0; stroke: #000000; stroke-linejoin: miter"/>
+     <use xlink:href="#m237169677e" x="86.242841" y="124.337125" style="fill-opacity: 0; stroke: #000000; stroke-linejoin: miter"/>
+     <use xlink:href="#m237169677e" x="86.841231" y="123.512531" style="fill-opacity: 0; stroke: #000000; stroke-linejoin: miter"/>
+     <use xlink:href="#m237169677e" x="87.650192" y="122.437483" style="fill-opacity: 0; stroke: #000000; stroke-linejoin: miter"/>
+     <use xlink:href="#m237169677e" x="88.595634" y="121.033379" style="fill-opacity: 0; stroke: #000000; stroke-linejoin: miter"/>
+     <use xlink:href="#m237169677e" x="89.939822" y="119.240488" style="fill-opacity: 0; stroke: #000000; stroke-linejoin: miter"/>
+     <use xlink:href="#m237169677e" x="91.712826" y="116.864677" style="fill-opacity: 0; stroke: #000000; stroke-linejoin: miter"/>
+     <use xlink:href="#m237169677e" x="93.993388" y="113.834674" style="fill-opacity: 0; stroke: #000000; stroke-linejoin: miter"/>
+     <use xlink:href="#m237169677e" x="96.911555" y="110.042056" style="fill-opacity: 0; stroke: #000000; stroke-linejoin: miter"/>
+     <use xlink:href="#m237169677e" x="100.595206" y="105.287411" style="fill-opacity: 0; stroke: #000000; stroke-linejoin: miter"/>
+     <use xlink:href="#m237169677e" x="105.180975" y="99.263057" style="fill-opacity: 0; stroke: #000000; stroke-linejoin: miter"/>
+     <use xlink:href="#m237169677e" x="110.777443" y="91.48213" style="fill-opacity: 0; stroke: #000000; stroke-linejoin: miter"/>
     </g>
    </g>
    <g id="line2d_17">
     <defs>
-<<<<<<< HEAD
-     <path id="m3ffbf5a786" d="M 0 -2.5 
-=======
-     <path id="ma3081e0cda" d="M 0 -2.5 
->>>>>>> b87ff8b3
+     <path id="m3818b542cc" d="M 0 -2.5 
 L -2.377641 -0.772542 
 L -1.469463 2.022542 
 L 1.469463 2.022542 
@@ -975,294 +712,152 @@
 z
 " style="stroke: #000000; stroke-linejoin: miter"/>
     </defs>
-<<<<<<< HEAD
-    <g clip-path="url(#p4f4936ab0b)">
-     <use xlink:href="#m3ffbf5a786" x="50.141212" y="125.140095" style="fill-opacity: 0; stroke: #000000; stroke-linejoin: miter"/>
-     <use xlink:href="#m3ffbf5a786" x="50.601393" y="124.676892" style="fill-opacity: 0; stroke: #000000; stroke-linejoin: miter"/>
-     <use xlink:href="#m3ffbf5a786" x="51.310486" y="124.115842" style="fill-opacity: 0; stroke: #000000; stroke-linejoin: miter"/>
-     <use xlink:href="#m3ffbf5a786" x="52.068955" y="123.417367" style="fill-opacity: 0; stroke: #000000; stroke-linejoin: miter"/>
-     <use xlink:href="#m3ffbf5a786" x="53.080607" y="122.611265" style="fill-opacity: 0; stroke: #000000; stroke-linejoin: miter"/>
-     <use xlink:href="#m3ffbf5a786" x="54.446138" y="121.547602" style="fill-opacity: 0; stroke: #000000; stroke-linejoin: miter"/>
-     <use xlink:href="#m3ffbf5a786" x="56.262047" y="120.521992" style="fill-opacity: 0; stroke: #000000; stroke-linejoin: miter"/>
-     <use xlink:href="#m3ffbf5a786" x="58.688467" y="119.720254" style="fill-opacity: 0; stroke: #000000; stroke-linejoin: miter"/>
-     <use xlink:href="#m3ffbf5a786" x="61.473177" y="119.498723" style="fill-opacity: 0; stroke: #000000; stroke-linejoin: miter"/>
-     <use xlink:href="#m3ffbf5a786" x="64.204255" y="120.07697" style="fill-opacity: 0; stroke: #000000; stroke-linejoin: miter"/>
-     <use xlink:href="#m3ffbf5a786" x="66.380965" y="121.252057" style="fill-opacity: 0; stroke: #000000; stroke-linejoin: miter"/>
-     <use xlink:href="#m3ffbf5a786" x="67.891936" y="122.54776" style="fill-opacity: 0; stroke: #000000; stroke-linejoin: miter"/>
-     <use xlink:href="#m3ffbf5a786" x="68.852491" y="123.723358" style="fill-opacity: 0; stroke: #000000; stroke-linejoin: miter"/>
-     <use xlink:href="#m3ffbf5a786" x="69.433598" y="124.650216" style="fill-opacity: 0; stroke: #000000; stroke-linejoin: miter"/>
-     <use xlink:href="#m3ffbf5a786" x="69.812891" y="125.341119" style="fill-opacity: 0; stroke: #000000; stroke-linejoin: miter"/>
-     <use xlink:href="#m3ffbf5a786" x="70.067018" y="125.847507" style="fill-opacity: 0; stroke: #000000; stroke-linejoin: miter"/>
-     <use xlink:href="#m3ffbf5a786" x="70.242559" y="126.208858" style="fill-opacity: 0; stroke: #000000; stroke-linejoin: miter"/>
-     <use xlink:href="#m3ffbf5a786" x="70.39857" y="126.4485" style="fill-opacity: 0; stroke: #000000; stroke-linejoin: miter"/>
-     <use xlink:href="#m3ffbf5a786" x="70.511412" y="126.629722" style="fill-opacity: 0; stroke: #000000; stroke-linejoin: miter"/>
-     <use xlink:href="#m3ffbf5a786" x="70.580776" y="126.740121" style="fill-opacity: 0; stroke: #000000; stroke-linejoin: miter"/>
-     <use xlink:href="#m3ffbf5a786" x="70.661766" y="126.786304" style="fill-opacity: 0; stroke: #000000; stroke-linejoin: miter"/>
-     <use xlink:href="#m3ffbf5a786" x="70.733067" y="126.806338" style="fill-opacity: 0; stroke: #000000; stroke-linejoin: miter"/>
-     <use xlink:href="#m3ffbf5a786" x="70.823046" y="126.790042" style="fill-opacity: 0; stroke: #000000; stroke-linejoin: miter"/>
-     <use xlink:href="#m3ffbf5a786" x="70.919613" y="126.74649" style="fill-opacity: 0; stroke: #000000; stroke-linejoin: miter"/>
-     <use xlink:href="#m3ffbf5a786" x="71.027418" y="126.670702" style="fill-opacity: 0; stroke: #000000; stroke-linejoin: miter"/>
-     <use xlink:href="#m3ffbf5a786" x="71.151653" y="126.561288" style="fill-opacity: 0; stroke: #000000; stroke-linejoin: miter"/>
-     <use xlink:href="#m3ffbf5a786" x="71.298286" y="126.406247" style="fill-opacity: 0; stroke: #000000; stroke-linejoin: miter"/>
-     <use xlink:href="#m3ffbf5a786" x="71.47995" y="126.198178" style="fill-opacity: 0; stroke: #000000; stroke-linejoin: miter"/>
-     <use xlink:href="#m3ffbf5a786" x="71.703619" y="125.922652" style="fill-opacity: 0; stroke: #000000; stroke-linejoin: miter"/>
-     <use xlink:href="#m3ffbf5a786" x="71.98588" y="125.550521" style="fill-opacity: 0; stroke: #000000; stroke-linejoin: miter"/>
-     <use xlink:href="#m3ffbf5a786" x="72.340295" y="125.059556" style="fill-opacity: 0; stroke: #000000; stroke-linejoin: miter"/>
-     <use xlink:href="#m3ffbf5a786" x="72.796082" y="124.409124" style="fill-opacity: 0; stroke: #000000; stroke-linejoin: miter"/>
-     <use xlink:href="#m3ffbf5a786" x="73.426402" y="123.569022" style="fill-opacity: 0; stroke: #000000; stroke-linejoin: miter"/>
-     <use xlink:href="#m3ffbf5a786" x="74.180958" y="122.447481" style="fill-opacity: 0; stroke: #000000; stroke-linejoin: miter"/>
-     <use xlink:href="#m3ffbf5a786" x="75.219092" y="121.071517" style="fill-opacity: 0; stroke: #000000; stroke-linejoin: miter"/>
-     <use xlink:href="#m3ffbf5a786" x="76.622103" y="119.294429" style="fill-opacity: 0; stroke: #000000; stroke-linejoin: miter"/>
-     <use xlink:href="#m3ffbf5a786" x="78.427348" y="117.049906" style="fill-opacity: 0; stroke: #000000; stroke-linejoin: miter"/>
-     <use xlink:href="#m3ffbf5a786" x="80.714342" y="114.258918" style="fill-opacity: 0; stroke: #000000; stroke-linejoin: miter"/>
-     <use xlink:href="#m3ffbf5a786" x="83.557256" y="110.773439" style="fill-opacity: 0; stroke: #000000; stroke-linejoin: miter"/>
-     <use xlink:href="#m3ffbf5a786" x="86.9402" y="106.368636" style="fill-opacity: 0; stroke: #000000; stroke-linejoin: miter"/>
-     <use xlink:href="#m3ffbf5a786" x="91.05879" y="100.578802" style="fill-opacity: 0; stroke: #000000; stroke-linejoin: miter"/>
-=======
-    <g clip-path="url(#p15489170a7)">
-     <use xlink:href="#ma3081e0cda" x="50.141212" y="125.140095" style="fill-opacity: 0; stroke: #000000; stroke-linejoin: miter"/>
-     <use xlink:href="#ma3081e0cda" x="50.601393" y="124.676892" style="fill-opacity: 0; stroke: #000000; stroke-linejoin: miter"/>
-     <use xlink:href="#ma3081e0cda" x="51.310486" y="124.115842" style="fill-opacity: 0; stroke: #000000; stroke-linejoin: miter"/>
-     <use xlink:href="#ma3081e0cda" x="52.068955" y="123.417367" style="fill-opacity: 0; stroke: #000000; stroke-linejoin: miter"/>
-     <use xlink:href="#ma3081e0cda" x="53.080607" y="122.611265" style="fill-opacity: 0; stroke: #000000; stroke-linejoin: miter"/>
-     <use xlink:href="#ma3081e0cda" x="54.446138" y="121.547602" style="fill-opacity: 0; stroke: #000000; stroke-linejoin: miter"/>
-     <use xlink:href="#ma3081e0cda" x="56.262047" y="120.521992" style="fill-opacity: 0; stroke: #000000; stroke-linejoin: miter"/>
-     <use xlink:href="#ma3081e0cda" x="58.688467" y="119.720254" style="fill-opacity: 0; stroke: #000000; stroke-linejoin: miter"/>
-     <use xlink:href="#ma3081e0cda" x="61.473177" y="119.498723" style="fill-opacity: 0; stroke: #000000; stroke-linejoin: miter"/>
-     <use xlink:href="#ma3081e0cda" x="64.204255" y="120.07697" style="fill-opacity: 0; stroke: #000000; stroke-linejoin: miter"/>
-     <use xlink:href="#ma3081e0cda" x="66.380965" y="121.252057" style="fill-opacity: 0; stroke: #000000; stroke-linejoin: miter"/>
-     <use xlink:href="#ma3081e0cda" x="67.891936" y="122.54776" style="fill-opacity: 0; stroke: #000000; stroke-linejoin: miter"/>
-     <use xlink:href="#ma3081e0cda" x="68.852491" y="123.723358" style="fill-opacity: 0; stroke: #000000; stroke-linejoin: miter"/>
-     <use xlink:href="#ma3081e0cda" x="69.433598" y="124.650216" style="fill-opacity: 0; stroke: #000000; stroke-linejoin: miter"/>
-     <use xlink:href="#ma3081e0cda" x="69.812891" y="125.341119" style="fill-opacity: 0; stroke: #000000; stroke-linejoin: miter"/>
-     <use xlink:href="#ma3081e0cda" x="70.067018" y="125.847507" style="fill-opacity: 0; stroke: #000000; stroke-linejoin: miter"/>
-     <use xlink:href="#ma3081e0cda" x="70.242559" y="126.208858" style="fill-opacity: 0; stroke: #000000; stroke-linejoin: miter"/>
-     <use xlink:href="#ma3081e0cda" x="70.39857" y="126.4485" style="fill-opacity: 0; stroke: #000000; stroke-linejoin: miter"/>
-     <use xlink:href="#ma3081e0cda" x="70.511412" y="126.629722" style="fill-opacity: 0; stroke: #000000; stroke-linejoin: miter"/>
-     <use xlink:href="#ma3081e0cda" x="70.580776" y="126.740121" style="fill-opacity: 0; stroke: #000000; stroke-linejoin: miter"/>
-     <use xlink:href="#ma3081e0cda" x="70.661766" y="126.786304" style="fill-opacity: 0; stroke: #000000; stroke-linejoin: miter"/>
-     <use xlink:href="#ma3081e0cda" x="70.733067" y="126.806338" style="fill-opacity: 0; stroke: #000000; stroke-linejoin: miter"/>
-     <use xlink:href="#ma3081e0cda" x="70.823046" y="126.790042" style="fill-opacity: 0; stroke: #000000; stroke-linejoin: miter"/>
-     <use xlink:href="#ma3081e0cda" x="70.919613" y="126.74649" style="fill-opacity: 0; stroke: #000000; stroke-linejoin: miter"/>
-     <use xlink:href="#ma3081e0cda" x="71.027418" y="126.670702" style="fill-opacity: 0; stroke: #000000; stroke-linejoin: miter"/>
-     <use xlink:href="#ma3081e0cda" x="71.151653" y="126.561288" style="fill-opacity: 0; stroke: #000000; stroke-linejoin: miter"/>
-     <use xlink:href="#ma3081e0cda" x="71.298286" y="126.406247" style="fill-opacity: 0; stroke: #000000; stroke-linejoin: miter"/>
-     <use xlink:href="#ma3081e0cda" x="71.47995" y="126.198178" style="fill-opacity: 0; stroke: #000000; stroke-linejoin: miter"/>
-     <use xlink:href="#ma3081e0cda" x="71.703619" y="125.922652" style="fill-opacity: 0; stroke: #000000; stroke-linejoin: miter"/>
-     <use xlink:href="#ma3081e0cda" x="71.98588" y="125.550521" style="fill-opacity: 0; stroke: #000000; stroke-linejoin: miter"/>
-     <use xlink:href="#ma3081e0cda" x="72.340295" y="125.059556" style="fill-opacity: 0; stroke: #000000; stroke-linejoin: miter"/>
-     <use xlink:href="#ma3081e0cda" x="72.796082" y="124.409124" style="fill-opacity: 0; stroke: #000000; stroke-linejoin: miter"/>
-     <use xlink:href="#ma3081e0cda" x="73.426402" y="123.569022" style="fill-opacity: 0; stroke: #000000; stroke-linejoin: miter"/>
-     <use xlink:href="#ma3081e0cda" x="74.180958" y="122.447481" style="fill-opacity: 0; stroke: #000000; stroke-linejoin: miter"/>
-     <use xlink:href="#ma3081e0cda" x="75.219092" y="121.071517" style="fill-opacity: 0; stroke: #000000; stroke-linejoin: miter"/>
-     <use xlink:href="#ma3081e0cda" x="76.622103" y="119.294429" style="fill-opacity: 0; stroke: #000000; stroke-linejoin: miter"/>
-     <use xlink:href="#ma3081e0cda" x="78.427348" y="117.049906" style="fill-opacity: 0; stroke: #000000; stroke-linejoin: miter"/>
-     <use xlink:href="#ma3081e0cda" x="80.714342" y="114.258918" style="fill-opacity: 0; stroke: #000000; stroke-linejoin: miter"/>
-     <use xlink:href="#ma3081e0cda" x="83.557256" y="110.773439" style="fill-opacity: 0; stroke: #000000; stroke-linejoin: miter"/>
-     <use xlink:href="#ma3081e0cda" x="86.9402" y="106.368636" style="fill-opacity: 0; stroke: #000000; stroke-linejoin: miter"/>
-     <use xlink:href="#ma3081e0cda" x="91.05879" y="100.578802" style="fill-opacity: 0; stroke: #000000; stroke-linejoin: miter"/>
->>>>>>> b87ff8b3
+    <g clip-path="url(#p91a6a99cb3)">
+     <use xlink:href="#m3818b542cc" x="50.141212" y="125.140095" style="fill-opacity: 0; stroke: #000000; stroke-linejoin: miter"/>
+     <use xlink:href="#m3818b542cc" x="50.601393" y="124.676892" style="fill-opacity: 0; stroke: #000000; stroke-linejoin: miter"/>
+     <use xlink:href="#m3818b542cc" x="51.310486" y="124.115842" style="fill-opacity: 0; stroke: #000000; stroke-linejoin: miter"/>
+     <use xlink:href="#m3818b542cc" x="52.068955" y="123.417367" style="fill-opacity: 0; stroke: #000000; stroke-linejoin: miter"/>
+     <use xlink:href="#m3818b542cc" x="53.080607" y="122.611265" style="fill-opacity: 0; stroke: #000000; stroke-linejoin: miter"/>
+     <use xlink:href="#m3818b542cc" x="54.446138" y="121.547602" style="fill-opacity: 0; stroke: #000000; stroke-linejoin: miter"/>
+     <use xlink:href="#m3818b542cc" x="56.262047" y="120.521992" style="fill-opacity: 0; stroke: #000000; stroke-linejoin: miter"/>
+     <use xlink:href="#m3818b542cc" x="58.688467" y="119.720254" style="fill-opacity: 0; stroke: #000000; stroke-linejoin: miter"/>
+     <use xlink:href="#m3818b542cc" x="61.473177" y="119.498723" style="fill-opacity: 0; stroke: #000000; stroke-linejoin: miter"/>
+     <use xlink:href="#m3818b542cc" x="64.204255" y="120.07697" style="fill-opacity: 0; stroke: #000000; stroke-linejoin: miter"/>
+     <use xlink:href="#m3818b542cc" x="66.380965" y="121.252057" style="fill-opacity: 0; stroke: #000000; stroke-linejoin: miter"/>
+     <use xlink:href="#m3818b542cc" x="67.891936" y="122.54776" style="fill-opacity: 0; stroke: #000000; stroke-linejoin: miter"/>
+     <use xlink:href="#m3818b542cc" x="68.852491" y="123.723358" style="fill-opacity: 0; stroke: #000000; stroke-linejoin: miter"/>
+     <use xlink:href="#m3818b542cc" x="69.433598" y="124.650216" style="fill-opacity: 0; stroke: #000000; stroke-linejoin: miter"/>
+     <use xlink:href="#m3818b542cc" x="69.812891" y="125.341119" style="fill-opacity: 0; stroke: #000000; stroke-linejoin: miter"/>
+     <use xlink:href="#m3818b542cc" x="70.067018" y="125.847507" style="fill-opacity: 0; stroke: #000000; stroke-linejoin: miter"/>
+     <use xlink:href="#m3818b542cc" x="70.242559" y="126.208858" style="fill-opacity: 0; stroke: #000000; stroke-linejoin: miter"/>
+     <use xlink:href="#m3818b542cc" x="70.39857" y="126.4485" style="fill-opacity: 0; stroke: #000000; stroke-linejoin: miter"/>
+     <use xlink:href="#m3818b542cc" x="70.511412" y="126.629722" style="fill-opacity: 0; stroke: #000000; stroke-linejoin: miter"/>
+     <use xlink:href="#m3818b542cc" x="70.580776" y="126.740121" style="fill-opacity: 0; stroke: #000000; stroke-linejoin: miter"/>
+     <use xlink:href="#m3818b542cc" x="70.661766" y="126.786304" style="fill-opacity: 0; stroke: #000000; stroke-linejoin: miter"/>
+     <use xlink:href="#m3818b542cc" x="70.733067" y="126.806338" style="fill-opacity: 0; stroke: #000000; stroke-linejoin: miter"/>
+     <use xlink:href="#m3818b542cc" x="70.823046" y="126.790042" style="fill-opacity: 0; stroke: #000000; stroke-linejoin: miter"/>
+     <use xlink:href="#m3818b542cc" x="70.919613" y="126.74649" style="fill-opacity: 0; stroke: #000000; stroke-linejoin: miter"/>
+     <use xlink:href="#m3818b542cc" x="71.027418" y="126.670702" style="fill-opacity: 0; stroke: #000000; stroke-linejoin: miter"/>
+     <use xlink:href="#m3818b542cc" x="71.151653" y="126.561288" style="fill-opacity: 0; stroke: #000000; stroke-linejoin: miter"/>
+     <use xlink:href="#m3818b542cc" x="71.298286" y="126.406247" style="fill-opacity: 0; stroke: #000000; stroke-linejoin: miter"/>
+     <use xlink:href="#m3818b542cc" x="71.47995" y="126.198178" style="fill-opacity: 0; stroke: #000000; stroke-linejoin: miter"/>
+     <use xlink:href="#m3818b542cc" x="71.703619" y="125.922652" style="fill-opacity: 0; stroke: #000000; stroke-linejoin: miter"/>
+     <use xlink:href="#m3818b542cc" x="71.98588" y="125.550521" style="fill-opacity: 0; stroke: #000000; stroke-linejoin: miter"/>
+     <use xlink:href="#m3818b542cc" x="72.340295" y="125.059556" style="fill-opacity: 0; stroke: #000000; stroke-linejoin: miter"/>
+     <use xlink:href="#m3818b542cc" x="72.796082" y="124.409124" style="fill-opacity: 0; stroke: #000000; stroke-linejoin: miter"/>
+     <use xlink:href="#m3818b542cc" x="73.426402" y="123.569022" style="fill-opacity: 0; stroke: #000000; stroke-linejoin: miter"/>
+     <use xlink:href="#m3818b542cc" x="74.180958" y="122.447481" style="fill-opacity: 0; stroke: #000000; stroke-linejoin: miter"/>
+     <use xlink:href="#m3818b542cc" x="75.219092" y="121.071517" style="fill-opacity: 0; stroke: #000000; stroke-linejoin: miter"/>
+     <use xlink:href="#m3818b542cc" x="76.622103" y="119.294429" style="fill-opacity: 0; stroke: #000000; stroke-linejoin: miter"/>
+     <use xlink:href="#m3818b542cc" x="78.427348" y="117.049906" style="fill-opacity: 0; stroke: #000000; stroke-linejoin: miter"/>
+     <use xlink:href="#m3818b542cc" x="80.714342" y="114.258918" style="fill-opacity: 0; stroke: #000000; stroke-linejoin: miter"/>
+     <use xlink:href="#m3818b542cc" x="83.557256" y="110.773439" style="fill-opacity: 0; stroke: #000000; stroke-linejoin: miter"/>
+     <use xlink:href="#m3818b542cc" x="86.9402" y="106.368636" style="fill-opacity: 0; stroke: #000000; stroke-linejoin: miter"/>
+     <use xlink:href="#m3818b542cc" x="91.05879" y="100.578802" style="fill-opacity: 0; stroke: #000000; stroke-linejoin: miter"/>
     </g>
    </g>
    <g id="line2d_18">
     <defs>
-<<<<<<< HEAD
-     <path id="m1dd7ed7808" d="M 0 3.535534 
-=======
-     <path id="med62ebd0f3" d="M 0 3.535534 
->>>>>>> b87ff8b3
+     <path id="m4afdd5fc1f" d="M 0 3.535534 
 L 2.12132 0 
 L 0 -3.535534 
 L -2.12132 0 
 z
 " style="stroke: #000000; stroke-linejoin: miter"/>
     </defs>
-<<<<<<< HEAD
-    <g clip-path="url(#p4f4936ab0b)">
-     <use xlink:href="#m1dd7ed7808" x="49.99161" y="125.527131" style="fill-opacity: 0; stroke: #000000; stroke-linejoin: miter"/>
-     <use xlink:href="#m1dd7ed7808" x="50.388395" y="125.207436" style="fill-opacity: 0; stroke: #000000; stroke-linejoin: miter"/>
-     <use xlink:href="#m1dd7ed7808" x="50.921815" y="124.754881" style="fill-opacity: 0; stroke: #000000; stroke-linejoin: miter"/>
-     <use xlink:href="#m1dd7ed7808" x="51.615261" y="124.182912" style="fill-opacity: 0; stroke: #000000; stroke-linejoin: miter"/>
-     <use xlink:href="#m1dd7ed7808" x="52.481194" y="123.563953" style="fill-opacity: 0; stroke: #000000; stroke-linejoin: miter"/>
-     <use xlink:href="#m1dd7ed7808" x="53.71736" y="122.879056" style="fill-opacity: 0; stroke: #000000; stroke-linejoin: miter"/>
-     <use xlink:href="#m1dd7ed7808" x="55.27215" y="122.39371" style="fill-opacity: 0; stroke: #000000; stroke-linejoin: miter"/>
-     <use xlink:href="#m1dd7ed7808" x="57.076434" y="122.324726" style="fill-opacity: 0; stroke: #000000; stroke-linejoin: miter"/>
-     <use xlink:href="#m1dd7ed7808" x="58.829985" y="122.753922" style="fill-opacity: 0; stroke: #000000; stroke-linejoin: miter"/>
-     <use xlink:href="#m1dd7ed7808" x="60.166267" y="123.523606" style="fill-opacity: 0; stroke: #000000; stroke-linejoin: miter"/>
-     <use xlink:href="#m1dd7ed7808" x="61.077144" y="124.365126" style="fill-opacity: 0; stroke: #000000; stroke-linejoin: miter"/>
-     <use xlink:href="#m1dd7ed7808" x="61.646935" y="125.109614" style="fill-opacity: 0; stroke: #000000; stroke-linejoin: miter"/>
-     <use xlink:href="#m1dd7ed7808" x="61.994607" y="125.690946" style="fill-opacity: 0; stroke: #000000; stroke-linejoin: miter"/>
-     <use xlink:href="#m1dd7ed7808" x="62.211147" y="126.119467" style="fill-opacity: 0; stroke: #000000; stroke-linejoin: miter"/>
-     <use xlink:href="#m1dd7ed7808" x="62.352742" y="126.43324" style="fill-opacity: 0; stroke: #000000; stroke-linejoin: miter"/>
-     <use xlink:href="#m1dd7ed7808" x="62.451479" y="126.655083" style="fill-opacity: 0; stroke: #000000; stroke-linejoin: miter"/>
-     <use xlink:href="#m1dd7ed7808" x="62.522393" y="126.804826" style="fill-opacity: 0; stroke: #000000; stroke-linejoin: miter"/>
-     <use xlink:href="#m1dd7ed7808" x="62.573622" y="126.908985" style="fill-opacity: 0; stroke: #000000; stroke-linejoin: miter"/>
-     <use xlink:href="#m1dd7ed7808" x="62.632368" y="126.963429" style="fill-opacity: 0; stroke: #000000; stroke-linejoin: miter"/>
-     <use xlink:href="#m1dd7ed7808" x="62.678094" y="126.998746" style="fill-opacity: 0; stroke: #000000; stroke-linejoin: miter"/>
-     <use xlink:href="#m1dd7ed7808" x="62.7263" y="127.007049" style="fill-opacity: 0; stroke: #000000; stroke-linejoin: miter"/>
-     <use xlink:href="#m1dd7ed7808" x="62.761098" y="126.998746" style="fill-opacity: 0; stroke: #000000; stroke-linejoin: miter"/>
-     <use xlink:href="#m1dd7ed7808" x="62.810699" y="126.970681" style="fill-opacity: 0; stroke: #000000; stroke-linejoin: miter"/>
-     <use xlink:href="#m1dd7ed7808" x="62.871383" y="126.923767" style="fill-opacity: 0; stroke: #000000; stroke-linejoin: miter"/>
-     <use xlink:href="#m1dd7ed7808" x="62.941599" y="126.856086" style="fill-opacity: 0; stroke: #000000; stroke-linejoin: miter"/>
-     <use xlink:href="#m1dd7ed7808" x="63.028401" y="126.7632" style="fill-opacity: 0; stroke: #000000; stroke-linejoin: miter"/>
-     <use xlink:href="#m1dd7ed7808" x="63.134966" y="126.636028" style="fill-opacity: 0; stroke: #000000; stroke-linejoin: miter"/>
-     <use xlink:href="#m1dd7ed7808" x="63.268811" y="126.467248" style="fill-opacity: 0; stroke: #000000; stroke-linejoin: miter"/>
-     <use xlink:href="#m1dd7ed7808" x="63.435827" y="126.246958" style="fill-opacity: 0; stroke: #000000; stroke-linejoin: miter"/>
-     <use xlink:href="#m1dd7ed7808" x="63.650506" y="125.950925" style="fill-opacity: 0; stroke: #000000; stroke-linejoin: miter"/>
-     <use xlink:href="#m1dd7ed7808" x="63.924707" y="125.557015" style="fill-opacity: 0; stroke: #000000; stroke-linejoin: miter"/>
-     <use xlink:href="#m1dd7ed7808" x="64.283849" y="125.046349" style="fill-opacity: 0; stroke: #000000; stroke-linejoin: miter"/>
-     <use xlink:href="#m1dd7ed7808" x="64.753277" y="124.393073" style="fill-opacity: 0; stroke: #000000; stroke-linejoin: miter"/>
-     <use xlink:href="#m1dd7ed7808" x="65.409715" y="123.539331" style="fill-opacity: 0; stroke: #000000; stroke-linejoin: miter"/>
-     <use xlink:href="#m1dd7ed7808" x="66.237045" y="122.446179" style="fill-opacity: 0; stroke: #000000; stroke-linejoin: miter"/>
-     <use xlink:href="#m1dd7ed7808" x="67.312844" y="121.120351" style="fill-opacity: 0; stroke: #000000; stroke-linejoin: miter"/>
-     <use xlink:href="#m1dd7ed7808" x="68.7033" y="119.503916" style="fill-opacity: 0; stroke: #000000; stroke-linejoin: miter"/>
-     <use xlink:href="#m1dd7ed7808" x="70.452201" y="117.511815" style="fill-opacity: 0; stroke: #000000; stroke-linejoin: miter"/>
-     <use xlink:href="#m1dd7ed7808" x="72.576055" y="115.000686" style="fill-opacity: 0; stroke: #000000; stroke-linejoin: miter"/>
-     <use xlink:href="#m1dd7ed7808" x="75.115317" y="111.739961" style="fill-opacity: 0; stroke: #000000; stroke-linejoin: miter"/>
-     <use xlink:href="#m1dd7ed7808" x="78.200888" y="107.399562" style="fill-opacity: 0; stroke: #000000; stroke-linejoin: miter"/>
-=======
-    <g clip-path="url(#p15489170a7)">
-     <use xlink:href="#med62ebd0f3" x="49.99161" y="125.527131" style="fill-opacity: 0; stroke: #000000; stroke-linejoin: miter"/>
-     <use xlink:href="#med62ebd0f3" x="50.388395" y="125.207436" style="fill-opacity: 0; stroke: #000000; stroke-linejoin: miter"/>
-     <use xlink:href="#med62ebd0f3" x="50.921815" y="124.754881" style="fill-opacity: 0; stroke: #000000; stroke-linejoin: miter"/>
-     <use xlink:href="#med62ebd0f3" x="51.615261" y="124.182912" style="fill-opacity: 0; stroke: #000000; stroke-linejoin: miter"/>
-     <use xlink:href="#med62ebd0f3" x="52.481194" y="123.563953" style="fill-opacity: 0; stroke: #000000; stroke-linejoin: miter"/>
-     <use xlink:href="#med62ebd0f3" x="53.71736" y="122.879056" style="fill-opacity: 0; stroke: #000000; stroke-linejoin: miter"/>
-     <use xlink:href="#med62ebd0f3" x="55.27215" y="122.39371" style="fill-opacity: 0; stroke: #000000; stroke-linejoin: miter"/>
-     <use xlink:href="#med62ebd0f3" x="57.076434" y="122.324726" style="fill-opacity: 0; stroke: #000000; stroke-linejoin: miter"/>
-     <use xlink:href="#med62ebd0f3" x="58.829985" y="122.753922" style="fill-opacity: 0; stroke: #000000; stroke-linejoin: miter"/>
-     <use xlink:href="#med62ebd0f3" x="60.166267" y="123.523606" style="fill-opacity: 0; stroke: #000000; stroke-linejoin: miter"/>
-     <use xlink:href="#med62ebd0f3" x="61.077144" y="124.365126" style="fill-opacity: 0; stroke: #000000; stroke-linejoin: miter"/>
-     <use xlink:href="#med62ebd0f3" x="61.646935" y="125.109614" style="fill-opacity: 0; stroke: #000000; stroke-linejoin: miter"/>
-     <use xlink:href="#med62ebd0f3" x="61.994607" y="125.690946" style="fill-opacity: 0; stroke: #000000; stroke-linejoin: miter"/>
-     <use xlink:href="#med62ebd0f3" x="62.211147" y="126.119467" style="fill-opacity: 0; stroke: #000000; stroke-linejoin: miter"/>
-     <use xlink:href="#med62ebd0f3" x="62.352742" y="126.43324" style="fill-opacity: 0; stroke: #000000; stroke-linejoin: miter"/>
-     <use xlink:href="#med62ebd0f3" x="62.451479" y="126.655083" style="fill-opacity: 0; stroke: #000000; stroke-linejoin: miter"/>
-     <use xlink:href="#med62ebd0f3" x="62.522393" y="126.804826" style="fill-opacity: 0; stroke: #000000; stroke-linejoin: miter"/>
-     <use xlink:href="#med62ebd0f3" x="62.573622" y="126.908985" style="fill-opacity: 0; stroke: #000000; stroke-linejoin: miter"/>
-     <use xlink:href="#med62ebd0f3" x="62.632368" y="126.963429" style="fill-opacity: 0; stroke: #000000; stroke-linejoin: miter"/>
-     <use xlink:href="#med62ebd0f3" x="62.678094" y="126.998746" style="fill-opacity: 0; stroke: #000000; stroke-linejoin: miter"/>
-     <use xlink:href="#med62ebd0f3" x="62.7263" y="127.007049" style="fill-opacity: 0; stroke: #000000; stroke-linejoin: miter"/>
-     <use xlink:href="#med62ebd0f3" x="62.761098" y="126.998746" style="fill-opacity: 0; stroke: #000000; stroke-linejoin: miter"/>
-     <use xlink:href="#med62ebd0f3" x="62.810699" y="126.970681" style="fill-opacity: 0; stroke: #000000; stroke-linejoin: miter"/>
-     <use xlink:href="#med62ebd0f3" x="62.871383" y="126.923767" style="fill-opacity: 0; stroke: #000000; stroke-linejoin: miter"/>
-     <use xlink:href="#med62ebd0f3" x="62.941599" y="126.856086" style="fill-opacity: 0; stroke: #000000; stroke-linejoin: miter"/>
-     <use xlink:href="#med62ebd0f3" x="63.028401" y="126.7632" style="fill-opacity: 0; stroke: #000000; stroke-linejoin: miter"/>
-     <use xlink:href="#med62ebd0f3" x="63.134966" y="126.636028" style="fill-opacity: 0; stroke: #000000; stroke-linejoin: miter"/>
-     <use xlink:href="#med62ebd0f3" x="63.268811" y="126.467248" style="fill-opacity: 0; stroke: #000000; stroke-linejoin: miter"/>
-     <use xlink:href="#med62ebd0f3" x="63.435827" y="126.246958" style="fill-opacity: 0; stroke: #000000; stroke-linejoin: miter"/>
-     <use xlink:href="#med62ebd0f3" x="63.650506" y="125.950925" style="fill-opacity: 0; stroke: #000000; stroke-linejoin: miter"/>
-     <use xlink:href="#med62ebd0f3" x="63.924707" y="125.557015" style="fill-opacity: 0; stroke: #000000; stroke-linejoin: miter"/>
-     <use xlink:href="#med62ebd0f3" x="64.283849" y="125.046349" style="fill-opacity: 0; stroke: #000000; stroke-linejoin: miter"/>
-     <use xlink:href="#med62ebd0f3" x="64.753277" y="124.393073" style="fill-opacity: 0; stroke: #000000; stroke-linejoin: miter"/>
-     <use xlink:href="#med62ebd0f3" x="65.409715" y="123.539331" style="fill-opacity: 0; stroke: #000000; stroke-linejoin: miter"/>
-     <use xlink:href="#med62ebd0f3" x="66.237045" y="122.446179" style="fill-opacity: 0; stroke: #000000; stroke-linejoin: miter"/>
-     <use xlink:href="#med62ebd0f3" x="67.312844" y="121.120351" style="fill-opacity: 0; stroke: #000000; stroke-linejoin: miter"/>
-     <use xlink:href="#med62ebd0f3" x="68.7033" y="119.503916" style="fill-opacity: 0; stroke: #000000; stroke-linejoin: miter"/>
-     <use xlink:href="#med62ebd0f3" x="70.452201" y="117.511815" style="fill-opacity: 0; stroke: #000000; stroke-linejoin: miter"/>
-     <use xlink:href="#med62ebd0f3" x="72.576055" y="115.000686" style="fill-opacity: 0; stroke: #000000; stroke-linejoin: miter"/>
-     <use xlink:href="#med62ebd0f3" x="75.115317" y="111.739961" style="fill-opacity: 0; stroke: #000000; stroke-linejoin: miter"/>
-     <use xlink:href="#med62ebd0f3" x="78.200888" y="107.399562" style="fill-opacity: 0; stroke: #000000; stroke-linejoin: miter"/>
->>>>>>> b87ff8b3
+    <g clip-path="url(#p91a6a99cb3)">
+     <use xlink:href="#m4afdd5fc1f" x="49.99161" y="125.527131" style="fill-opacity: 0; stroke: #000000; stroke-linejoin: miter"/>
+     <use xlink:href="#m4afdd5fc1f" x="50.388395" y="125.207436" style="fill-opacity: 0; stroke: #000000; stroke-linejoin: miter"/>
+     <use xlink:href="#m4afdd5fc1f" x="50.921815" y="124.754881" style="fill-opacity: 0; stroke: #000000; stroke-linejoin: miter"/>
+     <use xlink:href="#m4afdd5fc1f" x="51.615261" y="124.182912" style="fill-opacity: 0; stroke: #000000; stroke-linejoin: miter"/>
+     <use xlink:href="#m4afdd5fc1f" x="52.481194" y="123.563953" style="fill-opacity: 0; stroke: #000000; stroke-linejoin: miter"/>
+     <use xlink:href="#m4afdd5fc1f" x="53.71736" y="122.879056" style="fill-opacity: 0; stroke: #000000; stroke-linejoin: miter"/>
+     <use xlink:href="#m4afdd5fc1f" x="55.27215" y="122.39371" style="fill-opacity: 0; stroke: #000000; stroke-linejoin: miter"/>
+     <use xlink:href="#m4afdd5fc1f" x="57.076434" y="122.324726" style="fill-opacity: 0; stroke: #000000; stroke-linejoin: miter"/>
+     <use xlink:href="#m4afdd5fc1f" x="58.829985" y="122.753922" style="fill-opacity: 0; stroke: #000000; stroke-linejoin: miter"/>
+     <use xlink:href="#m4afdd5fc1f" x="60.166267" y="123.523606" style="fill-opacity: 0; stroke: #000000; stroke-linejoin: miter"/>
+     <use xlink:href="#m4afdd5fc1f" x="61.077144" y="124.365126" style="fill-opacity: 0; stroke: #000000; stroke-linejoin: miter"/>
+     <use xlink:href="#m4afdd5fc1f" x="61.646935" y="125.109614" style="fill-opacity: 0; stroke: #000000; stroke-linejoin: miter"/>
+     <use xlink:href="#m4afdd5fc1f" x="61.994607" y="125.690946" style="fill-opacity: 0; stroke: #000000; stroke-linejoin: miter"/>
+     <use xlink:href="#m4afdd5fc1f" x="62.211147" y="126.119467" style="fill-opacity: 0; stroke: #000000; stroke-linejoin: miter"/>
+     <use xlink:href="#m4afdd5fc1f" x="62.352742" y="126.43324" style="fill-opacity: 0; stroke: #000000; stroke-linejoin: miter"/>
+     <use xlink:href="#m4afdd5fc1f" x="62.451479" y="126.655083" style="fill-opacity: 0; stroke: #000000; stroke-linejoin: miter"/>
+     <use xlink:href="#m4afdd5fc1f" x="62.522393" y="126.804826" style="fill-opacity: 0; stroke: #000000; stroke-linejoin: miter"/>
+     <use xlink:href="#m4afdd5fc1f" x="62.573622" y="126.908985" style="fill-opacity: 0; stroke: #000000; stroke-linejoin: miter"/>
+     <use xlink:href="#m4afdd5fc1f" x="62.632368" y="126.963429" style="fill-opacity: 0; stroke: #000000; stroke-linejoin: miter"/>
+     <use xlink:href="#m4afdd5fc1f" x="62.678094" y="126.998746" style="fill-opacity: 0; stroke: #000000; stroke-linejoin: miter"/>
+     <use xlink:href="#m4afdd5fc1f" x="62.7263" y="127.007049" style="fill-opacity: 0; stroke: #000000; stroke-linejoin: miter"/>
+     <use xlink:href="#m4afdd5fc1f" x="62.761098" y="126.998746" style="fill-opacity: 0; stroke: #000000; stroke-linejoin: miter"/>
+     <use xlink:href="#m4afdd5fc1f" x="62.810699" y="126.970681" style="fill-opacity: 0; stroke: #000000; stroke-linejoin: miter"/>
+     <use xlink:href="#m4afdd5fc1f" x="62.871383" y="126.923767" style="fill-opacity: 0; stroke: #000000; stroke-linejoin: miter"/>
+     <use xlink:href="#m4afdd5fc1f" x="62.941599" y="126.856086" style="fill-opacity: 0; stroke: #000000; stroke-linejoin: miter"/>
+     <use xlink:href="#m4afdd5fc1f" x="63.028401" y="126.7632" style="fill-opacity: 0; stroke: #000000; stroke-linejoin: miter"/>
+     <use xlink:href="#m4afdd5fc1f" x="63.134966" y="126.636028" style="fill-opacity: 0; stroke: #000000; stroke-linejoin: miter"/>
+     <use xlink:href="#m4afdd5fc1f" x="63.268811" y="126.467248" style="fill-opacity: 0; stroke: #000000; stroke-linejoin: miter"/>
+     <use xlink:href="#m4afdd5fc1f" x="63.435827" y="126.246958" style="fill-opacity: 0; stroke: #000000; stroke-linejoin: miter"/>
+     <use xlink:href="#m4afdd5fc1f" x="63.650506" y="125.950925" style="fill-opacity: 0; stroke: #000000; stroke-linejoin: miter"/>
+     <use xlink:href="#m4afdd5fc1f" x="63.924707" y="125.557015" style="fill-opacity: 0; stroke: #000000; stroke-linejoin: miter"/>
+     <use xlink:href="#m4afdd5fc1f" x="64.283849" y="125.046349" style="fill-opacity: 0; stroke: #000000; stroke-linejoin: miter"/>
+     <use xlink:href="#m4afdd5fc1f" x="64.753277" y="124.393073" style="fill-opacity: 0; stroke: #000000; stroke-linejoin: miter"/>
+     <use xlink:href="#m4afdd5fc1f" x="65.409715" y="123.539331" style="fill-opacity: 0; stroke: #000000; stroke-linejoin: miter"/>
+     <use xlink:href="#m4afdd5fc1f" x="66.237045" y="122.446179" style="fill-opacity: 0; stroke: #000000; stroke-linejoin: miter"/>
+     <use xlink:href="#m4afdd5fc1f" x="67.312844" y="121.120351" style="fill-opacity: 0; stroke: #000000; stroke-linejoin: miter"/>
+     <use xlink:href="#m4afdd5fc1f" x="68.7033" y="119.503916" style="fill-opacity: 0; stroke: #000000; stroke-linejoin: miter"/>
+     <use xlink:href="#m4afdd5fc1f" x="70.452201" y="117.511815" style="fill-opacity: 0; stroke: #000000; stroke-linejoin: miter"/>
+     <use xlink:href="#m4afdd5fc1f" x="72.576055" y="115.000686" style="fill-opacity: 0; stroke: #000000; stroke-linejoin: miter"/>
+     <use xlink:href="#m4afdd5fc1f" x="75.115317" y="111.739961" style="fill-opacity: 0; stroke: #000000; stroke-linejoin: miter"/>
+     <use xlink:href="#m4afdd5fc1f" x="78.200888" y="107.399562" style="fill-opacity: 0; stroke: #000000; stroke-linejoin: miter"/>
     </g>
    </g>
    <g id="line2d_19">
     <defs>
-<<<<<<< HEAD
-     <path id="mc161c99de2" d="M -0 2.5 
-=======
-     <path id="m7d332386be" d="M -0 2.5 
->>>>>>> b87ff8b3
+     <path id="mc1fc65a389" d="M -0 2.5 
 L 2.5 -2.5 
 L -2.5 -2.5 
 z
 " style="stroke: #000000; stroke-linejoin: miter"/>
     </defs>
-<<<<<<< HEAD
-    <g clip-path="url(#p4f4936ab0b)">
-     <use xlink:href="#mc161c99de2" x="49.849457" y="125.857721" style="fill-opacity: 0; stroke: #000000; stroke-linejoin: miter"/>
-     <use xlink:href="#mc161c99de2" x="50.17742" y="125.561805" style="fill-opacity: 0; stroke: #000000; stroke-linejoin: miter"/>
-     <use xlink:href="#mc161c99de2" x="50.62035" y="125.222627" style="fill-opacity: 0; stroke: #000000; stroke-linejoin: miter"/>
-     <use xlink:href="#mc161c99de2" x="51.227505" y="124.800956" style="fill-opacity: 0; stroke: #000000; stroke-linejoin: miter"/>
-     <use xlink:href="#mc161c99de2" x="52.032467" y="124.370536" style="fill-opacity: 0; stroke: #000000; stroke-linejoin: miter"/>
-     <use xlink:href="#mc161c99de2" x="53.100401" y="124.048307" style="fill-opacity: 0; stroke: #000000; stroke-linejoin: miter"/>
-     <use xlink:href="#mc161c99de2" x="54.297537" y="124.014966" style="fill-opacity: 0; stroke: #000000; stroke-linejoin: miter"/>
-     <use xlink:href="#mc161c99de2" x="55.419357" y="124.318966" style="fill-opacity: 0; stroke: #000000; stroke-linejoin: miter"/>
-     <use xlink:href="#mc161c99de2" x="56.29566" y="124.852409" style="fill-opacity: 0; stroke: #000000; stroke-linejoin: miter"/>
-     <use xlink:href="#mc161c99de2" x="56.877797" y="125.41087" style="fill-opacity: 0; stroke: #000000; stroke-linejoin: miter"/>
-     <use xlink:href="#mc161c99de2" x="57.23942" y="125.908338" style="fill-opacity: 0; stroke: #000000; stroke-linejoin: miter"/>
-     <use xlink:href="#mc161c99de2" x="57.447356" y="126.291436" style="fill-opacity: 0; stroke: #000000; stroke-linejoin: miter"/>
-     <use xlink:href="#mc161c99de2" x="57.570739" y="126.57386" style="fill-opacity: 0; stroke: #000000; stroke-linejoin: miter"/>
-     <use xlink:href="#mc161c99de2" x="57.646226" y="126.776651" style="fill-opacity: 0; stroke: #000000; stroke-linejoin: miter"/>
-     <use xlink:href="#mc161c99de2" x="57.697299" y="126.915028" style="fill-opacity: 0; stroke: #000000; stroke-linejoin: miter"/>
-     <use xlink:href="#mc161c99de2" x="57.7314" y="127.008601" style="fill-opacity: 0; stroke: #000000; stroke-linejoin: miter"/>
-     <use xlink:href="#mc161c99de2" x="57.758758" y="127.06877" style="fill-opacity: 0; stroke: #000000; stroke-linejoin: miter"/>
-     <use xlink:href="#mc161c99de2" x="57.769686" y="127.116078" style="fill-opacity: 0; stroke: #000000; stroke-linejoin: miter"/>
-     <use xlink:href="#mc161c99de2" x="57.798516" y="127.131992" style="fill-opacity: 0; stroke: #000000; stroke-linejoin: miter"/>
-     <use xlink:href="#mc161c99de2" x="57.829284" y="127.132282" style="fill-opacity: 0; stroke: #000000; stroke-linejoin: miter"/>
-     <use xlink:href="#mc161c99de2" x="57.859975" y="127.127104" style="fill-opacity: 0; stroke: #000000; stroke-linejoin: miter"/>
-     <use xlink:href="#mc161c99de2" x="57.886248" y="127.112661" style="fill-opacity: 0; stroke: #000000; stroke-linejoin: miter"/>
-     <use xlink:href="#mc161c99de2" x="57.917249" y="127.085946" style="fill-opacity: 0; stroke: #000000; stroke-linejoin: miter"/>
-     <use xlink:href="#mc161c99de2" x="57.954604" y="127.049141" style="fill-opacity: 0; stroke: #000000; stroke-linejoin: miter"/>
-     <use xlink:href="#mc161c99de2" x="57.999168" y="126.99308" style="fill-opacity: 0; stroke: #000000; stroke-linejoin: miter"/>
-     <use xlink:href="#mc161c99de2" x="58.061557" y="126.918529" style="fill-opacity: 0; stroke: #000000; stroke-linejoin: miter"/>
-     <use xlink:href="#mc161c99de2" x="58.137121" y="126.819625" style="fill-opacity: 0; stroke: #000000; stroke-linejoin: miter"/>
-     <use xlink:href="#mc161c99de2" x="58.231518" y="126.689676" style="fill-opacity: 0; stroke: #000000; stroke-linejoin: miter"/>
-     <use xlink:href="#mc161c99de2" x="58.351258" y="126.519474" style="fill-opacity: 0; stroke: #000000; stroke-linejoin: miter"/>
-     <use xlink:href="#mc161c99de2" x="58.509671" y="126.295621" style="fill-opacity: 0; stroke: #000000; stroke-linejoin: miter"/>
-     <use xlink:href="#mc161c99de2" x="58.717763" y="126.002471" style="fill-opacity: 0; stroke: #000000; stroke-linejoin: miter"/>
-     <use xlink:href="#mc161c99de2" x="58.996768" y="125.625093" style="fill-opacity: 0; stroke: #000000; stroke-linejoin: miter"/>
-     <use xlink:href="#mc161c99de2" x="59.363351" y="125.146272" style="fill-opacity: 0; stroke: #000000; stroke-linejoin: miter"/>
-     <use xlink:href="#mc161c99de2" x="59.870676" y="124.550727" style="fill-opacity: 0; stroke: #000000; stroke-linejoin: miter"/>
-     <use xlink:href="#mc161c99de2" x="60.52324" y="123.799512" style="fill-opacity: 0; stroke: #000000; stroke-linejoin: miter"/>
-     <use xlink:href="#mc161c99de2" x="61.335456" y="122.897827" style="fill-opacity: 0; stroke: #000000; stroke-linejoin: miter"/>
-     <use xlink:href="#mc161c99de2" x="62.34507" y="121.820973" style="fill-opacity: 0; stroke: #000000; stroke-linejoin: miter"/>
-     <use xlink:href="#mc161c99de2" x="63.570835" y="120.496177" style="fill-opacity: 0; stroke: #000000; stroke-linejoin: miter"/>
-     <use xlink:href="#mc161c99de2" x="65.050728" y="118.808882" style="fill-opacity: 0; stroke: #000000; stroke-linejoin: miter"/>
-     <use xlink:href="#mc161c99de2" x="66.879068" y="116.614734" style="fill-opacity: 0; stroke: #000000; stroke-linejoin: miter"/>
-=======
-    <g clip-path="url(#p15489170a7)">
-     <use xlink:href="#m7d332386be" x="49.849457" y="125.857721" style="fill-opacity: 0; stroke: #000000; stroke-linejoin: miter"/>
-     <use xlink:href="#m7d332386be" x="50.17742" y="125.561805" style="fill-opacity: 0; stroke: #000000; stroke-linejoin: miter"/>
-     <use xlink:href="#m7d332386be" x="50.62035" y="125.222627" style="fill-opacity: 0; stroke: #000000; stroke-linejoin: miter"/>
-     <use xlink:href="#m7d332386be" x="51.227505" y="124.800956" style="fill-opacity: 0; stroke: #000000; stroke-linejoin: miter"/>
-     <use xlink:href="#m7d332386be" x="52.032467" y="124.370536" style="fill-opacity: 0; stroke: #000000; stroke-linejoin: miter"/>
-     <use xlink:href="#m7d332386be" x="53.100401" y="124.048307" style="fill-opacity: 0; stroke: #000000; stroke-linejoin: miter"/>
-     <use xlink:href="#m7d332386be" x="54.297537" y="124.014966" style="fill-opacity: 0; stroke: #000000; stroke-linejoin: miter"/>
-     <use xlink:href="#m7d332386be" x="55.419357" y="124.318966" style="fill-opacity: 0; stroke: #000000; stroke-linejoin: miter"/>
-     <use xlink:href="#m7d332386be" x="56.29566" y="124.852409" style="fill-opacity: 0; stroke: #000000; stroke-linejoin: miter"/>
-     <use xlink:href="#m7d332386be" x="56.877797" y="125.41087" style="fill-opacity: 0; stroke: #000000; stroke-linejoin: miter"/>
-     <use xlink:href="#m7d332386be" x="57.23942" y="125.908338" style="fill-opacity: 0; stroke: #000000; stroke-linejoin: miter"/>
-     <use xlink:href="#m7d332386be" x="57.447356" y="126.291436" style="fill-opacity: 0; stroke: #000000; stroke-linejoin: miter"/>
-     <use xlink:href="#m7d332386be" x="57.570739" y="126.57386" style="fill-opacity: 0; stroke: #000000; stroke-linejoin: miter"/>
-     <use xlink:href="#m7d332386be" x="57.646226" y="126.776651" style="fill-opacity: 0; stroke: #000000; stroke-linejoin: miter"/>
-     <use xlink:href="#m7d332386be" x="57.697299" y="126.915028" style="fill-opacity: 0; stroke: #000000; stroke-linejoin: miter"/>
-     <use xlink:href="#m7d332386be" x="57.7314" y="127.008601" style="fill-opacity: 0; stroke: #000000; stroke-linejoin: miter"/>
-     <use xlink:href="#m7d332386be" x="57.758758" y="127.06877" style="fill-opacity: 0; stroke: #000000; stroke-linejoin: miter"/>
-     <use xlink:href="#m7d332386be" x="57.769686" y="127.116078" style="fill-opacity: 0; stroke: #000000; stroke-linejoin: miter"/>
-     <use xlink:href="#m7d332386be" x="57.798516" y="127.131992" style="fill-opacity: 0; stroke: #000000; stroke-linejoin: miter"/>
-     <use xlink:href="#m7d332386be" x="57.829284" y="127.132282" style="fill-opacity: 0; stroke: #000000; stroke-linejoin: miter"/>
-     <use xlink:href="#m7d332386be" x="57.859975" y="127.127104" style="fill-opacity: 0; stroke: #000000; stroke-linejoin: miter"/>
-     <use xlink:href="#m7d332386be" x="57.886248" y="127.112661" style="fill-opacity: 0; stroke: #000000; stroke-linejoin: miter"/>
-     <use xlink:href="#m7d332386be" x="57.917249" y="127.085946" style="fill-opacity: 0; stroke: #000000; stroke-linejoin: miter"/>
-     <use xlink:href="#m7d332386be" x="57.954604" y="127.049141" style="fill-opacity: 0; stroke: #000000; stroke-linejoin: miter"/>
-     <use xlink:href="#m7d332386be" x="57.999168" y="126.99308" style="fill-opacity: 0; stroke: #000000; stroke-linejoin: miter"/>
-     <use xlink:href="#m7d332386be" x="58.061557" y="126.918529" style="fill-opacity: 0; stroke: #000000; stroke-linejoin: miter"/>
-     <use xlink:href="#m7d332386be" x="58.137121" y="126.819625" style="fill-opacity: 0; stroke: #000000; stroke-linejoin: miter"/>
-     <use xlink:href="#m7d332386be" x="58.231518" y="126.689676" style="fill-opacity: 0; stroke: #000000; stroke-linejoin: miter"/>
-     <use xlink:href="#m7d332386be" x="58.351258" y="126.519474" style="fill-opacity: 0; stroke: #000000; stroke-linejoin: miter"/>
-     <use xlink:href="#m7d332386be" x="58.509671" y="126.295621" style="fill-opacity: 0; stroke: #000000; stroke-linejoin: miter"/>
-     <use xlink:href="#m7d332386be" x="58.717763" y="126.002471" style="fill-opacity: 0; stroke: #000000; stroke-linejoin: miter"/>
-     <use xlink:href="#m7d332386be" x="58.996768" y="125.625093" style="fill-opacity: 0; stroke: #000000; stroke-linejoin: miter"/>
-     <use xlink:href="#m7d332386be" x="59.363351" y="125.146272" style="fill-opacity: 0; stroke: #000000; stroke-linejoin: miter"/>
-     <use xlink:href="#m7d332386be" x="59.870676" y="124.550727" style="fill-opacity: 0; stroke: #000000; stroke-linejoin: miter"/>
-     <use xlink:href="#m7d332386be" x="60.52324" y="123.799512" style="fill-opacity: 0; stroke: #000000; stroke-linejoin: miter"/>
-     <use xlink:href="#m7d332386be" x="61.335456" y="122.897827" style="fill-opacity: 0; stroke: #000000; stroke-linejoin: miter"/>
-     <use xlink:href="#m7d332386be" x="62.34507" y="121.820973" style="fill-opacity: 0; stroke: #000000; stroke-linejoin: miter"/>
-     <use xlink:href="#m7d332386be" x="63.570835" y="120.496177" style="fill-opacity: 0; stroke: #000000; stroke-linejoin: miter"/>
-     <use xlink:href="#m7d332386be" x="65.050728" y="118.808882" style="fill-opacity: 0; stroke: #000000; stroke-linejoin: miter"/>
-     <use xlink:href="#m7d332386be" x="66.879068" y="116.614734" style="fill-opacity: 0; stroke: #000000; stroke-linejoin: miter"/>
->>>>>>> b87ff8b3
+    <g clip-path="url(#p91a6a99cb3)">
+     <use xlink:href="#mc1fc65a389" x="49.849457" y="125.857721" style="fill-opacity: 0; stroke: #000000; stroke-linejoin: miter"/>
+     <use xlink:href="#mc1fc65a389" x="50.17742" y="125.561805" style="fill-opacity: 0; stroke: #000000; stroke-linejoin: miter"/>
+     <use xlink:href="#mc1fc65a389" x="50.62035" y="125.222627" style="fill-opacity: 0; stroke: #000000; stroke-linejoin: miter"/>
+     <use xlink:href="#mc1fc65a389" x="51.227505" y="124.800956" style="fill-opacity: 0; stroke: #000000; stroke-linejoin: miter"/>
+     <use xlink:href="#mc1fc65a389" x="52.032467" y="124.370536" style="fill-opacity: 0; stroke: #000000; stroke-linejoin: miter"/>
+     <use xlink:href="#mc1fc65a389" x="53.100401" y="124.048307" style="fill-opacity: 0; stroke: #000000; stroke-linejoin: miter"/>
+     <use xlink:href="#mc1fc65a389" x="54.297537" y="124.014966" style="fill-opacity: 0; stroke: #000000; stroke-linejoin: miter"/>
+     <use xlink:href="#mc1fc65a389" x="55.419357" y="124.318966" style="fill-opacity: 0; stroke: #000000; stroke-linejoin: miter"/>
+     <use xlink:href="#mc1fc65a389" x="56.29566" y="124.852409" style="fill-opacity: 0; stroke: #000000; stroke-linejoin: miter"/>
+     <use xlink:href="#mc1fc65a389" x="56.877797" y="125.41087" style="fill-opacity: 0; stroke: #000000; stroke-linejoin: miter"/>
+     <use xlink:href="#mc1fc65a389" x="57.23942" y="125.908338" style="fill-opacity: 0; stroke: #000000; stroke-linejoin: miter"/>
+     <use xlink:href="#mc1fc65a389" x="57.447356" y="126.291436" style="fill-opacity: 0; stroke: #000000; stroke-linejoin: miter"/>
+     <use xlink:href="#mc1fc65a389" x="57.570739" y="126.57386" style="fill-opacity: 0; stroke: #000000; stroke-linejoin: miter"/>
+     <use xlink:href="#mc1fc65a389" x="57.646226" y="126.776651" style="fill-opacity: 0; stroke: #000000; stroke-linejoin: miter"/>
+     <use xlink:href="#mc1fc65a389" x="57.697299" y="126.915028" style="fill-opacity: 0; stroke: #000000; stroke-linejoin: miter"/>
+     <use xlink:href="#mc1fc65a389" x="57.7314" y="127.008601" style="fill-opacity: 0; stroke: #000000; stroke-linejoin: miter"/>
+     <use xlink:href="#mc1fc65a389" x="57.758758" y="127.06877" style="fill-opacity: 0; stroke: #000000; stroke-linejoin: miter"/>
+     <use xlink:href="#mc1fc65a389" x="57.769686" y="127.116078" style="fill-opacity: 0; stroke: #000000; stroke-linejoin: miter"/>
+     <use xlink:href="#mc1fc65a389" x="57.798516" y="127.131992" style="fill-opacity: 0; stroke: #000000; stroke-linejoin: miter"/>
+     <use xlink:href="#mc1fc65a389" x="57.829284" y="127.132282" style="fill-opacity: 0; stroke: #000000; stroke-linejoin: miter"/>
+     <use xlink:href="#mc1fc65a389" x="57.859975" y="127.127104" style="fill-opacity: 0; stroke: #000000; stroke-linejoin: miter"/>
+     <use xlink:href="#mc1fc65a389" x="57.886248" y="127.112661" style="fill-opacity: 0; stroke: #000000; stroke-linejoin: miter"/>
+     <use xlink:href="#mc1fc65a389" x="57.917249" y="127.085946" style="fill-opacity: 0; stroke: #000000; stroke-linejoin: miter"/>
+     <use xlink:href="#mc1fc65a389" x="57.954604" y="127.049141" style="fill-opacity: 0; stroke: #000000; stroke-linejoin: miter"/>
+     <use xlink:href="#mc1fc65a389" x="57.999168" y="126.99308" style="fill-opacity: 0; stroke: #000000; stroke-linejoin: miter"/>
+     <use xlink:href="#mc1fc65a389" x="58.061557" y="126.918529" style="fill-opacity: 0; stroke: #000000; stroke-linejoin: miter"/>
+     <use xlink:href="#mc1fc65a389" x="58.137121" y="126.819625" style="fill-opacity: 0; stroke: #000000; stroke-linejoin: miter"/>
+     <use xlink:href="#mc1fc65a389" x="58.231518" y="126.689676" style="fill-opacity: 0; stroke: #000000; stroke-linejoin: miter"/>
+     <use xlink:href="#mc1fc65a389" x="58.351258" y="126.519474" style="fill-opacity: 0; stroke: #000000; stroke-linejoin: miter"/>
+     <use xlink:href="#mc1fc65a389" x="58.509671" y="126.295621" style="fill-opacity: 0; stroke: #000000; stroke-linejoin: miter"/>
+     <use xlink:href="#mc1fc65a389" x="58.717763" y="126.002471" style="fill-opacity: 0; stroke: #000000; stroke-linejoin: miter"/>
+     <use xlink:href="#mc1fc65a389" x="58.996768" y="125.625093" style="fill-opacity: 0; stroke: #000000; stroke-linejoin: miter"/>
+     <use xlink:href="#mc1fc65a389" x="59.363351" y="125.146272" style="fill-opacity: 0; stroke: #000000; stroke-linejoin: miter"/>
+     <use xlink:href="#mc1fc65a389" x="59.870676" y="124.550727" style="fill-opacity: 0; stroke: #000000; stroke-linejoin: miter"/>
+     <use xlink:href="#mc1fc65a389" x="60.52324" y="123.799512" style="fill-opacity: 0; stroke: #000000; stroke-linejoin: miter"/>
+     <use xlink:href="#mc1fc65a389" x="61.335456" y="122.897827" style="fill-opacity: 0; stroke: #000000; stroke-linejoin: miter"/>
+     <use xlink:href="#mc1fc65a389" x="62.34507" y="121.820973" style="fill-opacity: 0; stroke: #000000; stroke-linejoin: miter"/>
+     <use xlink:href="#mc1fc65a389" x="63.570835" y="120.496177" style="fill-opacity: 0; stroke: #000000; stroke-linejoin: miter"/>
+     <use xlink:href="#mc1fc65a389" x="65.050728" y="118.808882" style="fill-opacity: 0; stroke: #000000; stroke-linejoin: miter"/>
+     <use xlink:href="#mc1fc65a389" x="66.879068" y="116.614734" style="fill-opacity: 0; stroke: #000000; stroke-linejoin: miter"/>
     </g>
    </g>
    <g id="patch_3">
@@ -1301,11 +896,7 @@
     </g>
     <g id="line2d_20">
      <g>
-<<<<<<< HEAD
-      <use xlink:href="#m97630a9100" x="60.020313" y="15.059062" style="fill-opacity: 0; stroke: #000000"/>
-=======
-      <use xlink:href="#mf1f7b77ef5" x="60.020313" y="15.059062" style="fill-opacity: 0; stroke: #000000"/>
->>>>>>> b87ff8b3
+      <use xlink:href="#md83b6509b6" x="60.020313" y="15.059062" style="fill-opacity: 0; stroke: #000000"/>
      </g>
     </g>
     <g id="text_15">
@@ -1354,11 +945,7 @@
     </g>
     <g id="line2d_21">
      <g>
-<<<<<<< HEAD
-      <use xlink:href="#m89d805a288" x="60.020313" y="23.865937" style="fill-opacity: 0; stroke: #000000; stroke-linejoin: bevel"/>
-=======
-      <use xlink:href="#m0bd9a73e35" x="60.020313" y="23.865937" style="fill-opacity: 0; stroke: #000000; stroke-linejoin: bevel"/>
->>>>>>> b87ff8b3
+      <use xlink:href="#mdadde6505e" x="60.020313" y="23.865937" style="fill-opacity: 0; stroke: #000000; stroke-linejoin: bevel"/>
      </g>
     </g>
     <g id="text_16">
@@ -1372,11 +959,7 @@
     </g>
     <g id="line2d_22">
      <g>
-<<<<<<< HEAD
-      <use xlink:href="#m79fcdee081" x="60.020313" y="32.672812" style="fill-opacity: 0; stroke: #000000; stroke-linejoin: miter"/>
-=======
-      <use xlink:href="#mca845f669e" x="60.020313" y="32.672812" style="fill-opacity: 0; stroke: #000000; stroke-linejoin: miter"/>
->>>>>>> b87ff8b3
+      <use xlink:href="#mcd12f2fd85" x="60.020313" y="32.672812" style="fill-opacity: 0; stroke: #000000; stroke-linejoin: miter"/>
      </g>
     </g>
     <g id="text_17">
@@ -1422,11 +1005,7 @@
     </g>
     <g id="line2d_23">
      <g>
-<<<<<<< HEAD
-      <use xlink:href="#m76a523bcf2" x="60.020313" y="41.479687" style="fill-opacity: 0; stroke: #000000; stroke-linejoin: miter"/>
-=======
-      <use xlink:href="#m3d4862a403" x="60.020313" y="41.479687" style="fill-opacity: 0; stroke: #000000; stroke-linejoin: miter"/>
->>>>>>> b87ff8b3
+      <use xlink:href="#m237169677e" x="60.020313" y="41.479687" style="fill-opacity: 0; stroke: #000000; stroke-linejoin: miter"/>
      </g>
     </g>
     <g id="text_18">
@@ -1452,11 +1031,7 @@
     </g>
     <g id="line2d_24">
      <g>
-<<<<<<< HEAD
-      <use xlink:href="#m3ffbf5a786" x="60.020313" y="50.286562" style="fill-opacity: 0; stroke: #000000; stroke-linejoin: miter"/>
-=======
-      <use xlink:href="#ma3081e0cda" x="60.020313" y="50.286562" style="fill-opacity: 0; stroke: #000000; stroke-linejoin: miter"/>
->>>>>>> b87ff8b3
+      <use xlink:href="#m3818b542cc" x="60.020313" y="50.286562" style="fill-opacity: 0; stroke: #000000; stroke-linejoin: miter"/>
      </g>
     </g>
     <g id="text_19">
@@ -1511,11 +1086,7 @@
     </g>
     <g id="line2d_25">
      <g>
-<<<<<<< HEAD
-      <use xlink:href="#m1dd7ed7808" x="60.020313" y="59.093437" style="fill-opacity: 0; stroke: #000000; stroke-linejoin: miter"/>
-=======
-      <use xlink:href="#med62ebd0f3" x="60.020313" y="59.093437" style="fill-opacity: 0; stroke: #000000; stroke-linejoin: miter"/>
->>>>>>> b87ff8b3
+      <use xlink:href="#m4afdd5fc1f" x="60.020313" y="59.093437" style="fill-opacity: 0; stroke: #000000; stroke-linejoin: miter"/>
      </g>
     </g>
     <g id="text_20">
@@ -1561,11 +1132,7 @@
     </g>
     <g id="line2d_26">
      <g>
-<<<<<<< HEAD
-      <use xlink:href="#mc161c99de2" x="60.020313" y="67.900312" style="fill-opacity: 0; stroke: #000000; stroke-linejoin: miter"/>
-=======
-      <use xlink:href="#m7d332386be" x="60.020313" y="67.900312" style="fill-opacity: 0; stroke: #000000; stroke-linejoin: miter"/>
->>>>>>> b87ff8b3
+      <use xlink:href="#mc1fc65a389" x="60.020313" y="67.900312" style="fill-opacity: 0; stroke: #000000; stroke-linejoin: miter"/>
      </g>
     </g>
     <g id="text_21">
@@ -1581,11 +1148,7 @@
   </g>
  </g>
  <defs>
-<<<<<<< HEAD
-  <clipPath id="p4f4936ab0b">
-=======
-  <clipPath id="p15489170a7">
->>>>>>> b87ff8b3
+  <clipPath id="p91a6a99cb3">
    <rect x="48.620313" y="7.2" width="279" height="120.079651"/>
   </clipPath>
  </defs>
