--- conflicted
+++ resolved
@@ -6,11 +6,7 @@
   <rdf:RDF xmlns:dc="http://purl.org/dc/elements/1.1/" xmlns:cc="http://creativecommons.org/ns#" xmlns:rdf="http://www.w3.org/1999/02/22-rdf-syntax-ns#">
    <cc:Work>
     <dc:type rdf:resource="http://purl.org/dc/dcmitype/StillImage"/>
-<<<<<<< HEAD
-    <dc:date>2025-06-05T17:14:45.975446</dc:date>
-=======
-    <dc:date>2025-05-18T16:20:04.901134</dc:date>
->>>>>>> b87ff8b3
+    <dc:date>2025-06-05T17:25:55.281013</dc:date>
     <dc:format>image/svg+xml</dc:format>
     <dc:creator>
      <cc:Agent>
@@ -45,20 +41,12 @@
     <g id="xtick_1">
      <g id="line2d_1">
       <defs>
-<<<<<<< HEAD
-       <path id="mc77733c05a" d="M 0 0 
-=======
-       <path id="m69d6e7b78e" d="M 0 0 
->>>>>>> b87ff8b3
+       <path id="m9b7a2b9922" d="M 0 0 
 L 0 3.5 
 " style="stroke: #000000; stroke-width: 0.8"/>
       </defs>
       <g>
-<<<<<<< HEAD
-       <use xlink:href="#mc77733c05a" x="64.737426" y="305.08" style="stroke: #000000; stroke-width: 0.8"/>
-=======
-       <use xlink:href="#m69d6e7b78e" x="64.737426" y="305.08" style="stroke: #000000; stroke-width: 0.8"/>
->>>>>>> b87ff8b3
+       <use xlink:href="#m9b7a2b9922" x="64.737426" y="305.08" style="stroke: #000000; stroke-width: 0.8"/>
       </g>
      </g>
      <g id="text_1">
@@ -142,11 +130,7 @@
     <g id="xtick_2">
      <g id="line2d_2">
       <g>
-<<<<<<< HEAD
-       <use xlink:href="#mc77733c05a" x="106.148457" y="305.08" style="stroke: #000000; stroke-width: 0.8"/>
-=======
-       <use xlink:href="#m69d6e7b78e" x="106.148457" y="305.08" style="stroke: #000000; stroke-width: 0.8"/>
->>>>>>> b87ff8b3
+       <use xlink:href="#m9b7a2b9922" x="106.148457" y="305.08" style="stroke: #000000; stroke-width: 0.8"/>
       </g>
      </g>
      <g id="text_2">
@@ -189,11 +173,7 @@
     <g id="xtick_3">
      <g id="line2d_3">
       <g>
-<<<<<<< HEAD
-       <use xlink:href="#mc77733c05a" x="147.559489" y="305.08" style="stroke: #000000; stroke-width: 0.8"/>
-=======
-       <use xlink:href="#m69d6e7b78e" x="147.559489" y="305.08" style="stroke: #000000; stroke-width: 0.8"/>
->>>>>>> b87ff8b3
+       <use xlink:href="#m9b7a2b9922" x="147.559489" y="305.08" style="stroke: #000000; stroke-width: 0.8"/>
       </g>
      </g>
      <g id="text_3">
@@ -209,11 +189,7 @@
     <g id="xtick_4">
      <g id="line2d_4">
       <g>
-<<<<<<< HEAD
-       <use xlink:href="#mc77733c05a" x="188.97052" y="305.08" style="stroke: #000000; stroke-width: 0.8"/>
-=======
-       <use xlink:href="#m69d6e7b78e" x="188.97052" y="305.08" style="stroke: #000000; stroke-width: 0.8"/>
->>>>>>> b87ff8b3
+       <use xlink:href="#m9b7a2b9922" x="188.97052" y="305.08" style="stroke: #000000; stroke-width: 0.8"/>
       </g>
      </g>
      <g id="text_4">
@@ -229,11 +205,7 @@
     <g id="xtick_5">
      <g id="line2d_5">
       <g>
-<<<<<<< HEAD
-       <use xlink:href="#mc77733c05a" x="230.381552" y="305.08" style="stroke: #000000; stroke-width: 0.8"/>
-=======
-       <use xlink:href="#m69d6e7b78e" x="230.381552" y="305.08" style="stroke: #000000; stroke-width: 0.8"/>
->>>>>>> b87ff8b3
+       <use xlink:href="#m9b7a2b9922" x="230.381552" y="305.08" style="stroke: #000000; stroke-width: 0.8"/>
       </g>
      </g>
      <g id="text_5">
@@ -283,11 +255,7 @@
     <g id="xtick_6">
      <g id="line2d_6">
       <g>
-<<<<<<< HEAD
-       <use xlink:href="#mc77733c05a" x="271.792584" y="305.08" style="stroke: #000000; stroke-width: 0.8"/>
-=======
-       <use xlink:href="#m69d6e7b78e" x="271.792584" y="305.08" style="stroke: #000000; stroke-width: 0.8"/>
->>>>>>> b87ff8b3
+       <use xlink:href="#m9b7a2b9922" x="271.792584" y="305.08" style="stroke: #000000; stroke-width: 0.8"/>
       </g>
      </g>
      <g id="text_6">
@@ -303,11 +271,7 @@
     <g id="xtick_7">
      <g id="line2d_7">
       <g>
-<<<<<<< HEAD
-       <use xlink:href="#mc77733c05a" x="313.203615" y="305.08" style="stroke: #000000; stroke-width: 0.8"/>
-=======
-       <use xlink:href="#m69d6e7b78e" x="313.203615" y="305.08" style="stroke: #000000; stroke-width: 0.8"/>
->>>>>>> b87ff8b3
+       <use xlink:href="#m9b7a2b9922" x="313.203615" y="305.08" style="stroke: #000000; stroke-width: 0.8"/>
       </g>
      </g>
      <g id="text_7">
@@ -414,20 +378,12 @@
     <g id="ytick_1">
      <g id="line2d_8">
       <defs>
-<<<<<<< HEAD
-       <path id="m8e99d7a4b9" d="M 0 0 
-=======
-       <path id="maad242bce7" d="M 0 0 
->>>>>>> b87ff8b3
+       <path id="m18aa6dcee4" d="M 0 0 
 L -3.5 0 
 " style="stroke: #000000; stroke-width: 0.8"/>
       </defs>
       <g>
-<<<<<<< HEAD
-       <use xlink:href="#m8e99d7a4b9" x="63.75" y="278.698757" style="stroke: #000000; stroke-width: 0.8"/>
-=======
-       <use xlink:href="#maad242bce7" x="63.75" y="278.698757" style="stroke: #000000; stroke-width: 0.8"/>
->>>>>>> b87ff8b3
+       <use xlink:href="#m18aa6dcee4" x="63.75" y="278.698757" style="stroke: #000000; stroke-width: 0.8"/>
       </g>
      </g>
      <g id="text_9">
@@ -443,11 +399,7 @@
     <g id="ytick_2">
      <g id="line2d_9">
       <g>
-<<<<<<< HEAD
-       <use xlink:href="#m8e99d7a4b9" x="63.75" y="146.643729" style="stroke: #000000; stroke-width: 0.8"/>
-=======
-       <use xlink:href="#maad242bce7" x="63.75" y="146.643729" style="stroke: #000000; stroke-width: 0.8"/>
->>>>>>> b87ff8b3
+       <use xlink:href="#m18aa6dcee4" x="63.75" y="146.643729" style="stroke: #000000; stroke-width: 0.8"/>
       </g>
      </g>
      <g id="text_10">
@@ -463,11 +415,7 @@
     <g id="ytick_3">
      <g id="line2d_10">
       <g>
-<<<<<<< HEAD
-       <use xlink:href="#m8e99d7a4b9" x="63.75" y="14.588702" style="stroke: #000000; stroke-width: 0.8"/>
-=======
-       <use xlink:href="#maad242bce7" x="63.75" y="14.588702" style="stroke: #000000; stroke-width: 0.8"/>
->>>>>>> b87ff8b3
+       <use xlink:href="#m18aa6dcee4" x="63.75" y="14.588702" style="stroke: #000000; stroke-width: 0.8"/>
       </g>
      </g>
      <g id="text_11">
@@ -483,218 +431,138 @@
     <g id="ytick_4">
      <g id="line2d_11">
       <defs>
-<<<<<<< HEAD
-       <path id="m67220b52db" d="M 0 0 
-=======
-       <path id="me349f5869e" d="M 0 0 
->>>>>>> b87ff8b3
+       <path id="m695f148348" d="M 0 0 
 L -2 0 
 " style="stroke: #000000; stroke-width: 0.6"/>
       </defs>
       <g>
-<<<<<<< HEAD
-       <use xlink:href="#m67220b52db" x="63.75" y="299.154339" style="stroke: #000000; stroke-width: 0.6"/>
-=======
-       <use xlink:href="#me349f5869e" x="63.75" y="299.154339" style="stroke: #000000; stroke-width: 0.6"/>
->>>>>>> b87ff8b3
+       <use xlink:href="#m695f148348" x="63.75" y="299.154339" style="stroke: #000000; stroke-width: 0.6"/>
       </g>
      </g>
     </g>
     <g id="ytick_5">
      <g id="line2d_12">
       <g>
-<<<<<<< HEAD
-       <use xlink:href="#m67220b52db" x="63.75" y="291.496211" style="stroke: #000000; stroke-width: 0.6"/>
-=======
-       <use xlink:href="#me349f5869e" x="63.75" y="291.496211" style="stroke: #000000; stroke-width: 0.6"/>
->>>>>>> b87ff8b3
+       <use xlink:href="#m695f148348" x="63.75" y="291.496211" style="stroke: #000000; stroke-width: 0.6"/>
       </g>
      </g>
     </g>
     <g id="ytick_6">
      <g id="line2d_13">
       <g>
-<<<<<<< HEAD
-       <use xlink:href="#m67220b52db" x="63.75" y="284.741264" style="stroke: #000000; stroke-width: 0.6"/>
-=======
-       <use xlink:href="#me349f5869e" x="63.75" y="284.741264" style="stroke: #000000; stroke-width: 0.6"/>
->>>>>>> b87ff8b3
+       <use xlink:href="#m695f148348" x="63.75" y="284.741264" style="stroke: #000000; stroke-width: 0.6"/>
       </g>
      </g>
     </g>
     <g id="ytick_7">
      <g id="line2d_14">
       <g>
-<<<<<<< HEAD
-       <use xlink:href="#m67220b52db" x="63.75" y="238.946233" style="stroke: #000000; stroke-width: 0.6"/>
-=======
-       <use xlink:href="#me349f5869e" x="63.75" y="238.946233" style="stroke: #000000; stroke-width: 0.6"/>
->>>>>>> b87ff8b3
+       <use xlink:href="#m695f148348" x="63.75" y="238.946233" style="stroke: #000000; stroke-width: 0.6"/>
       </g>
      </g>
     </g>
     <g id="ytick_8">
      <g id="line2d_15">
       <g>
-<<<<<<< HEAD
-       <use xlink:href="#m67220b52db" x="63.75" y="215.692496" style="stroke: #000000; stroke-width: 0.6"/>
-=======
-       <use xlink:href="#me349f5869e" x="63.75" y="215.692496" style="stroke: #000000; stroke-width: 0.6"/>
->>>>>>> b87ff8b3
+       <use xlink:href="#m695f148348" x="63.75" y="215.692496" style="stroke: #000000; stroke-width: 0.6"/>
       </g>
      </g>
     </g>
     <g id="ytick_9">
      <g id="line2d_16">
       <g>
-<<<<<<< HEAD
-       <use xlink:href="#m67220b52db" x="63.75" y="199.193708" style="stroke: #000000; stroke-width: 0.6"/>
-=======
-       <use xlink:href="#me349f5869e" x="63.75" y="199.193708" style="stroke: #000000; stroke-width: 0.6"/>
->>>>>>> b87ff8b3
+       <use xlink:href="#m695f148348" x="63.75" y="199.193708" style="stroke: #000000; stroke-width: 0.6"/>
       </g>
      </g>
     </g>
     <g id="ytick_10">
      <g id="line2d_17">
       <g>
-<<<<<<< HEAD
-       <use xlink:href="#m67220b52db" x="63.75" y="186.396254" style="stroke: #000000; stroke-width: 0.6"/>
-=======
-       <use xlink:href="#me349f5869e" x="63.75" y="186.396254" style="stroke: #000000; stroke-width: 0.6"/>
->>>>>>> b87ff8b3
+       <use xlink:href="#m695f148348" x="63.75" y="186.396254" style="stroke: #000000; stroke-width: 0.6"/>
       </g>
      </g>
     </g>
     <g id="ytick_11">
      <g id="line2d_18">
       <g>
-<<<<<<< HEAD
-       <use xlink:href="#m67220b52db" x="63.75" y="175.939972" style="stroke: #000000; stroke-width: 0.6"/>
-=======
-       <use xlink:href="#me349f5869e" x="63.75" y="175.939972" style="stroke: #000000; stroke-width: 0.6"/>
->>>>>>> b87ff8b3
+       <use xlink:href="#m695f148348" x="63.75" y="175.939972" style="stroke: #000000; stroke-width: 0.6"/>
       </g>
      </g>
     </g>
     <g id="ytick_12">
      <g id="line2d_19">
       <g>
-<<<<<<< HEAD
-       <use xlink:href="#m67220b52db" x="63.75" y="167.099312" style="stroke: #000000; stroke-width: 0.6"/>
-=======
-       <use xlink:href="#me349f5869e" x="63.75" y="167.099312" style="stroke: #000000; stroke-width: 0.6"/>
->>>>>>> b87ff8b3
+       <use xlink:href="#m695f148348" x="63.75" y="167.099312" style="stroke: #000000; stroke-width: 0.6"/>
       </g>
      </g>
     </g>
     <g id="ytick_13">
      <g id="line2d_20">
       <g>
-<<<<<<< HEAD
-       <use xlink:href="#m67220b52db" x="63.75" y="159.441184" style="stroke: #000000; stroke-width: 0.6"/>
-=======
-       <use xlink:href="#me349f5869e" x="63.75" y="159.441184" style="stroke: #000000; stroke-width: 0.6"/>
->>>>>>> b87ff8b3
+       <use xlink:href="#m695f148348" x="63.75" y="159.441184" style="stroke: #000000; stroke-width: 0.6"/>
       </g>
      </g>
     </g>
     <g id="ytick_14">
      <g id="line2d_21">
       <g>
-<<<<<<< HEAD
-       <use xlink:href="#m67220b52db" x="63.75" y="152.686236" style="stroke: #000000; stroke-width: 0.6"/>
-=======
-       <use xlink:href="#me349f5869e" x="63.75" y="152.686236" style="stroke: #000000; stroke-width: 0.6"/>
->>>>>>> b87ff8b3
+       <use xlink:href="#m695f148348" x="63.75" y="152.686236" style="stroke: #000000; stroke-width: 0.6"/>
       </g>
      </g>
     </g>
     <g id="ytick_15">
      <g id="line2d_22">
       <g>
-<<<<<<< HEAD
-       <use xlink:href="#m67220b52db" x="63.75" y="106.891205" style="stroke: #000000; stroke-width: 0.6"/>
-=======
-       <use xlink:href="#me349f5869e" x="63.75" y="106.891205" style="stroke: #000000; stroke-width: 0.6"/>
->>>>>>> b87ff8b3
+       <use xlink:href="#m695f148348" x="63.75" y="106.891205" style="stroke: #000000; stroke-width: 0.6"/>
       </g>
      </g>
     </g>
     <g id="ytick_16">
      <g id="line2d_23">
       <g>
-<<<<<<< HEAD
-       <use xlink:href="#m67220b52db" x="63.75" y="83.637469" style="stroke: #000000; stroke-width: 0.6"/>
-=======
-       <use xlink:href="#me349f5869e" x="63.75" y="83.637469" style="stroke: #000000; stroke-width: 0.6"/>
->>>>>>> b87ff8b3
+       <use xlink:href="#m695f148348" x="63.75" y="83.637469" style="stroke: #000000; stroke-width: 0.6"/>
       </g>
      </g>
     </g>
     <g id="ytick_17">
      <g id="line2d_24">
       <g>
-<<<<<<< HEAD
-       <use xlink:href="#m67220b52db" x="63.75" y="67.138681" style="stroke: #000000; stroke-width: 0.6"/>
-=======
-       <use xlink:href="#me349f5869e" x="63.75" y="67.138681" style="stroke: #000000; stroke-width: 0.6"/>
->>>>>>> b87ff8b3
+       <use xlink:href="#m695f148348" x="63.75" y="67.138681" style="stroke: #000000; stroke-width: 0.6"/>
       </g>
      </g>
     </g>
     <g id="ytick_18">
      <g id="line2d_25">
       <g>
-<<<<<<< HEAD
-       <use xlink:href="#m67220b52db" x="63.75" y="54.341226" style="stroke: #000000; stroke-width: 0.6"/>
-=======
-       <use xlink:href="#me349f5869e" x="63.75" y="54.341226" style="stroke: #000000; stroke-width: 0.6"/>
->>>>>>> b87ff8b3
+       <use xlink:href="#m695f148348" x="63.75" y="54.341226" style="stroke: #000000; stroke-width: 0.6"/>
       </g>
      </g>
     </g>
     <g id="ytick_19">
      <g id="line2d_26">
       <g>
-<<<<<<< HEAD
-       <use xlink:href="#m67220b52db" x="63.75" y="43.884945" style="stroke: #000000; stroke-width: 0.6"/>
-=======
-       <use xlink:href="#me349f5869e" x="63.75" y="43.884945" style="stroke: #000000; stroke-width: 0.6"/>
->>>>>>> b87ff8b3
+       <use xlink:href="#m695f148348" x="63.75" y="43.884945" style="stroke: #000000; stroke-width: 0.6"/>
       </g>
      </g>
     </g>
     <g id="ytick_20">
      <g id="line2d_27">
       <g>
-<<<<<<< HEAD
-       <use xlink:href="#m67220b52db" x="63.75" y="35.044284" style="stroke: #000000; stroke-width: 0.6"/>
-=======
-       <use xlink:href="#me349f5869e" x="63.75" y="35.044284" style="stroke: #000000; stroke-width: 0.6"/>
->>>>>>> b87ff8b3
+       <use xlink:href="#m695f148348" x="63.75" y="35.044284" style="stroke: #000000; stroke-width: 0.6"/>
       </g>
      </g>
     </g>
     <g id="ytick_21">
      <g id="line2d_28">
       <g>
-<<<<<<< HEAD
-       <use xlink:href="#m67220b52db" x="63.75" y="27.386156" style="stroke: #000000; stroke-width: 0.6"/>
-=======
-       <use xlink:href="#me349f5869e" x="63.75" y="27.386156" style="stroke: #000000; stroke-width: 0.6"/>
->>>>>>> b87ff8b3
+       <use xlink:href="#m695f148348" x="63.75" y="27.386156" style="stroke: #000000; stroke-width: 0.6"/>
       </g>
      </g>
     </g>
     <g id="ytick_22">
      <g id="line2d_29">
       <g>
-<<<<<<< HEAD
-       <use xlink:href="#m67220b52db" x="63.75" y="20.631209" style="stroke: #000000; stroke-width: 0.6"/>
-=======
-       <use xlink:href="#me349f5869e" x="63.75" y="20.631209" style="stroke: #000000; stroke-width: 0.6"/>
->>>>>>> b87ff8b3
+       <use xlink:href="#m695f148348" x="63.75" y="20.631209" style="stroke: #000000; stroke-width: 0.6"/>
       </g>
      </g>
     </g>
@@ -827,11 +695,7 @@
    </g>
    <g id="line2d_30">
     <defs>
-<<<<<<< HEAD
-     <path id="md866f1edcc" d="M 0 3 
-=======
-     <path id="m9ccfb9b382" d="M 0 3 
->>>>>>> b87ff8b3
+     <path id="m31dc33635e" d="M 0 3 
 C 0.795609 3 1.55874 2.683901 2.12132 2.12132 
 C 2.683901 1.55874 3 0.795609 3 0 
 C 3 -0.795609 2.683901 -1.55874 2.12132 -2.12132 
@@ -843,25 +707,14 @@
 z
 " style="stroke: #000000"/>
     </defs>
-<<<<<<< HEAD
-    <g clip-path="url(#p36e2505a1b)">
-     <use xlink:href="#md866f1edcc" x="330.850931" y="137.151226" style="fill: #808080; stroke: #000000"/>
-     <use xlink:href="#md866f1edcc" x="283.442496" y="120.63587" style="fill: #808080; stroke: #000000"/>
-     <use xlink:href="#md866f1edcc" x="238.223826" y="99.484685" style="fill: #808080; stroke: #000000"/>
-     <use xlink:href="#md866f1edcc" x="195.046631" y="78.139352" style="fill: #808080; stroke: #000000"/>
-     <use xlink:href="#md866f1edcc" x="153.775714" y="57.276947" style="fill: #808080; stroke: #000000"/>
-     <use xlink:href="#md866f1edcc" x="114.287558" y="34.625472" style="fill: #808080; stroke: #000000"/>
-     <use xlink:href="#md866f1edcc" x="76.469092" y="21.934469" style="fill: #808080; stroke: #000000"/>
-=======
-    <g clip-path="url(#pa56488e6a7)">
-     <use xlink:href="#m9ccfb9b382" x="330.850931" y="137.151226" style="fill: #808080; stroke: #000000"/>
-     <use xlink:href="#m9ccfb9b382" x="283.442496" y="120.63587" style="fill: #808080; stroke: #000000"/>
-     <use xlink:href="#m9ccfb9b382" x="238.223826" y="99.484685" style="fill: #808080; stroke: #000000"/>
-     <use xlink:href="#m9ccfb9b382" x="195.046631" y="78.139352" style="fill: #808080; stroke: #000000"/>
-     <use xlink:href="#m9ccfb9b382" x="153.775714" y="57.276947" style="fill: #808080; stroke: #000000"/>
-     <use xlink:href="#m9ccfb9b382" x="114.287558" y="34.625472" style="fill: #808080; stroke: #000000"/>
-     <use xlink:href="#m9ccfb9b382" x="76.469092" y="21.934469" style="fill: #808080; stroke: #000000"/>
->>>>>>> b87ff8b3
+    <g clip-path="url(#pf56173d417)">
+     <use xlink:href="#m31dc33635e" x="330.850931" y="137.151226" style="fill: #808080; stroke: #000000"/>
+     <use xlink:href="#m31dc33635e" x="283.442496" y="120.63587" style="fill: #808080; stroke: #000000"/>
+     <use xlink:href="#m31dc33635e" x="238.223826" y="99.484685" style="fill: #808080; stroke: #000000"/>
+     <use xlink:href="#m31dc33635e" x="195.046631" y="78.139352" style="fill: #808080; stroke: #000000"/>
+     <use xlink:href="#m31dc33635e" x="153.775714" y="57.276947" style="fill: #808080; stroke: #000000"/>
+     <use xlink:href="#m31dc33635e" x="114.287558" y="34.625472" style="fill: #808080; stroke: #000000"/>
+     <use xlink:href="#m31dc33635e" x="76.469092" y="21.934469" style="fill: #808080; stroke: #000000"/>
     </g>
    </g>
    <g id="line2d_31">
@@ -872,19 +725,11 @@
 L 153.775714 57.19737 
 L 114.287558 38.574977 
 L 76.469092 20.74 
-<<<<<<< HEAD
-" clip-path="url(#p36e2505a1b)" style="fill: none; stroke-dasharray: 1.85,0.8; stroke-dashoffset: 0; stroke: #000000; stroke-width: 0.5"/>
+" clip-path="url(#pf56173d417)" style="fill: none; stroke-dasharray: 1.85,0.8; stroke-dashoffset: 0; stroke: #000000; stroke-width: 0.5"/>
    </g>
    <g id="line2d_32">
     <defs>
-     <path id="m7760fbcbd9" d="M 0 -3 
-=======
-" clip-path="url(#pa56488e6a7)" style="fill: none; stroke-dasharray: 1.85,0.8; stroke-dashoffset: 0; stroke: #000000; stroke-width: 0.5"/>
-   </g>
-   <g id="line2d_32">
-    <defs>
-     <path id="mc00069600b" d="M 0 -3 
->>>>>>> b87ff8b3
+     <path id="m12d870c028" d="M 0 -3 
 L -2.598076 -1.5 
 L -2.598076 1.5 
 L -0 3 
@@ -893,25 +738,14 @@
 z
 " style="stroke: #000000; stroke-linejoin: miter"/>
     </defs>
-<<<<<<< HEAD
-    <g clip-path="url(#p36e2505a1b)">
-     <use xlink:href="#m7760fbcbd9" x="330.850931" y="287.516924" style="fill: #808080; stroke: #000000; stroke-linejoin: miter"/>
-     <use xlink:href="#m7760fbcbd9" x="283.442496" y="253.530548" style="fill: #808080; stroke: #000000; stroke-linejoin: miter"/>
-     <use xlink:href="#m7760fbcbd9" x="238.223826" y="221.504769" style="fill: #808080; stroke: #000000; stroke-linejoin: miter"/>
-     <use xlink:href="#m7760fbcbd9" x="195.046631" y="190.55637" style="fill: #808080; stroke: #000000; stroke-linejoin: miter"/>
-     <use xlink:href="#m7760fbcbd9" x="153.775714" y="160.985512" style="fill: #808080; stroke: #000000; stroke-linejoin: miter"/>
-     <use xlink:href="#m7760fbcbd9" x="114.287558" y="133.053766" style="fill: #808080; stroke: #000000; stroke-linejoin: miter"/>
-     <use xlink:href="#m7760fbcbd9" x="76.469092" y="104.651946" style="fill: #808080; stroke: #000000; stroke-linejoin: miter"/>
-=======
-    <g clip-path="url(#pa56488e6a7)">
-     <use xlink:href="#mc00069600b" x="330.850931" y="287.516924" style="fill: #808080; stroke: #000000; stroke-linejoin: miter"/>
-     <use xlink:href="#mc00069600b" x="283.442496" y="253.530548" style="fill: #808080; stroke: #000000; stroke-linejoin: miter"/>
-     <use xlink:href="#mc00069600b" x="238.223826" y="221.504769" style="fill: #808080; stroke: #000000; stroke-linejoin: miter"/>
-     <use xlink:href="#mc00069600b" x="195.046631" y="190.55637" style="fill: #808080; stroke: #000000; stroke-linejoin: miter"/>
-     <use xlink:href="#mc00069600b" x="153.775714" y="160.985512" style="fill: #808080; stroke: #000000; stroke-linejoin: miter"/>
-     <use xlink:href="#mc00069600b" x="114.287558" y="133.053766" style="fill: #808080; stroke: #000000; stroke-linejoin: miter"/>
-     <use xlink:href="#mc00069600b" x="76.469092" y="104.651946" style="fill: #808080; stroke: #000000; stroke-linejoin: miter"/>
->>>>>>> b87ff8b3
+    <g clip-path="url(#pf56173d417)">
+     <use xlink:href="#m12d870c028" x="330.850931" y="287.516924" style="fill: #808080; stroke: #000000; stroke-linejoin: miter"/>
+     <use xlink:href="#m12d870c028" x="283.442496" y="253.530548" style="fill: #808080; stroke: #000000; stroke-linejoin: miter"/>
+     <use xlink:href="#m12d870c028" x="238.223826" y="221.504769" style="fill: #808080; stroke: #000000; stroke-linejoin: miter"/>
+     <use xlink:href="#m12d870c028" x="195.046631" y="190.55637" style="fill: #808080; stroke: #000000; stroke-linejoin: miter"/>
+     <use xlink:href="#m12d870c028" x="153.775714" y="160.985512" style="fill: #808080; stroke: #000000; stroke-linejoin: miter"/>
+     <use xlink:href="#m12d870c028" x="114.287558" y="133.053766" style="fill: #808080; stroke: #000000; stroke-linejoin: miter"/>
+     <use xlink:href="#m12d870c028" x="76.469092" y="104.651946" style="fill: #808080; stroke: #000000; stroke-linejoin: miter"/>
     </g>
    </g>
    <g id="line2d_33">
@@ -922,44 +756,25 @@
 L 153.775714 160.795001 
 L 114.287558 132.494236 
 L 76.469092 105.390121 
-<<<<<<< HEAD
-" clip-path="url(#p36e2505a1b)" style="fill: none; stroke-dasharray: 1.85,0.8; stroke-dashoffset: 0; stroke: #000000; stroke-width: 0.5"/>
+" clip-path="url(#pf56173d417)" style="fill: none; stroke-dasharray: 1.85,0.8; stroke-dashoffset: 0; stroke: #000000; stroke-width: 0.5"/>
    </g>
    <g id="line2d_34">
     <defs>
-     <path id="ma0033bc3eb" d="M -3 3 
-=======
-" clip-path="url(#pa56488e6a7)" style="fill: none; stroke-dasharray: 1.85,0.8; stroke-dashoffset: 0; stroke: #000000; stroke-width: 0.5"/>
-   </g>
-   <g id="line2d_34">
-    <defs>
-     <path id="m3bf622b157" d="M -3 3 
->>>>>>> b87ff8b3
+     <path id="m1ea62915a3" d="M -3 3 
 L 3 3 
 L 3 -3 
 L -3 -3 
 z
 " style="stroke: #000000; stroke-linejoin: miter"/>
     </defs>
-<<<<<<< HEAD
-    <g clip-path="url(#p36e2505a1b)">
-     <use xlink:href="#ma0033bc3eb" x="330.850931" y="291.54" style="fill: #808080; stroke: #000000; stroke-linejoin: miter"/>
-     <use xlink:href="#ma0033bc3eb" x="283.442496" y="258.920835" style="fill: #808080; stroke: #000000; stroke-linejoin: miter"/>
-     <use xlink:href="#ma0033bc3eb" x="238.223826" y="227.959261" style="fill: #808080; stroke: #000000; stroke-linejoin: miter"/>
-     <use xlink:href="#ma0033bc3eb" x="195.046631" y="198.112936" style="fill: #808080; stroke: #000000; stroke-linejoin: miter"/>
-     <use xlink:href="#ma0033bc3eb" x="153.775714" y="169.691448" style="fill: #808080; stroke: #000000; stroke-linejoin: miter"/>
-     <use xlink:href="#ma0033bc3eb" x="114.287558" y="142.53345" style="fill: #808080; stroke: #000000; stroke-linejoin: miter"/>
-     <use xlink:href="#ma0033bc3eb" x="76.469092" y="116.821149" style="fill: #808080; stroke: #000000; stroke-linejoin: miter"/>
-=======
-    <g clip-path="url(#pa56488e6a7)">
-     <use xlink:href="#m3bf622b157" x="330.850931" y="291.54" style="fill: #808080; stroke: #000000; stroke-linejoin: miter"/>
-     <use xlink:href="#m3bf622b157" x="283.442496" y="258.920835" style="fill: #808080; stroke: #000000; stroke-linejoin: miter"/>
-     <use xlink:href="#m3bf622b157" x="238.223826" y="227.959261" style="fill: #808080; stroke: #000000; stroke-linejoin: miter"/>
-     <use xlink:href="#m3bf622b157" x="195.046631" y="198.112936" style="fill: #808080; stroke: #000000; stroke-linejoin: miter"/>
-     <use xlink:href="#m3bf622b157" x="153.775714" y="169.691448" style="fill: #808080; stroke: #000000; stroke-linejoin: miter"/>
-     <use xlink:href="#m3bf622b157" x="114.287558" y="142.53345" style="fill: #808080; stroke: #000000; stroke-linejoin: miter"/>
-     <use xlink:href="#m3bf622b157" x="76.469092" y="116.821149" style="fill: #808080; stroke: #000000; stroke-linejoin: miter"/>
->>>>>>> b87ff8b3
+    <g clip-path="url(#pf56173d417)">
+     <use xlink:href="#m1ea62915a3" x="330.850931" y="291.54" style="fill: #808080; stroke: #000000; stroke-linejoin: miter"/>
+     <use xlink:href="#m1ea62915a3" x="283.442496" y="258.920835" style="fill: #808080; stroke: #000000; stroke-linejoin: miter"/>
+     <use xlink:href="#m1ea62915a3" x="238.223826" y="227.959261" style="fill: #808080; stroke: #000000; stroke-linejoin: miter"/>
+     <use xlink:href="#m1ea62915a3" x="195.046631" y="198.112936" style="fill: #808080; stroke: #000000; stroke-linejoin: miter"/>
+     <use xlink:href="#m1ea62915a3" x="153.775714" y="169.691448" style="fill: #808080; stroke: #000000; stroke-linejoin: miter"/>
+     <use xlink:href="#m1ea62915a3" x="114.287558" y="142.53345" style="fill: #808080; stroke: #000000; stroke-linejoin: miter"/>
+     <use xlink:href="#m1ea62915a3" x="76.469092" y="116.821149" style="fill: #808080; stroke: #000000; stroke-linejoin: miter"/>
     </g>
    </g>
    <g id="line2d_35">
@@ -970,11 +785,7 @@
 L 153.775714 169.79733 
 L 114.287558 142.652073 
 L 76.469092 116.654606 
-<<<<<<< HEAD
-" clip-path="url(#p36e2505a1b)" style="fill: none; stroke-dasharray: 1.85,0.8; stroke-dashoffset: 0; stroke: #000000; stroke-width: 0.5"/>
-=======
-" clip-path="url(#pa56488e6a7)" style="fill: none; stroke-dasharray: 1.85,0.8; stroke-dashoffset: 0; stroke: #000000; stroke-width: 0.5"/>
->>>>>>> b87ff8b3
+" clip-path="url(#pf56173d417)" style="fill: none; stroke-dasharray: 1.85,0.8; stroke-dashoffset: 0; stroke: #000000; stroke-width: 0.5"/>
    </g>
    <g id="patch_3">
     <path d="M 63.75 305.08 
@@ -1012,11 +823,7 @@
     </g>
     <g id="line2d_36">
      <g>
-<<<<<<< HEAD
-      <use xlink:href="#md866f1edcc" x="293.216898" y="20.298437" style="fill: #808080; stroke: #000000"/>
-=======
-      <use xlink:href="#m9ccfb9b382" x="293.216898" y="20.298437" style="fill: #808080; stroke: #000000"/>
->>>>>>> b87ff8b3
+      <use xlink:href="#m31dc33635e" x="293.216898" y="20.298437" style="fill: #808080; stroke: #000000"/>
      </g>
     </g>
     <g id="text_13">
@@ -1107,11 +914,7 @@
     </g>
     <g id="line2d_37">
      <g>
-<<<<<<< HEAD
-      <use xlink:href="#m7760fbcbd9" x="293.216898" y="34.976562" style="fill: #808080; stroke: #000000; stroke-linejoin: miter"/>
-=======
-      <use xlink:href="#mc00069600b" x="293.216898" y="34.976562" style="fill: #808080; stroke: #000000; stroke-linejoin: miter"/>
->>>>>>> b87ff8b3
+      <use xlink:href="#m12d870c028" x="293.216898" y="34.976562" style="fill: #808080; stroke: #000000; stroke-linejoin: miter"/>
      </g>
     </g>
     <g id="text_14">
@@ -1176,11 +979,7 @@
     </g>
     <g id="line2d_38">
      <g>
-<<<<<<< HEAD
-      <use xlink:href="#ma0033bc3eb" x="293.216898" y="49.654687" style="fill: #808080; stroke: #000000; stroke-linejoin: miter"/>
-=======
-      <use xlink:href="#m3bf622b157" x="293.216898" y="49.654687" style="fill: #808080; stroke: #000000; stroke-linejoin: miter"/>
->>>>>>> b87ff8b3
+      <use xlink:href="#m1ea62915a3" x="293.216898" y="49.654687" style="fill: #808080; stroke: #000000; stroke-linejoin: miter"/>
      </g>
     </g>
     <g id="text_15">
@@ -1285,11 +1084,7 @@
   </g>
  </g>
  <defs>
-<<<<<<< HEAD
-  <clipPath id="p36e2505a1b">
-=======
-  <clipPath id="pa56488e6a7">
->>>>>>> b87ff8b3
+  <clipPath id="pf56173d417">
    <rect x="63.75" y="7.2" width="279.820023" height="297.88"/>
   </clipPath>
  </defs>
