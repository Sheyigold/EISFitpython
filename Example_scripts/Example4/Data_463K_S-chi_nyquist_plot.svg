--- conflicted
+++ resolved
@@ -6,11 +6,7 @@
   <rdf:RDF xmlns:dc="http://purl.org/dc/elements/1.1/" xmlns:cc="http://creativecommons.org/ns#" xmlns:rdf="http://www.w3.org/1999/02/22-rdf-syntax-ns#">
    <cc:Work>
     <dc:type rdf:resource="http://purl.org/dc/dcmitype/StillImage"/>
-<<<<<<< HEAD
-    <dc:date>2025-06-05T17:15:39.779639</dc:date>
-=======
-    <dc:date>2025-05-18T16:15:48.846292</dc:date>
->>>>>>> b87ff8b3
+    <dc:date>2025-06-05T17:27:06.672038</dc:date>
     <dc:format>image/svg+xml</dc:format>
     <dc:creator>
      <cc:Agent>
@@ -45,20 +41,12 @@
     <g id="xtick_1">
      <g id="line2d_1">
       <defs>
-<<<<<<< HEAD
-       <path id="m6da559570d" d="M 0 0 
-=======
-       <path id="m4d50054635" d="M 0 0 
->>>>>>> b87ff8b3
+       <path id="m0a66ac9172" d="M 0 0 
 L 0 3.5 
 " style="stroke: #000000; stroke-width: 0.8"/>
       </defs>
       <g>
-<<<<<<< HEAD
-       <use xlink:href="#m6da559570d" x="51.874009" y="284.4" style="stroke: #000000; stroke-width: 0.8"/>
-=======
-       <use xlink:href="#m4d50054635" x="51.874009" y="284.4" style="stroke: #000000; stroke-width: 0.8"/>
->>>>>>> b87ff8b3
+       <use xlink:href="#m0a66ac9172" x="51.874009" y="284.4" style="stroke: #000000; stroke-width: 0.8"/>
       </g>
      </g>
      <g id="text_1">
@@ -94,11 +82,7 @@
     <g id="xtick_2">
      <g id="line2d_2">
       <g>
-<<<<<<< HEAD
-       <use xlink:href="#m6da559570d" x="86.53474" y="284.4" style="stroke: #000000; stroke-width: 0.8"/>
-=======
-       <use xlink:href="#m4d50054635" x="86.53474" y="284.4" style="stroke: #000000; stroke-width: 0.8"/>
->>>>>>> b87ff8b3
+       <use xlink:href="#m0a66ac9172" x="86.53474" y="284.4" style="stroke: #000000; stroke-width: 0.8"/>
       </g>
      </g>
      <g id="text_2">
@@ -139,11 +123,7 @@
     <g id="xtick_3">
      <g id="line2d_3">
       <g>
-<<<<<<< HEAD
-       <use xlink:href="#m6da559570d" x="121.195471" y="284.4" style="stroke: #000000; stroke-width: 0.8"/>
-=======
-       <use xlink:href="#m4d50054635" x="121.195471" y="284.4" style="stroke: #000000; stroke-width: 0.8"/>
->>>>>>> b87ff8b3
+       <use xlink:href="#m0a66ac9172" x="121.195471" y="284.4" style="stroke: #000000; stroke-width: 0.8"/>
       </g>
      </g>
      <g id="text_3">
@@ -174,11 +154,7 @@
     <g id="xtick_4">
      <g id="line2d_4">
       <g>
-<<<<<<< HEAD
-       <use xlink:href="#m6da559570d" x="155.856202" y="284.4" style="stroke: #000000; stroke-width: 0.8"/>
-=======
-       <use xlink:href="#m4d50054635" x="155.856202" y="284.4" style="stroke: #000000; stroke-width: 0.8"/>
->>>>>>> b87ff8b3
+       <use xlink:href="#m0a66ac9172" x="155.856202" y="284.4" style="stroke: #000000; stroke-width: 0.8"/>
       </g>
      </g>
      <g id="text_4">
@@ -193,11 +169,7 @@
     <g id="xtick_5">
      <g id="line2d_5">
       <g>
-<<<<<<< HEAD
-       <use xlink:href="#m6da559570d" x="190.516933" y="284.4" style="stroke: #000000; stroke-width: 0.8"/>
-=======
-       <use xlink:href="#m4d50054635" x="190.516933" y="284.4" style="stroke: #000000; stroke-width: 0.8"/>
->>>>>>> b87ff8b3
+       <use xlink:href="#m0a66ac9172" x="190.516933" y="284.4" style="stroke: #000000; stroke-width: 0.8"/>
       </g>
      </g>
      <g id="text_5">
@@ -238,11 +210,7 @@
     <g id="xtick_6">
      <g id="line2d_6">
       <g>
-<<<<<<< HEAD
-       <use xlink:href="#m6da559570d" x="225.177664" y="284.4" style="stroke: #000000; stroke-width: 0.8"/>
-=======
-       <use xlink:href="#m4d50054635" x="225.177664" y="284.4" style="stroke: #000000; stroke-width: 0.8"/>
->>>>>>> b87ff8b3
+       <use xlink:href="#m0a66ac9172" x="225.177664" y="284.4" style="stroke: #000000; stroke-width: 0.8"/>
       </g>
      </g>
      <g id="text_6">
@@ -257,11 +225,7 @@
     <g id="xtick_7">
      <g id="line2d_7">
       <g>
-<<<<<<< HEAD
-       <use xlink:href="#m6da559570d" x="259.838395" y="284.4" style="stroke: #000000; stroke-width: 0.8"/>
-=======
-       <use xlink:href="#m4d50054635" x="259.838395" y="284.4" style="stroke: #000000; stroke-width: 0.8"/>
->>>>>>> b87ff8b3
+       <use xlink:href="#m0a66ac9172" x="259.838395" y="284.4" style="stroke: #000000; stroke-width: 0.8"/>
       </g>
      </g>
      <g id="text_7">
@@ -310,11 +274,7 @@
     <g id="xtick_8">
      <g id="line2d_8">
       <g>
-<<<<<<< HEAD
-       <use xlink:href="#m6da559570d" x="294.499126" y="284.4" style="stroke: #000000; stroke-width: 0.8"/>
-=======
-       <use xlink:href="#m4d50054635" x="294.499126" y="284.4" style="stroke: #000000; stroke-width: 0.8"/>
->>>>>>> b87ff8b3
+       <use xlink:href="#m0a66ac9172" x="294.499126" y="284.4" style="stroke: #000000; stroke-width: 0.8"/>
       </g>
      </g>
      <g id="text_8">
@@ -418,20 +378,12 @@
     <g id="ytick_1">
      <g id="line2d_9">
       <defs>
-<<<<<<< HEAD
-       <path id="mcd47db713e" d="M 0 0 
-=======
-       <path id="m00936061aa" d="M 0 0 
->>>>>>> b87ff8b3
+       <path id="m18fcaa36bb" d="M 0 0 
 L -3.5 0 
 " style="stroke: #000000; stroke-width: 0.8"/>
       </defs>
       <g>
-<<<<<<< HEAD
-       <use xlink:href="#mcd47db713e" x="51.804688" y="284.4" style="stroke: #000000; stroke-width: 0.8"/>
-=======
-       <use xlink:href="#m00936061aa" x="51.804688" y="284.4" style="stroke: #000000; stroke-width: 0.8"/>
->>>>>>> b87ff8b3
+       <use xlink:href="#m18fcaa36bb" x="51.804688" y="284.4" style="stroke: #000000; stroke-width: 0.8"/>
       </g>
      </g>
      <g id="text_10">
@@ -444,11 +396,7 @@
     <g id="ytick_2">
      <g id="line2d_10">
       <g>
-<<<<<<< HEAD
-       <use xlink:href="#mcd47db713e" x="51.804688" y="249.739269" style="stroke: #000000; stroke-width: 0.8"/>
-=======
-       <use xlink:href="#m00936061aa" x="51.804688" y="249.739269" style="stroke: #000000; stroke-width: 0.8"/>
->>>>>>> b87ff8b3
+       <use xlink:href="#m18fcaa36bb" x="51.804688" y="249.739269" style="stroke: #000000; stroke-width: 0.8"/>
       </g>
      </g>
      <g id="text_11">
@@ -462,11 +410,7 @@
     <g id="ytick_3">
      <g id="line2d_11">
       <g>
-<<<<<<< HEAD
-       <use xlink:href="#mcd47db713e" x="51.804688" y="215.078538" style="stroke: #000000; stroke-width: 0.8"/>
-=======
-       <use xlink:href="#m00936061aa" x="51.804688" y="215.078538" style="stroke: #000000; stroke-width: 0.8"/>
->>>>>>> b87ff8b3
+       <use xlink:href="#m18fcaa36bb" x="51.804688" y="215.078538" style="stroke: #000000; stroke-width: 0.8"/>
       </g>
      </g>
      <g id="text_12">
@@ -481,11 +425,7 @@
     <g id="ytick_4">
      <g id="line2d_12">
       <g>
-<<<<<<< HEAD
-       <use xlink:href="#mcd47db713e" x="51.804688" y="180.417807" style="stroke: #000000; stroke-width: 0.8"/>
-=======
-       <use xlink:href="#m00936061aa" x="51.804688" y="180.417807" style="stroke: #000000; stroke-width: 0.8"/>
->>>>>>> b87ff8b3
+       <use xlink:href="#m18fcaa36bb" x="51.804688" y="180.417807" style="stroke: #000000; stroke-width: 0.8"/>
       </g>
      </g>
      <g id="text_13">
@@ -500,11 +440,7 @@
     <g id="ytick_5">
      <g id="line2d_13">
       <g>
-<<<<<<< HEAD
-       <use xlink:href="#mcd47db713e" x="51.804688" y="145.757076" style="stroke: #000000; stroke-width: 0.8"/>
-=======
-       <use xlink:href="#m00936061aa" x="51.804688" y="145.757076" style="stroke: #000000; stroke-width: 0.8"/>
->>>>>>> b87ff8b3
+       <use xlink:href="#m18fcaa36bb" x="51.804688" y="145.757076" style="stroke: #000000; stroke-width: 0.8"/>
       </g>
      </g>
      <g id="text_14">
@@ -519,11 +455,7 @@
     <g id="ytick_6">
      <g id="line2d_14">
       <g>
-<<<<<<< HEAD
-       <use xlink:href="#mcd47db713e" x="51.804688" y="111.096345" style="stroke: #000000; stroke-width: 0.8"/>
-=======
-       <use xlink:href="#m00936061aa" x="51.804688" y="111.096345" style="stroke: #000000; stroke-width: 0.8"/>
->>>>>>> b87ff8b3
+       <use xlink:href="#m18fcaa36bb" x="51.804688" y="111.096345" style="stroke: #000000; stroke-width: 0.8"/>
       </g>
      </g>
      <g id="text_15">
@@ -538,11 +470,7 @@
     <g id="ytick_7">
      <g id="line2d_15">
       <g>
-<<<<<<< HEAD
-       <use xlink:href="#mcd47db713e" x="51.804688" y="76.435614" style="stroke: #000000; stroke-width: 0.8"/>
-=======
-       <use xlink:href="#m00936061aa" x="51.804688" y="76.435614" style="stroke: #000000; stroke-width: 0.8"/>
->>>>>>> b87ff8b3
+       <use xlink:href="#m18fcaa36bb" x="51.804688" y="76.435614" style="stroke: #000000; stroke-width: 0.8"/>
       </g>
      </g>
      <g id="text_16">
@@ -557,11 +485,7 @@
     <g id="ytick_8">
      <g id="line2d_16">
       <g>
-<<<<<<< HEAD
-       <use xlink:href="#mcd47db713e" x="51.804688" y="41.774883" style="stroke: #000000; stroke-width: 0.8"/>
-=======
-       <use xlink:href="#m00936061aa" x="51.804688" y="41.774883" style="stroke: #000000; stroke-width: 0.8"/>
->>>>>>> b87ff8b3
+       <use xlink:href="#m18fcaa36bb" x="51.804688" y="41.774883" style="stroke: #000000; stroke-width: 0.8"/>
       </g>
      </g>
      <g id="text_17">
@@ -597,113 +521,60 @@
    </g>
    <g id="line2d_17">
     <defs>
-<<<<<<< HEAD
-     <path id="mf49fe933fb" d="M 0 4.242641 
-=======
-     <path id="m775c0f35b8" d="M 0 4.242641 
->>>>>>> b87ff8b3
+     <path id="mab38afa65d" d="M 0 4.242641 
 L 2.545584 0 
 L 0 -4.242641 
 L -2.545584 0 
 z
 " style="stroke: #000000; stroke-linejoin: miter"/>
     </defs>
-<<<<<<< HEAD
-    <g clip-path="url(#p687ede65ad)">
-     <use xlink:href="#mf49fe933fb" x="64.13961" y="268.724546" style="fill: #808080; stroke: #000000; stroke-linejoin: miter"/>
-     <use xlink:href="#mf49fe933fb" x="67.688661" y="265.865035" style="fill: #808080; stroke: #000000; stroke-linejoin: miter"/>
-     <use xlink:href="#mf49fe933fb" x="72.459849" y="261.817147" style="fill: #808080; stroke: #000000; stroke-linejoin: miter"/>
-     <use xlink:href="#mf49fe933fb" x="78.662387" y="256.701154" style="fill: #808080; stroke: #000000; stroke-linejoin: miter"/>
-     <use xlink:href="#mf49fe933fb" x="86.407743" y="251.164865" style="fill: #808080; stroke: #000000; stroke-linejoin: miter"/>
-     <use xlink:href="#mf49fe933fb" x="97.464655" y="245.038789" style="fill: #808080; stroke: #000000; stroke-linejoin: miter"/>
-     <use xlink:href="#mf49fe933fb" x="111.371511" y="240.697601" style="fill: #808080; stroke: #000000; stroke-linejoin: miter"/>
-     <use xlink:href="#mf49fe933fb" x="127.509963" y="240.080571" style="fill: #808080; stroke: #000000; stroke-linejoin: miter"/>
-     <use xlink:href="#mf49fe933fb" x="143.194637" y="243.919524" style="fill: #808080; stroke: #000000; stroke-linejoin: miter"/>
-     <use xlink:href="#mf49fe933fb" x="155.147043" y="250.803977" style="fill: #808080; stroke: #000000; stroke-linejoin: miter"/>
-     <use xlink:href="#mf49fe933fb" x="163.294395" y="258.330971" style="fill: #808080; stroke: #000000; stroke-linejoin: miter"/>
-     <use xlink:href="#mf49fe933fb" x="168.390909" y="264.99006" style="fill: #808080; stroke: #000000; stroke-linejoin: miter"/>
-     <use xlink:href="#mf49fe933fb" x="171.500669" y="270.189794" style="fill: #808080; stroke: #000000; stroke-linejoin: miter"/>
-     <use xlink:href="#mf49fe933fb" x="173.437511" y="274.022716" style="fill: #808080; stroke: #000000; stroke-linejoin: miter"/>
-     <use xlink:href="#mf49fe933fb" x="174.704014" y="276.829265" style="fill: #808080; stroke: #000000; stroke-linejoin: miter"/>
-     <use xlink:href="#mf49fe933fb" x="175.58717" y="278.813543" style="fill: #808080; stroke: #000000; stroke-linejoin: miter"/>
-     <use xlink:href="#mf49fe933fb" x="176.221461" y="280.152917" style="fill: #808080; stroke: #000000; stroke-linejoin: miter"/>
-     <use xlink:href="#mf49fe933fb" x="176.679676" y="281.084569" style="fill: #808080; stroke: #000000; stroke-linejoin: miter"/>
-     <use xlink:href="#mf49fe933fb" x="177.205132" y="281.571546" style="fill: #808080; stroke: #000000; stroke-linejoin: miter"/>
-     <use xlink:href="#mf49fe933fb" x="177.614129" y="281.887444" style="fill: #808080; stroke: #000000; stroke-linejoin: miter"/>
-     <use xlink:href="#mf49fe933fb" x="178.045309" y="281.961708" style="fill: #808080; stroke: #000000; stroke-linejoin: miter"/>
-     <use xlink:href="#mf49fe933fb" x="178.356562" y="281.887437" style="fill: #808080; stroke: #000000; stroke-linejoin: miter"/>
-     <use xlink:href="#mf49fe933fb" x="178.800219" y="281.636417" style="fill: #808080; stroke: #000000; stroke-linejoin: miter"/>
-     <use xlink:href="#mf49fe933fb" x="179.343006" y="281.216793" style="fill: #808080; stroke: #000000; stroke-linejoin: miter"/>
-     <use xlink:href="#mf49fe933fb" x="179.971059" y="280.611416" style="fill: #808080; stroke: #000000; stroke-linejoin: miter"/>
-     <use xlink:href="#mf49fe933fb" x="180.747459" y="279.780598" style="fill: #808080; stroke: #000000; stroke-linejoin: miter"/>
-     <use xlink:href="#mf49fe933fb" x="181.700629" y="278.643102" style="fill: #808080; stroke: #000000; stroke-linejoin: miter"/>
-     <use xlink:href="#mf49fe933fb" x="182.897811" y="277.133447" style="fill: #808080; stroke: #000000; stroke-linejoin: miter"/>
-     <use xlink:href="#mf49fe933fb" x="184.391688" y="275.163054" style="fill: #808080; stroke: #000000; stroke-linejoin: miter"/>
-     <use xlink:href="#mf49fe933fb" x="186.311893" y="272.515182" style="fill: #808080; stroke: #000000; stroke-linejoin: miter"/>
-     <use xlink:href="#mf49fe933fb" x="188.764486" y="268.991849" style="fill: #808080; stroke: #000000; stroke-linejoin: miter"/>
-     <use xlink:href="#mf49fe933fb" x="191.976843" y="264.424189" style="fill: #808080; stroke: #000000; stroke-linejoin: miter"/>
-     <use xlink:href="#mf49fe933fb" x="196.175644" y="258.580944" style="fill: #808080; stroke: #000000; stroke-linejoin: miter"/>
-     <use xlink:href="#mf49fe933fb" x="202.047172" y="250.944631" style="fill: #808080; stroke: #000000; stroke-linejoin: miter"/>
-     <use xlink:href="#mf49fe933fb" x="209.447238" y="241.166908" style="fill: #808080; stroke: #000000; stroke-linejoin: miter"/>
-     <use xlink:href="#mf49fe933fb" x="219.06975" y="229.308016" style="fill: #808080; stroke: #000000; stroke-linejoin: miter"/>
-     <use xlink:href="#mf49fe933fb" x="231.506713" y="214.849777" style="fill: #808080; stroke: #000000; stroke-linejoin: miter"/>
-     <use xlink:href="#mf49fe933fb" x="247.149794" y="197.031389" style="fill: #808080; stroke: #000000; stroke-linejoin: miter"/>
-     <use xlink:href="#mf49fe933fb" x="266.146648" y="174.570542" style="fill: #808080; stroke: #000000; stroke-linejoin: miter"/>
-     <use xlink:href="#mf49fe933fb" x="288.859132" y="145.404923" style="fill: #808080; stroke: #000000; stroke-linejoin: miter"/>
-     <use xlink:href="#mf49fe933fb" x="316.458085" y="106.582132" style="fill: #808080; stroke: #000000; stroke-linejoin: miter"/>
-=======
-    <g clip-path="url(#p5b844a8543)">
-     <use xlink:href="#m775c0f35b8" x="64.13961" y="268.724546" style="fill: #808080; stroke: #000000; stroke-linejoin: miter"/>
-     <use xlink:href="#m775c0f35b8" x="67.688661" y="265.865035" style="fill: #808080; stroke: #000000; stroke-linejoin: miter"/>
-     <use xlink:href="#m775c0f35b8" x="72.459849" y="261.817147" style="fill: #808080; stroke: #000000; stroke-linejoin: miter"/>
-     <use xlink:href="#m775c0f35b8" x="78.662387" y="256.701154" style="fill: #808080; stroke: #000000; stroke-linejoin: miter"/>
-     <use xlink:href="#m775c0f35b8" x="86.407743" y="251.164865" style="fill: #808080; stroke: #000000; stroke-linejoin: miter"/>
-     <use xlink:href="#m775c0f35b8" x="97.464655" y="245.038789" style="fill: #808080; stroke: #000000; stroke-linejoin: miter"/>
-     <use xlink:href="#m775c0f35b8" x="111.371511" y="240.697601" style="fill: #808080; stroke: #000000; stroke-linejoin: miter"/>
-     <use xlink:href="#m775c0f35b8" x="127.509963" y="240.080571" style="fill: #808080; stroke: #000000; stroke-linejoin: miter"/>
-     <use xlink:href="#m775c0f35b8" x="143.194637" y="243.919524" style="fill: #808080; stroke: #000000; stroke-linejoin: miter"/>
-     <use xlink:href="#m775c0f35b8" x="155.147043" y="250.803977" style="fill: #808080; stroke: #000000; stroke-linejoin: miter"/>
-     <use xlink:href="#m775c0f35b8" x="163.294395" y="258.330971" style="fill: #808080; stroke: #000000; stroke-linejoin: miter"/>
-     <use xlink:href="#m775c0f35b8" x="168.390909" y="264.99006" style="fill: #808080; stroke: #000000; stroke-linejoin: miter"/>
-     <use xlink:href="#m775c0f35b8" x="171.500669" y="270.189794" style="fill: #808080; stroke: #000000; stroke-linejoin: miter"/>
-     <use xlink:href="#m775c0f35b8" x="173.437511" y="274.022716" style="fill: #808080; stroke: #000000; stroke-linejoin: miter"/>
-     <use xlink:href="#m775c0f35b8" x="174.704014" y="276.829265" style="fill: #808080; stroke: #000000; stroke-linejoin: miter"/>
-     <use xlink:href="#m775c0f35b8" x="175.58717" y="278.813543" style="fill: #808080; stroke: #000000; stroke-linejoin: miter"/>
-     <use xlink:href="#m775c0f35b8" x="176.221461" y="280.152917" style="fill: #808080; stroke: #000000; stroke-linejoin: miter"/>
-     <use xlink:href="#m775c0f35b8" x="176.679676" y="281.084569" style="fill: #808080; stroke: #000000; stroke-linejoin: miter"/>
-     <use xlink:href="#m775c0f35b8" x="177.205132" y="281.571546" style="fill: #808080; stroke: #000000; stroke-linejoin: miter"/>
-     <use xlink:href="#m775c0f35b8" x="177.614129" y="281.887444" style="fill: #808080; stroke: #000000; stroke-linejoin: miter"/>
-     <use xlink:href="#m775c0f35b8" x="178.045309" y="281.961708" style="fill: #808080; stroke: #000000; stroke-linejoin: miter"/>
-     <use xlink:href="#m775c0f35b8" x="178.356562" y="281.887437" style="fill: #808080; stroke: #000000; stroke-linejoin: miter"/>
-     <use xlink:href="#m775c0f35b8" x="178.800219" y="281.636417" style="fill: #808080; stroke: #000000; stroke-linejoin: miter"/>
-     <use xlink:href="#m775c0f35b8" x="179.343006" y="281.216793" style="fill: #808080; stroke: #000000; stroke-linejoin: miter"/>
-     <use xlink:href="#m775c0f35b8" x="179.971059" y="280.611416" style="fill: #808080; stroke: #000000; stroke-linejoin: miter"/>
-     <use xlink:href="#m775c0f35b8" x="180.747459" y="279.780598" style="fill: #808080; stroke: #000000; stroke-linejoin: miter"/>
-     <use xlink:href="#m775c0f35b8" x="181.700629" y="278.643102" style="fill: #808080; stroke: #000000; stroke-linejoin: miter"/>
-     <use xlink:href="#m775c0f35b8" x="182.897811" y="277.133447" style="fill: #808080; stroke: #000000; stroke-linejoin: miter"/>
-     <use xlink:href="#m775c0f35b8" x="184.391688" y="275.163054" style="fill: #808080; stroke: #000000; stroke-linejoin: miter"/>
-     <use xlink:href="#m775c0f35b8" x="186.311893" y="272.515182" style="fill: #808080; stroke: #000000; stroke-linejoin: miter"/>
-     <use xlink:href="#m775c0f35b8" x="188.764486" y="268.991849" style="fill: #808080; stroke: #000000; stroke-linejoin: miter"/>
-     <use xlink:href="#m775c0f35b8" x="191.976843" y="264.424189" style="fill: #808080; stroke: #000000; stroke-linejoin: miter"/>
-     <use xlink:href="#m775c0f35b8" x="196.175644" y="258.580944" style="fill: #808080; stroke: #000000; stroke-linejoin: miter"/>
-     <use xlink:href="#m775c0f35b8" x="202.047172" y="250.944631" style="fill: #808080; stroke: #000000; stroke-linejoin: miter"/>
-     <use xlink:href="#m775c0f35b8" x="209.447238" y="241.166908" style="fill: #808080; stroke: #000000; stroke-linejoin: miter"/>
-     <use xlink:href="#m775c0f35b8" x="219.06975" y="229.308016" style="fill: #808080; stroke: #000000; stroke-linejoin: miter"/>
-     <use xlink:href="#m775c0f35b8" x="231.506713" y="214.849777" style="fill: #808080; stroke: #000000; stroke-linejoin: miter"/>
-     <use xlink:href="#m775c0f35b8" x="247.149794" y="197.031389" style="fill: #808080; stroke: #000000; stroke-linejoin: miter"/>
-     <use xlink:href="#m775c0f35b8" x="266.146648" y="174.570542" style="fill: #808080; stroke: #000000; stroke-linejoin: miter"/>
-     <use xlink:href="#m775c0f35b8" x="288.859132" y="145.404923" style="fill: #808080; stroke: #000000; stroke-linejoin: miter"/>
-     <use xlink:href="#m775c0f35b8" x="316.458085" y="106.582132" style="fill: #808080; stroke: #000000; stroke-linejoin: miter"/>
->>>>>>> b87ff8b3
+    <g clip-path="url(#pab717ea5bf)">
+     <use xlink:href="#mab38afa65d" x="64.13961" y="268.724546" style="fill: #808080; stroke: #000000; stroke-linejoin: miter"/>
+     <use xlink:href="#mab38afa65d" x="67.688661" y="265.865035" style="fill: #808080; stroke: #000000; stroke-linejoin: miter"/>
+     <use xlink:href="#mab38afa65d" x="72.459849" y="261.817147" style="fill: #808080; stroke: #000000; stroke-linejoin: miter"/>
+     <use xlink:href="#mab38afa65d" x="78.662387" y="256.701154" style="fill: #808080; stroke: #000000; stroke-linejoin: miter"/>
+     <use xlink:href="#mab38afa65d" x="86.407743" y="251.164865" style="fill: #808080; stroke: #000000; stroke-linejoin: miter"/>
+     <use xlink:href="#mab38afa65d" x="97.464655" y="245.038789" style="fill: #808080; stroke: #000000; stroke-linejoin: miter"/>
+     <use xlink:href="#mab38afa65d" x="111.371511" y="240.697601" style="fill: #808080; stroke: #000000; stroke-linejoin: miter"/>
+     <use xlink:href="#mab38afa65d" x="127.509963" y="240.080571" style="fill: #808080; stroke: #000000; stroke-linejoin: miter"/>
+     <use xlink:href="#mab38afa65d" x="143.194637" y="243.919524" style="fill: #808080; stroke: #000000; stroke-linejoin: miter"/>
+     <use xlink:href="#mab38afa65d" x="155.147043" y="250.803977" style="fill: #808080; stroke: #000000; stroke-linejoin: miter"/>
+     <use xlink:href="#mab38afa65d" x="163.294395" y="258.330971" style="fill: #808080; stroke: #000000; stroke-linejoin: miter"/>
+     <use xlink:href="#mab38afa65d" x="168.390909" y="264.99006" style="fill: #808080; stroke: #000000; stroke-linejoin: miter"/>
+     <use xlink:href="#mab38afa65d" x="171.500669" y="270.189794" style="fill: #808080; stroke: #000000; stroke-linejoin: miter"/>
+     <use xlink:href="#mab38afa65d" x="173.437511" y="274.022716" style="fill: #808080; stroke: #000000; stroke-linejoin: miter"/>
+     <use xlink:href="#mab38afa65d" x="174.704014" y="276.829265" style="fill: #808080; stroke: #000000; stroke-linejoin: miter"/>
+     <use xlink:href="#mab38afa65d" x="175.58717" y="278.813543" style="fill: #808080; stroke: #000000; stroke-linejoin: miter"/>
+     <use xlink:href="#mab38afa65d" x="176.221461" y="280.152917" style="fill: #808080; stroke: #000000; stroke-linejoin: miter"/>
+     <use xlink:href="#mab38afa65d" x="176.679676" y="281.084569" style="fill: #808080; stroke: #000000; stroke-linejoin: miter"/>
+     <use xlink:href="#mab38afa65d" x="177.205132" y="281.571546" style="fill: #808080; stroke: #000000; stroke-linejoin: miter"/>
+     <use xlink:href="#mab38afa65d" x="177.614129" y="281.887444" style="fill: #808080; stroke: #000000; stroke-linejoin: miter"/>
+     <use xlink:href="#mab38afa65d" x="178.045309" y="281.961708" style="fill: #808080; stroke: #000000; stroke-linejoin: miter"/>
+     <use xlink:href="#mab38afa65d" x="178.356562" y="281.887437" style="fill: #808080; stroke: #000000; stroke-linejoin: miter"/>
+     <use xlink:href="#mab38afa65d" x="178.800219" y="281.636417" style="fill: #808080; stroke: #000000; stroke-linejoin: miter"/>
+     <use xlink:href="#mab38afa65d" x="179.343006" y="281.216793" style="fill: #808080; stroke: #000000; stroke-linejoin: miter"/>
+     <use xlink:href="#mab38afa65d" x="179.971059" y="280.611416" style="fill: #808080; stroke: #000000; stroke-linejoin: miter"/>
+     <use xlink:href="#mab38afa65d" x="180.747459" y="279.780598" style="fill: #808080; stroke: #000000; stroke-linejoin: miter"/>
+     <use xlink:href="#mab38afa65d" x="181.700629" y="278.643102" style="fill: #808080; stroke: #000000; stroke-linejoin: miter"/>
+     <use xlink:href="#mab38afa65d" x="182.897811" y="277.133447" style="fill: #808080; stroke: #000000; stroke-linejoin: miter"/>
+     <use xlink:href="#mab38afa65d" x="184.391688" y="275.163054" style="fill: #808080; stroke: #000000; stroke-linejoin: miter"/>
+     <use xlink:href="#mab38afa65d" x="186.311893" y="272.515182" style="fill: #808080; stroke: #000000; stroke-linejoin: miter"/>
+     <use xlink:href="#mab38afa65d" x="188.764486" y="268.991849" style="fill: #808080; stroke: #000000; stroke-linejoin: miter"/>
+     <use xlink:href="#mab38afa65d" x="191.976843" y="264.424189" style="fill: #808080; stroke: #000000; stroke-linejoin: miter"/>
+     <use xlink:href="#mab38afa65d" x="196.175644" y="258.580944" style="fill: #808080; stroke: #000000; stroke-linejoin: miter"/>
+     <use xlink:href="#mab38afa65d" x="202.047172" y="250.944631" style="fill: #808080; stroke: #000000; stroke-linejoin: miter"/>
+     <use xlink:href="#mab38afa65d" x="209.447238" y="241.166908" style="fill: #808080; stroke: #000000; stroke-linejoin: miter"/>
+     <use xlink:href="#mab38afa65d" x="219.06975" y="229.308016" style="fill: #808080; stroke: #000000; stroke-linejoin: miter"/>
+     <use xlink:href="#mab38afa65d" x="231.506713" y="214.849777" style="fill: #808080; stroke: #000000; stroke-linejoin: miter"/>
+     <use xlink:href="#mab38afa65d" x="247.149794" y="197.031389" style="fill: #808080; stroke: #000000; stroke-linejoin: miter"/>
+     <use xlink:href="#mab38afa65d" x="266.146648" y="174.570542" style="fill: #808080; stroke: #000000; stroke-linejoin: miter"/>
+     <use xlink:href="#mab38afa65d" x="288.859132" y="145.404923" style="fill: #808080; stroke: #000000; stroke-linejoin: miter"/>
+     <use xlink:href="#mab38afa65d" x="316.458085" y="106.582132" style="fill: #808080; stroke: #000000; stroke-linejoin: miter"/>
     </g>
    </g>
    <g id="line2d_18">
     <defs>
-<<<<<<< HEAD
-     <path id="m246c92640b" d="M 0 -3 
-=======
-     <path id="m721c262cd8" d="M 0 -3 
->>>>>>> b87ff8b3
+     <path id="m7a9ade348a" d="M 0 -3 
 L -0.673542 -0.927051 
 L -2.85317 -0.927051 
 L -1.089814 0.354102 
@@ -716,93 +587,48 @@
 z
 " style="stroke: #8b0000; stroke-linejoin: bevel"/>
     </defs>
-<<<<<<< HEAD
-    <g clip-path="url(#p687ede65ad)">
-     <use xlink:href="#m246c92640b" x="64.143333" y="268.820514" style="fill-opacity: 0; stroke: #8b0000; stroke-linejoin: bevel"/>
-     <use xlink:href="#m246c92640b" x="68.087798" y="265.764465" style="fill-opacity: 0; stroke: #8b0000; stroke-linejoin: bevel"/>
-     <use xlink:href="#m246c92640b" x="72.628365" y="261.948751" style="fill-opacity: 0; stroke: #8b0000; stroke-linejoin: bevel"/>
-     <use xlink:href="#m246c92640b" x="78.336709" y="256.972364" style="fill-opacity: 0; stroke: #8b0000; stroke-linejoin: bevel"/>
-     <use xlink:href="#m246c92640b" x="86.211389" y="250.918673" style="fill-opacity: 0; stroke: #8b0000; stroke-linejoin: bevel"/>
-     <use xlink:href="#m246c92640b" x="97.268556" y="244.78028" style="fill-opacity: 0; stroke: #8b0000; stroke-linejoin: bevel"/>
-     <use xlink:href="#m246c92640b" x="111.665612" y="240.521641" style="fill-opacity: 0; stroke: #8b0000; stroke-linejoin: bevel"/>
-     <use xlink:href="#m246c92640b" x="127.856912" y="240.141645" style="fill-opacity: 0; stroke: #8b0000; stroke-linejoin: bevel"/>
-     <use xlink:href="#m246c92640b" x="143.043747" y="244.074088" style="fill-opacity: 0; stroke: #8b0000; stroke-linejoin: bevel"/>
-     <use xlink:href="#m246c92640b" x="155.0184" y="250.794372" style="fill-opacity: 0; stroke: #8b0000; stroke-linejoin: bevel"/>
-     <use xlink:href="#m246c92640b" x="163.278426" y="258.180802" style="fill-opacity: 0; stroke: #8b0000; stroke-linejoin: bevel"/>
-     <use xlink:href="#m246c92640b" x="168.521668" y="264.798939" style="fill-opacity: 0; stroke: #8b0000; stroke-linejoin: bevel"/>
-     <use xlink:href="#m246c92640b" x="171.724588" y="270.103081" style="fill-opacity: 0; stroke: #8b0000; stroke-linejoin: bevel"/>
-     <use xlink:href="#m246c92640b" x="173.672751" y="274.091319" style="fill-opacity: 0; stroke: #8b0000; stroke-linejoin: bevel"/>
-     <use xlink:href="#m246c92640b" x="174.882536" y="276.974197" style="fill-opacity: 0; stroke: #8b0000; stroke-linejoin: bevel"/>
-     <use xlink:href="#m246c92640b" x="175.665837" y="278.998998" style="fill-opacity: 0; stroke: #8b0000; stroke-linejoin: bevel"/>
-     <use xlink:href="#m246c92640b" x="176.205808" y="280.380604" style="fill-opacity: 0; stroke: #8b0000; stroke-linejoin: bevel"/>
-     <use xlink:href="#m246c92640b" x="176.611237" y="281.285262" style="fill-opacity: 0; stroke: #8b0000; stroke-linejoin: bevel"/>
-     <use xlink:href="#m246c92640b" x="176.949588" y="281.833446" style="fill-opacity: 0; stroke: #8b0000; stroke-linejoin: bevel"/>
-     <use xlink:href="#m246c92640b" x="177.265806" y="282.107491" style="fill-opacity: 0; stroke: #8b0000; stroke-linejoin: bevel"/>
-     <use xlink:href="#m246c92640b" x="177.593255" y="282.159911" style="fill-opacity: 0; stroke: #8b0000; stroke-linejoin: bevel"/>
-     <use xlink:href="#m246c92640b" x="177.960207" y="282.019767" style="fill-opacity: 0; stroke: #8b0000; stroke-linejoin: bevel"/>
-     <use xlink:href="#m246c92640b" x="178.393697" y="281.697256" style="fill-opacity: 0; stroke: #8b0000; stroke-linejoin: bevel"/>
-     <use xlink:href="#m246c92640b" x="178.922831" y="281.186316" style="fill-opacity: 0; stroke: #8b0000; stroke-linejoin: bevel"/>
-     <use xlink:href="#m246c92640b" x="179.580973" y="280.466012" style="fill-opacity: 0; stroke: #8b0000; stroke-linejoin: bevel"/>
-     <use xlink:href="#m246c92640b" x="180.408326" y="279.500338" style="fill-opacity: 0; stroke: #8b0000; stroke-linejoin: bevel"/>
-     <use xlink:href="#m246c92640b" x="181.454454" y="278.237047" style="fill-opacity: 0; stroke: #8b0000; stroke-linejoin: bevel"/>
-     <use xlink:href="#m246c92640b" x="182.781581" y="276.604903" style="fill-opacity: 0; stroke: #8b0000; stroke-linejoin: bevel"/>
-     <use xlink:href="#m246c92640b" x="184.468" y="274.510332" style="fill-opacity: 0; stroke: #8b0000; stroke-linejoin: bevel"/>
-     <use xlink:href="#m246c92640b" x="186.613085" y="271.831794" style="fill-opacity: 0; stroke: #8b0000; stroke-linejoin: bevel"/>
-     <use xlink:href="#m246c92640b" x="189.342815" y="268.413292" style="fill-opacity: 0; stroke: #8b0000; stroke-linejoin: bevel"/>
-     <use xlink:href="#m246c92640b" x="192.818109" y="264.054207" style="fill-opacity: 0; stroke: #8b0000; stroke-linejoin: bevel"/>
-     <use xlink:href="#m246c92640b" x="197.242163" y="258.500302" style="fill-opacity: 0; stroke: #8b0000; stroke-linejoin: bevel"/>
-     <use xlink:href="#m246c92640b" x="202.876072" y="251.424237" style="fill-opacity: 0; stroke: #8b0000; stroke-linejoin: bevel"/>
-     <use xlink:href="#m246c92640b" x="210.049703" y="242.412009" style="fill-opacity: 0; stroke: #8b0000; stroke-linejoin: bevel"/>
-     <use xlink:href="#m246c92640b" x="219.184317" y="230.9346" style="fill-opacity: 0; stroke: #8b0000; stroke-linejoin: bevel"/>
-     <use xlink:href="#m246c92640b" x="230.816972" y="216.317355" style="fill-opacity: 0; stroke: #8b0000; stroke-linejoin: bevel"/>
-     <use xlink:href="#m246c92640b" x="245.628424" y="197.704959" style="fill-opacity: 0; stroke: #8b0000; stroke-linejoin: bevel"/>
-     <use xlink:href="#m246c92640b" x="264.489324" y="174.003404" style="fill-opacity: 0; stroke: #8b0000; stroke-linejoin: bevel"/>
-     <use xlink:href="#m246c92640b" x="288.511097" y="143.816064" style="fill-opacity: 0; stroke: #8b0000; stroke-linejoin: bevel"/>
-     <use xlink:href="#m246c92640b" x="319.097839" y="105.378495" style="fill-opacity: 0; stroke: #8b0000; stroke-linejoin: bevel"/>
-=======
-    <g clip-path="url(#p5b844a8543)">
-     <use xlink:href="#m721c262cd8" x="64.143333" y="268.820514" style="fill-opacity: 0; stroke: #8b0000; stroke-linejoin: bevel"/>
-     <use xlink:href="#m721c262cd8" x="68.087798" y="265.764465" style="fill-opacity: 0; stroke: #8b0000; stroke-linejoin: bevel"/>
-     <use xlink:href="#m721c262cd8" x="72.628365" y="261.948751" style="fill-opacity: 0; stroke: #8b0000; stroke-linejoin: bevel"/>
-     <use xlink:href="#m721c262cd8" x="78.336709" y="256.972364" style="fill-opacity: 0; stroke: #8b0000; stroke-linejoin: bevel"/>
-     <use xlink:href="#m721c262cd8" x="86.211389" y="250.918673" style="fill-opacity: 0; stroke: #8b0000; stroke-linejoin: bevel"/>
-     <use xlink:href="#m721c262cd8" x="97.268556" y="244.78028" style="fill-opacity: 0; stroke: #8b0000; stroke-linejoin: bevel"/>
-     <use xlink:href="#m721c262cd8" x="111.665612" y="240.521641" style="fill-opacity: 0; stroke: #8b0000; stroke-linejoin: bevel"/>
-     <use xlink:href="#m721c262cd8" x="127.856912" y="240.141645" style="fill-opacity: 0; stroke: #8b0000; stroke-linejoin: bevel"/>
-     <use xlink:href="#m721c262cd8" x="143.043747" y="244.074088" style="fill-opacity: 0; stroke: #8b0000; stroke-linejoin: bevel"/>
-     <use xlink:href="#m721c262cd8" x="155.0184" y="250.794372" style="fill-opacity: 0; stroke: #8b0000; stroke-linejoin: bevel"/>
-     <use xlink:href="#m721c262cd8" x="163.278426" y="258.180802" style="fill-opacity: 0; stroke: #8b0000; stroke-linejoin: bevel"/>
-     <use xlink:href="#m721c262cd8" x="168.521668" y="264.798939" style="fill-opacity: 0; stroke: #8b0000; stroke-linejoin: bevel"/>
-     <use xlink:href="#m721c262cd8" x="171.724588" y="270.103081" style="fill-opacity: 0; stroke: #8b0000; stroke-linejoin: bevel"/>
-     <use xlink:href="#m721c262cd8" x="173.672751" y="274.091319" style="fill-opacity: 0; stroke: #8b0000; stroke-linejoin: bevel"/>
-     <use xlink:href="#m721c262cd8" x="174.882536" y="276.974197" style="fill-opacity: 0; stroke: #8b0000; stroke-linejoin: bevel"/>
-     <use xlink:href="#m721c262cd8" x="175.665837" y="278.998998" style="fill-opacity: 0; stroke: #8b0000; stroke-linejoin: bevel"/>
-     <use xlink:href="#m721c262cd8" x="176.205808" y="280.380604" style="fill-opacity: 0; stroke: #8b0000; stroke-linejoin: bevel"/>
-     <use xlink:href="#m721c262cd8" x="176.611237" y="281.285262" style="fill-opacity: 0; stroke: #8b0000; stroke-linejoin: bevel"/>
-     <use xlink:href="#m721c262cd8" x="176.949588" y="281.833446" style="fill-opacity: 0; stroke: #8b0000; stroke-linejoin: bevel"/>
-     <use xlink:href="#m721c262cd8" x="177.265806" y="282.107491" style="fill-opacity: 0; stroke: #8b0000; stroke-linejoin: bevel"/>
-     <use xlink:href="#m721c262cd8" x="177.593255" y="282.159911" style="fill-opacity: 0; stroke: #8b0000; stroke-linejoin: bevel"/>
-     <use xlink:href="#m721c262cd8" x="177.960207" y="282.019767" style="fill-opacity: 0; stroke: #8b0000; stroke-linejoin: bevel"/>
-     <use xlink:href="#m721c262cd8" x="178.393697" y="281.697256" style="fill-opacity: 0; stroke: #8b0000; stroke-linejoin: bevel"/>
-     <use xlink:href="#m721c262cd8" x="178.922831" y="281.186316" style="fill-opacity: 0; stroke: #8b0000; stroke-linejoin: bevel"/>
-     <use xlink:href="#m721c262cd8" x="179.580973" y="280.466012" style="fill-opacity: 0; stroke: #8b0000; stroke-linejoin: bevel"/>
-     <use xlink:href="#m721c262cd8" x="180.408326" y="279.500338" style="fill-opacity: 0; stroke: #8b0000; stroke-linejoin: bevel"/>
-     <use xlink:href="#m721c262cd8" x="181.454454" y="278.237047" style="fill-opacity: 0; stroke: #8b0000; stroke-linejoin: bevel"/>
-     <use xlink:href="#m721c262cd8" x="182.781581" y="276.604903" style="fill-opacity: 0; stroke: #8b0000; stroke-linejoin: bevel"/>
-     <use xlink:href="#m721c262cd8" x="184.468" y="274.510332" style="fill-opacity: 0; stroke: #8b0000; stroke-linejoin: bevel"/>
-     <use xlink:href="#m721c262cd8" x="186.613085" y="271.831794" style="fill-opacity: 0; stroke: #8b0000; stroke-linejoin: bevel"/>
-     <use xlink:href="#m721c262cd8" x="189.342815" y="268.413292" style="fill-opacity: 0; stroke: #8b0000; stroke-linejoin: bevel"/>
-     <use xlink:href="#m721c262cd8" x="192.818109" y="264.054207" style="fill-opacity: 0; stroke: #8b0000; stroke-linejoin: bevel"/>
-     <use xlink:href="#m721c262cd8" x="197.242163" y="258.500302" style="fill-opacity: 0; stroke: #8b0000; stroke-linejoin: bevel"/>
-     <use xlink:href="#m721c262cd8" x="202.876072" y="251.424237" style="fill-opacity: 0; stroke: #8b0000; stroke-linejoin: bevel"/>
-     <use xlink:href="#m721c262cd8" x="210.049703" y="242.412009" style="fill-opacity: 0; stroke: #8b0000; stroke-linejoin: bevel"/>
-     <use xlink:href="#m721c262cd8" x="219.184317" y="230.9346" style="fill-opacity: 0; stroke: #8b0000; stroke-linejoin: bevel"/>
-     <use xlink:href="#m721c262cd8" x="230.816972" y="216.317355" style="fill-opacity: 0; stroke: #8b0000; stroke-linejoin: bevel"/>
-     <use xlink:href="#m721c262cd8" x="245.628424" y="197.704959" style="fill-opacity: 0; stroke: #8b0000; stroke-linejoin: bevel"/>
-     <use xlink:href="#m721c262cd8" x="264.489324" y="174.003404" style="fill-opacity: 0; stroke: #8b0000; stroke-linejoin: bevel"/>
-     <use xlink:href="#m721c262cd8" x="288.511097" y="143.816064" style="fill-opacity: 0; stroke: #8b0000; stroke-linejoin: bevel"/>
-     <use xlink:href="#m721c262cd8" x="319.097839" y="105.378495" style="fill-opacity: 0; stroke: #8b0000; stroke-linejoin: bevel"/>
->>>>>>> b87ff8b3
+    <g clip-path="url(#pab717ea5bf)">
+     <use xlink:href="#m7a9ade348a" x="64.143333" y="268.820514" style="fill-opacity: 0; stroke: #8b0000; stroke-linejoin: bevel"/>
+     <use xlink:href="#m7a9ade348a" x="68.087798" y="265.764465" style="fill-opacity: 0; stroke: #8b0000; stroke-linejoin: bevel"/>
+     <use xlink:href="#m7a9ade348a" x="72.628365" y="261.948751" style="fill-opacity: 0; stroke: #8b0000; stroke-linejoin: bevel"/>
+     <use xlink:href="#m7a9ade348a" x="78.336709" y="256.972364" style="fill-opacity: 0; stroke: #8b0000; stroke-linejoin: bevel"/>
+     <use xlink:href="#m7a9ade348a" x="86.211389" y="250.918673" style="fill-opacity: 0; stroke: #8b0000; stroke-linejoin: bevel"/>
+     <use xlink:href="#m7a9ade348a" x="97.268556" y="244.78028" style="fill-opacity: 0; stroke: #8b0000; stroke-linejoin: bevel"/>
+     <use xlink:href="#m7a9ade348a" x="111.665612" y="240.521641" style="fill-opacity: 0; stroke: #8b0000; stroke-linejoin: bevel"/>
+     <use xlink:href="#m7a9ade348a" x="127.856912" y="240.141645" style="fill-opacity: 0; stroke: #8b0000; stroke-linejoin: bevel"/>
+     <use xlink:href="#m7a9ade348a" x="143.043747" y="244.074088" style="fill-opacity: 0; stroke: #8b0000; stroke-linejoin: bevel"/>
+     <use xlink:href="#m7a9ade348a" x="155.0184" y="250.794372" style="fill-opacity: 0; stroke: #8b0000; stroke-linejoin: bevel"/>
+     <use xlink:href="#m7a9ade348a" x="163.278426" y="258.180802" style="fill-opacity: 0; stroke: #8b0000; stroke-linejoin: bevel"/>
+     <use xlink:href="#m7a9ade348a" x="168.521668" y="264.798939" style="fill-opacity: 0; stroke: #8b0000; stroke-linejoin: bevel"/>
+     <use xlink:href="#m7a9ade348a" x="171.724588" y="270.103081" style="fill-opacity: 0; stroke: #8b0000; stroke-linejoin: bevel"/>
+     <use xlink:href="#m7a9ade348a" x="173.672751" y="274.091319" style="fill-opacity: 0; stroke: #8b0000; stroke-linejoin: bevel"/>
+     <use xlink:href="#m7a9ade348a" x="174.882536" y="276.974197" style="fill-opacity: 0; stroke: #8b0000; stroke-linejoin: bevel"/>
+     <use xlink:href="#m7a9ade348a" x="175.665837" y="278.998998" style="fill-opacity: 0; stroke: #8b0000; stroke-linejoin: bevel"/>
+     <use xlink:href="#m7a9ade348a" x="176.205808" y="280.380604" style="fill-opacity: 0; stroke: #8b0000; stroke-linejoin: bevel"/>
+     <use xlink:href="#m7a9ade348a" x="176.611237" y="281.285262" style="fill-opacity: 0; stroke: #8b0000; stroke-linejoin: bevel"/>
+     <use xlink:href="#m7a9ade348a" x="176.949588" y="281.833446" style="fill-opacity: 0; stroke: #8b0000; stroke-linejoin: bevel"/>
+     <use xlink:href="#m7a9ade348a" x="177.265806" y="282.107491" style="fill-opacity: 0; stroke: #8b0000; stroke-linejoin: bevel"/>
+     <use xlink:href="#m7a9ade348a" x="177.593255" y="282.159911" style="fill-opacity: 0; stroke: #8b0000; stroke-linejoin: bevel"/>
+     <use xlink:href="#m7a9ade348a" x="177.960207" y="282.019767" style="fill-opacity: 0; stroke: #8b0000; stroke-linejoin: bevel"/>
+     <use xlink:href="#m7a9ade348a" x="178.393697" y="281.697256" style="fill-opacity: 0; stroke: #8b0000; stroke-linejoin: bevel"/>
+     <use xlink:href="#m7a9ade348a" x="178.922831" y="281.186316" style="fill-opacity: 0; stroke: #8b0000; stroke-linejoin: bevel"/>
+     <use xlink:href="#m7a9ade348a" x="179.580973" y="280.466012" style="fill-opacity: 0; stroke: #8b0000; stroke-linejoin: bevel"/>
+     <use xlink:href="#m7a9ade348a" x="180.408326" y="279.500338" style="fill-opacity: 0; stroke: #8b0000; stroke-linejoin: bevel"/>
+     <use xlink:href="#m7a9ade348a" x="181.454454" y="278.237047" style="fill-opacity: 0; stroke: #8b0000; stroke-linejoin: bevel"/>
+     <use xlink:href="#m7a9ade348a" x="182.781581" y="276.604903" style="fill-opacity: 0; stroke: #8b0000; stroke-linejoin: bevel"/>
+     <use xlink:href="#m7a9ade348a" x="184.468" y="274.510332" style="fill-opacity: 0; stroke: #8b0000; stroke-linejoin: bevel"/>
+     <use xlink:href="#m7a9ade348a" x="186.613085" y="271.831794" style="fill-opacity: 0; stroke: #8b0000; stroke-linejoin: bevel"/>
+     <use xlink:href="#m7a9ade348a" x="189.342815" y="268.413292" style="fill-opacity: 0; stroke: #8b0000; stroke-linejoin: bevel"/>
+     <use xlink:href="#m7a9ade348a" x="192.818109" y="264.054207" style="fill-opacity: 0; stroke: #8b0000; stroke-linejoin: bevel"/>
+     <use xlink:href="#m7a9ade348a" x="197.242163" y="258.500302" style="fill-opacity: 0; stroke: #8b0000; stroke-linejoin: bevel"/>
+     <use xlink:href="#m7a9ade348a" x="202.876072" y="251.424237" style="fill-opacity: 0; stroke: #8b0000; stroke-linejoin: bevel"/>
+     <use xlink:href="#m7a9ade348a" x="210.049703" y="242.412009" style="fill-opacity: 0; stroke: #8b0000; stroke-linejoin: bevel"/>
+     <use xlink:href="#m7a9ade348a" x="219.184317" y="230.9346" style="fill-opacity: 0; stroke: #8b0000; stroke-linejoin: bevel"/>
+     <use xlink:href="#m7a9ade348a" x="230.816972" y="216.317355" style="fill-opacity: 0; stroke: #8b0000; stroke-linejoin: bevel"/>
+     <use xlink:href="#m7a9ade348a" x="245.628424" y="197.704959" style="fill-opacity: 0; stroke: #8b0000; stroke-linejoin: bevel"/>
+     <use xlink:href="#m7a9ade348a" x="264.489324" y="174.003404" style="fill-opacity: 0; stroke: #8b0000; stroke-linejoin: bevel"/>
+     <use xlink:href="#m7a9ade348a" x="288.511097" y="143.816064" style="fill-opacity: 0; stroke: #8b0000; stroke-linejoin: bevel"/>
+     <use xlink:href="#m7a9ade348a" x="319.097839" y="105.378495" style="fill-opacity: 0; stroke: #8b0000; stroke-linejoin: bevel"/>
     </g>
    </g>
    <g id="patch_3">
@@ -841,11 +667,7 @@
     </g>
     <g id="line2d_19">
      <g>
-<<<<<<< HEAD
-      <use xlink:href="#mf49fe933fb" x="272.008696" y="16.368906" style="fill: #808080; stroke: #000000; stroke-linejoin: miter"/>
-=======
-      <use xlink:href="#m775c0f35b8" x="272.008696" y="16.368906" style="fill: #808080; stroke: #000000; stroke-linejoin: miter"/>
->>>>>>> b87ff8b3
+      <use xlink:href="#mab38afa65d" x="272.008696" y="16.368906" style="fill: #808080; stroke: #000000; stroke-linejoin: miter"/>
      </g>
     </g>
     <g id="text_19">
@@ -1009,11 +831,7 @@
     </g>
     <g id="line2d_20">
      <g>
-<<<<<<< HEAD
-      <use xlink:href="#m246c92640b" x="272.008696" y="26.838281" style="fill-opacity: 0; stroke: #8b0000; stroke-linejoin: bevel"/>
-=======
-      <use xlink:href="#m721c262cd8" x="272.008696" y="26.838281" style="fill-opacity: 0; stroke: #8b0000; stroke-linejoin: bevel"/>
->>>>>>> b87ff8b3
+      <use xlink:href="#m7a9ade348a" x="272.008696" y="26.838281" style="fill-opacity: 0; stroke: #8b0000; stroke-linejoin: bevel"/>
      </g>
     </g>
     <g id="text_20">
@@ -1056,11 +874,7 @@
   </g>
  </g>
  <defs>
-<<<<<<< HEAD
-  <clipPath id="p687ede65ad">
-=======
-  <clipPath id="p5b844a8543">
->>>>>>> b87ff8b3
+  <clipPath id="pab717ea5bf">
    <rect x="51.804688" y="7.2" width="277.269321" height="277.2"/>
   </clipPath>
  </defs>
