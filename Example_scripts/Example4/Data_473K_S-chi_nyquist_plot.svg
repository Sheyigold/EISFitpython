<?xml version="1.0" encoding="utf-8" standalone="no"?>
<!DOCTYPE svg PUBLIC "-//W3C//DTD SVG 1.1//EN"
  "http://www.w3.org/Graphics/SVG/1.1/DTD/svg11.dtd">
<svg xmlns:xlink="http://www.w3.org/1999/xlink" width="336.317106pt" height="326.795313pt" viewBox="0 0 336.317106 326.795313" xmlns="http://www.w3.org/2000/svg" version="1.1">
 <metadata>
  <rdf:RDF xmlns:dc="http://purl.org/dc/elements/1.1/" xmlns:cc="http://creativecommons.org/ns#" xmlns:rdf="http://www.w3.org/1999/02/22-rdf-syntax-ns#">
   <cc:Work>
    <dc:type rdf:resource="http://purl.org/dc/dcmitype/StillImage"/>
<<<<<<< HEAD
    <dc:date>2025-06-05T17:15:40.108885</dc:date>
=======
    <dc:date>2025-05-18T16:15:48.940740</dc:date>
>>>>>>> b87ff8b3
    <dc:format>image/svg+xml</dc:format>
    <dc:creator>
     <cc:Agent>
      <dc:title>Matplotlib v3.10.1, https://matplotlib.org/</dc:title>
     </cc:Agent>
    </dc:creator>
   </cc:Work>
  </rdf:RDF>
 </metadata>
 <defs>
  <style type="text/css">*{stroke-linejoin: round; stroke-linecap: butt}</style>
 </defs>
 <g id="figure_1">
  <g id="patch_1">
   <path d="M 0 326.795313 
L 336.317106 326.795313 
L 336.317106 0 
L 0 0 
z
" style="fill: #ffffff"/>
  </g>
  <g id="axes_1">
   <g id="patch_2">
    <path d="M 51.804688 284.4 
L 329.117106 284.4 
L 329.117106 7.2 
L 51.804688 7.2 
z
" style="fill: #ffffff"/>
   </g>
   <g id="matplotlib.axis_1">
    <g id="xtick_1">
     <g id="line2d_1">
      <defs>
<<<<<<< HEAD
       <path id="ma2076d608d" d="M 0 0 
=======
       <path id="mb558803507" d="M 0 0 
>>>>>>> b87ff8b3
L 0 3.5 
" style="stroke: #000000; stroke-width: 0.8"/>
      </defs>
      <g>
<<<<<<< HEAD
       <use xlink:href="#ma2076d608d" x="51.917106" y="284.4" style="stroke: #000000; stroke-width: 0.8"/>
=======
       <use xlink:href="#mb558803507" x="51.917106" y="284.4" style="stroke: #000000; stroke-width: 0.8"/>
>>>>>>> b87ff8b3
      </g>
     </g>
     <g id="text_1">
      <!-- 0 -->
      <g transform="translate(48.735856 298.998438) scale(0.1 -0.1)">
       <defs>
        <path id="DejaVuSans-30" d="M 2034 4250 
Q 1547 4250 1301 3770 
Q 1056 3291 1056 2328 
Q 1056 1369 1301 889 
Q 1547 409 2034 409 
Q 2525 409 2770 889 
Q 3016 1369 3016 2328 
Q 3016 3291 2770 3770 
Q 2525 4250 2034 4250 
z
M 2034 4750 
Q 2819 4750 3233 4129 
Q 3647 3509 3647 2328 
Q 3647 1150 3233 529 
Q 2819 -91 2034 -91 
Q 1250 -91 836 529 
Q 422 1150 422 2328 
Q 422 3509 836 4129 
Q 1250 4750 2034 4750 
z
" transform="scale(0.015625)"/>
       </defs>
       <use xlink:href="#DejaVuSans-30"/>
      </g>
     </g>
    </g>
    <g id="xtick_2">
     <g id="line2d_2">
      <g>
<<<<<<< HEAD
       <use xlink:href="#ma2076d608d" x="108.126359" y="284.4" style="stroke: #000000; stroke-width: 0.8"/>
=======
       <use xlink:href="#mb558803507" x="108.126359" y="284.4" style="stroke: #000000; stroke-width: 0.8"/>
>>>>>>> b87ff8b3
      </g>
     </g>
     <g id="text_2">
      <!-- 50 -->
      <g transform="translate(101.763859 298.998438) scale(0.1 -0.1)">
       <defs>
        <path id="DejaVuSans-35" d="M 691 4666 
L 3169 4666 
L 3169 4134 
L 1269 4134 
L 1269 2991 
Q 1406 3038 1543 3061 
Q 1681 3084 1819 3084 
Q 2600 3084 3056 2656 
Q 3513 2228 3513 1497 
Q 3513 744 3044 326 
Q 2575 -91 1722 -91 
Q 1428 -91 1123 -41 
Q 819 9 494 109 
L 494 744 
Q 775 591 1075 516 
Q 1375 441 1709 441 
Q 2250 441 2565 725 
Q 2881 1009 2881 1497 
Q 2881 1984 2565 2268 
Q 2250 2553 1709 2553 
Q 1456 2553 1204 2497 
Q 953 2441 691 2322 
L 691 4666 
z
" transform="scale(0.015625)"/>
       </defs>
       <use xlink:href="#DejaVuSans-35"/>
       <use xlink:href="#DejaVuSans-30" transform="translate(63.623047 0)"/>
      </g>
     </g>
    </g>
    <g id="xtick_3">
     <g id="line2d_3">
      <g>
<<<<<<< HEAD
       <use xlink:href="#ma2076d608d" x="164.335612" y="284.4" style="stroke: #000000; stroke-width: 0.8"/>
=======
       <use xlink:href="#mb558803507" x="164.335612" y="284.4" style="stroke: #000000; stroke-width: 0.8"/>
>>>>>>> b87ff8b3
      </g>
     </g>
     <g id="text_3">
      <!-- 100 -->
      <g transform="translate(154.791862 298.998438) scale(0.1 -0.1)">
       <defs>
        <path id="DejaVuSans-31" d="M 794 531 
L 1825 531 
L 1825 4091 
L 703 3866 
L 703 4441 
L 1819 4666 
L 2450 4666 
L 2450 531 
L 3481 531 
L 3481 0 
L 794 0 
L 794 531 
z
" transform="scale(0.015625)"/>
       </defs>
       <use xlink:href="#DejaVuSans-31"/>
       <use xlink:href="#DejaVuSans-30" transform="translate(63.623047 0)"/>
       <use xlink:href="#DejaVuSans-30" transform="translate(127.246094 0)"/>
      </g>
     </g>
    </g>
    <g id="xtick_4">
     <g id="line2d_4">
      <g>
<<<<<<< HEAD
       <use xlink:href="#ma2076d608d" x="220.544865" y="284.4" style="stroke: #000000; stroke-width: 0.8"/>
=======
       <use xlink:href="#mb558803507" x="220.544865" y="284.4" style="stroke: #000000; stroke-width: 0.8"/>
>>>>>>> b87ff8b3
      </g>
     </g>
     <g id="text_4">
      <!-- 150 -->
      <g transform="translate(211.001115 298.998438) scale(0.1 -0.1)">
       <use xlink:href="#DejaVuSans-31"/>
       <use xlink:href="#DejaVuSans-35" transform="translate(63.623047 0)"/>
       <use xlink:href="#DejaVuSans-30" transform="translate(127.246094 0)"/>
      </g>
     </g>
    </g>
    <g id="xtick_5">
     <g id="line2d_5">
      <g>
<<<<<<< HEAD
       <use xlink:href="#ma2076d608d" x="276.754117" y="284.4" style="stroke: #000000; stroke-width: 0.8"/>
=======
       <use xlink:href="#mb558803507" x="276.754117" y="284.4" style="stroke: #000000; stroke-width: 0.8"/>
>>>>>>> b87ff8b3
      </g>
     </g>
     <g id="text_5">
      <!-- 200 -->
      <g transform="translate(267.210367 298.998438) scale(0.1 -0.1)">
       <defs>
        <path id="DejaVuSans-32" d="M 1228 531 
L 3431 531 
L 3431 0 
L 469 0 
L 469 531 
Q 828 903 1448 1529 
Q 2069 2156 2228 2338 
Q 2531 2678 2651 2914 
Q 2772 3150 2772 3378 
Q 2772 3750 2511 3984 
Q 2250 4219 1831 4219 
Q 1534 4219 1204 4116 
Q 875 4013 500 3803 
L 500 4441 
Q 881 4594 1212 4672 
Q 1544 4750 1819 4750 
Q 2544 4750 2975 4387 
Q 3406 4025 3406 3419 
Q 3406 3131 3298 2873 
Q 3191 2616 2906 2266 
Q 2828 2175 2409 1742 
Q 1991 1309 1228 531 
z
" transform="scale(0.015625)"/>
       </defs>
       <use xlink:href="#DejaVuSans-32"/>
       <use xlink:href="#DejaVuSans-30" transform="translate(63.623047 0)"/>
       <use xlink:href="#DejaVuSans-30" transform="translate(127.246094 0)"/>
      </g>
     </g>
    </g>
    <g id="text_6">
     <!-- $ \mathit{Z^{\prime}} \,/\, \mathrm{k\Omega}$ -->
     <g transform="translate(168.110897 316.475781) scale(0.15 -0.15)">
      <defs>
       <path id="DejaVuSans-Oblique-5a" d="M 838 4666 
L 4500 4666 
L 4409 4184 
L 794 531 
L 3769 531 
L 3669 0 
L -141 0 
L -50 481 
L 3566 4134 
L 738 4134 
L 838 4666 
z
" transform="scale(0.015625)"/>
       <path id="Cmsy10-30" d="M 225 347 
Q 184 359 184 409 
L 966 3316 
Q 1003 3434 1093 3506 
Q 1184 3578 1300 3578 
Q 1450 3578 1564 3479 
Q 1678 3381 1678 3231 
Q 1678 3166 1644 3084 
L 488 319 
Q 466 275 428 275 
Q 394 275 320 306 
Q 247 338 225 347 
z
" transform="scale(0.015625)"/>
       <path id="DejaVuSans-2f" d="M 1625 4666 
L 2156 4666 
L 531 -594 
L 0 -594 
L 1625 4666 
z
" transform="scale(0.015625)"/>
       <path id="DejaVuSans-6b" d="M 581 4863 
L 1159 4863 
L 1159 1991 
L 2875 3500 
L 3609 3500 
L 1753 1863 
L 3688 0 
L 2938 0 
L 1159 1709 
L 1159 0 
L 581 0 
L 581 4863 
z
" transform="scale(0.015625)"/>
       <path id="DejaVuSans-3a9" d="M 4647 556 
L 4647 0 
L 2772 0 
L 2772 556 
Q 3325 859 3634 1378 
Q 3944 1897 3944 2528 
Q 3944 3278 3531 3731 
Q 3119 4184 2444 4184 
Q 1769 4184 1355 3729 
Q 941 3275 941 2528 
Q 941 1897 1250 1378 
Q 1563 859 2119 556 
L 2119 0 
L 244 0 
L 244 556 
L 1241 556 
Q 747 991 519 1456 
Q 294 1922 294 2497 
Q 294 3491 894 4106 
Q 1491 4722 2444 4722 
Q 3391 4722 3994 4106 
Q 4594 3494 4594 2528 
Q 4594 1922 4372 1459 
Q 4150 997 3647 556 
L 4647 556 
z
" transform="scale(0.015625)"/>
      </defs>
      <use xlink:href="#DejaVuSans-Oblique-5a" transform="translate(0 0.584375)"/>
      <use xlink:href="#Cmsy10-30" transform="translate(75.52263 38.865625) scale(0.7)"/>
      <use xlink:href="#DejaVuSans-2f" transform="translate(113.735846 0.584375)"/>
      <use xlink:href="#DejaVuSans-6b" transform="translate(163.662928 0.584375)"/>
      <use xlink:href="#DejaVuSans-3a9" transform="translate(221.573084 0.584375)"/>
     </g>
    </g>
   </g>
   <g id="matplotlib.axis_2">
    <g id="ytick_1">
     <g id="line2d_6">
      <defs>
<<<<<<< HEAD
       <path id="m2523f375a4" d="M 0 0 
=======
       <path id="mf5a57a0fce" d="M 0 0 
>>>>>>> b87ff8b3
L -3.5 0 
" style="stroke: #000000; stroke-width: 0.8"/>
      </defs>
      <g>
<<<<<<< HEAD
       <use xlink:href="#m2523f375a4" x="51.804688" y="284.4" style="stroke: #000000; stroke-width: 0.8"/>
=======
       <use xlink:href="#mf5a57a0fce" x="51.804688" y="284.4" style="stroke: #000000; stroke-width: 0.8"/>
>>>>>>> b87ff8b3
      </g>
     </g>
     <g id="text_7">
      <!-- 0 -->
      <g transform="translate(38.442188 288.199219) scale(0.1 -0.1)">
       <use xlink:href="#DejaVuSans-30"/>
      </g>
     </g>
    </g>
    <g id="ytick_2">
     <g id="line2d_7">
      <g>
<<<<<<< HEAD
       <use xlink:href="#m2523f375a4" x="51.804688" y="228.190747" style="stroke: #000000; stroke-width: 0.8"/>
=======
       <use xlink:href="#mf5a57a0fce" x="51.804688" y="228.190747" style="stroke: #000000; stroke-width: 0.8"/>
>>>>>>> b87ff8b3
      </g>
     </g>
     <g id="text_8">
      <!-- 50 -->
      <g transform="translate(32.079687 231.989966) scale(0.1 -0.1)">
       <use xlink:href="#DejaVuSans-35"/>
       <use xlink:href="#DejaVuSans-30" transform="translate(63.623047 0)"/>
      </g>
     </g>
    </g>
    <g id="ytick_3">
     <g id="line2d_8">
      <g>
<<<<<<< HEAD
       <use xlink:href="#m2523f375a4" x="51.804688" y="171.981494" style="stroke: #000000; stroke-width: 0.8"/>
=======
       <use xlink:href="#mf5a57a0fce" x="51.804688" y="171.981494" style="stroke: #000000; stroke-width: 0.8"/>
>>>>>>> b87ff8b3
      </g>
     </g>
     <g id="text_9">
      <!-- 100 -->
      <g transform="translate(25.717187 175.780713) scale(0.1 -0.1)">
       <use xlink:href="#DejaVuSans-31"/>
       <use xlink:href="#DejaVuSans-30" transform="translate(63.623047 0)"/>
       <use xlink:href="#DejaVuSans-30" transform="translate(127.246094 0)"/>
      </g>
     </g>
    </g>
    <g id="ytick_4">
     <g id="line2d_9">
      <g>
<<<<<<< HEAD
       <use xlink:href="#m2523f375a4" x="51.804688" y="115.772241" style="stroke: #000000; stroke-width: 0.8"/>
=======
       <use xlink:href="#mf5a57a0fce" x="51.804688" y="115.772241" style="stroke: #000000; stroke-width: 0.8"/>
>>>>>>> b87ff8b3
      </g>
     </g>
     <g id="text_10">
      <!-- 150 -->
      <g transform="translate(25.717187 119.57146) scale(0.1 -0.1)">
       <use xlink:href="#DejaVuSans-31"/>
       <use xlink:href="#DejaVuSans-35" transform="translate(63.623047 0)"/>
       <use xlink:href="#DejaVuSans-30" transform="translate(127.246094 0)"/>
      </g>
     </g>
    </g>
    <g id="ytick_5">
     <g id="line2d_10">
      <g>
<<<<<<< HEAD
       <use xlink:href="#m2523f375a4" x="51.804688" y="59.562989" style="stroke: #000000; stroke-width: 0.8"/>
=======
       <use xlink:href="#mf5a57a0fce" x="51.804688" y="59.562989" style="stroke: #000000; stroke-width: 0.8"/>
>>>>>>> b87ff8b3
      </g>
     </g>
     <g id="text_11">
      <!-- 200 -->
      <g transform="translate(25.717187 63.362207) scale(0.1 -0.1)">
       <use xlink:href="#DejaVuSans-32"/>
       <use xlink:href="#DejaVuSans-30" transform="translate(63.623047 0)"/>
       <use xlink:href="#DejaVuSans-30" transform="translate(127.246094 0)"/>
      </g>
     </g>
    </g>
    <g id="text_12">
     <!-- $ \mathit{-Z^{\prime\prime}} \,/\, \mathrm{k\Omega}$ -->
     <g transform="translate(18.597656 175.95) rotate(-90) scale(0.15 -0.15)">
      <defs>
       <path id="DejaVuSans-2212" d="M 678 2272 
L 4684 2272 
L 4684 1741 
L 678 1741 
L 678 2272 
z
" transform="scale(0.015625)"/>
      </defs>
      <use xlink:href="#DejaVuSans-2212" transform="translate(0 0.584375)"/>
      <use xlink:href="#DejaVuSans-Oblique-5a" transform="translate(83.789062 0.584375)"/>
      <use xlink:href="#Cmsy10-30" transform="translate(159.311693 38.865625) scale(0.7)"/>
      <use xlink:href="#Cmsy10-30" transform="translate(178.554857 38.865625) scale(0.7)"/>
      <use xlink:href="#DejaVuSans-2f" transform="translate(216.768072 0.584375)"/>
      <use xlink:href="#DejaVuSans-6b" transform="translate(266.695155 0.584375)"/>
      <use xlink:href="#DejaVuSans-3a9" transform="translate(324.605311 0.584375)"/>
     </g>
    </g>
   </g>
   <g id="line2d_11">
    <defs>
<<<<<<< HEAD
     <path id="m7774e759bc" d="M -0 3 
=======
     <path id="mdaa586843a" d="M -0 3 
>>>>>>> b87ff8b3
L 3 -3 
L -3 -3 
z
" style="stroke: #000000; stroke-linejoin: miter"/>
    </defs>
<<<<<<< HEAD
    <g clip-path="url(#pdf26a8629d)">
     <use xlink:href="#m7774e759bc" x="69.746231" y="263.774464" style="fill: #808080; stroke: #000000; stroke-linejoin: miter"/>
     <use xlink:href="#m7774e759bc" x="74.503445" y="259.482101" style="fill: #808080; stroke: #000000; stroke-linejoin: miter"/>
     <use xlink:href="#m7774e759bc" x="80.928275" y="254.562217" style="fill: #808080; stroke: #000000; stroke-linejoin: miter"/>
     <use xlink:href="#m7774e759bc" x="89.735253" y="248.445751" style="fill: #808080; stroke: #000000; stroke-linejoin: miter"/>
     <use xlink:href="#m7774e759bc" x="101.411489" y="242.202365" style="fill: #808080; stroke: #000000; stroke-linejoin: miter"/>
     <use xlink:href="#m7774e759bc" x="116.902197" y="237.528341" style="fill: #808080; stroke: #000000; stroke-linejoin: miter"/>
     <use xlink:href="#m7774e759bc" x="134.267034" y="237.044716" style="fill: #808080; stroke: #000000; stroke-linejoin: miter"/>
     <use xlink:href="#m7774e759bc" x="150.539388" y="241.454332" style="fill: #808080; stroke: #000000; stroke-linejoin: miter"/>
     <use xlink:href="#m7774e759bc" x="163.250436" y="249.192098" style="fill: #808080; stroke: #000000; stroke-linejoin: miter"/>
     <use xlink:href="#m7774e759bc" x="171.694527" y="257.292751" style="fill: #808080; stroke: #000000; stroke-linejoin: miter"/>
     <use xlink:href="#m7774e759bc" x="176.939975" y="264.50867" style="fill: #808080; stroke: #000000; stroke-linejoin: miter"/>
     <use xlink:href="#m7774e759bc" x="179.956163" y="270.065629" style="fill: #808080; stroke: #000000; stroke-linejoin: miter"/>
     <use xlink:href="#m7774e759bc" x="181.745866" y="274.162283" style="fill: #808080; stroke: #000000; stroke-linejoin: miter"/>
     <use xlink:href="#m7774e759bc" x="182.840822" y="277.103825" style="fill: #808080; stroke: #000000; stroke-linejoin: miter"/>
     <use xlink:href="#m7774e759bc" x="183.58166" y="279.111024" style="fill: #808080; stroke: #000000; stroke-linejoin: miter"/>
     <use xlink:href="#m7774e759bc" x="184.076301" y="280.468343" style="fill: #808080; stroke: #000000; stroke-linejoin: miter"/>
     <use xlink:href="#m7774e759bc" x="184.473139" y="281.341104" style="fill: #808080; stroke: #000000; stroke-linejoin: miter"/>
     <use xlink:href="#m7774e759bc" x="184.631649" y="282.027329" style="fill: #808080; stroke: #000000; stroke-linejoin: miter"/>
     <use xlink:href="#m7774e759bc" x="185.049846" y="282.258169" style="fill: #808080; stroke: #000000; stroke-linejoin: miter"/>
     <use xlink:href="#m7774e759bc" x="185.496147" y="282.262373" style="fill: #808080; stroke: #000000; stroke-linejoin: miter"/>
     <use xlink:href="#m7774e759bc" x="185.941324" y="282.187267" style="fill: #808080; stroke: #000000; stroke-linejoin: miter"/>
     <use xlink:href="#m7774e759bc" x="186.322423" y="281.977763" style="fill: #808080; stroke: #000000; stroke-linejoin: miter"/>
     <use xlink:href="#m7774e759bc" x="186.772097" y="281.590257" style="fill: #808080; stroke: #000000; stroke-linejoin: miter"/>
     <use xlink:href="#m7774e759bc" x="187.313954" y="281.056381" style="fill: #808080; stroke: #000000; stroke-linejoin: miter"/>
     <use xlink:href="#m7774e759bc" x="187.960361" y="280.243202" style="fill: #808080; stroke: #000000; stroke-linejoin: miter"/>
     <use xlink:href="#m7774e759bc" x="188.86533" y="279.161815" style="fill: #808080; stroke: #000000; stroke-linejoin: miter"/>
     <use xlink:href="#m7774e759bc" x="189.96141" y="277.727186" style="fill: #808080; stroke: #000000; stroke-linejoin: miter"/>
     <use xlink:href="#m7774e759bc" x="191.330667" y="275.842231" style="fill: #808080; stroke: #000000; stroke-linejoin: miter"/>
     <use xlink:href="#m7774e759bc" x="193.067533" y="273.373397" style="fill: #808080; stroke: #000000; stroke-linejoin: miter"/>
     <use xlink:href="#m7774e759bc" x="195.365368" y="270.126335" style="fill: #808080; stroke: #000000; stroke-linejoin: miter"/>
     <use xlink:href="#m7774e759bc" x="198.383805" y="265.874105" style="fill: #808080; stroke: #000000; stroke-linejoin: miter"/>
     <use xlink:href="#m7774e759bc" x="202.430871" y="260.40011" style="fill: #808080; stroke: #000000; stroke-linejoin: miter"/>
     <use xlink:href="#m7774e759bc" x="207.748266" y="253.45467" style="fill: #808080; stroke: #000000; stroke-linejoin: miter"/>
     <use xlink:href="#m7774e759bc" x="215.107181" y="244.816095" style="fill: #808080; stroke: #000000; stroke-linejoin: miter"/>
     <use xlink:href="#m7774e759bc" x="224.57282" y="233.919482" style="fill: #808080; stroke: #000000; stroke-linejoin: miter"/>
     <use xlink:href="#m7774e759bc" x="236.354279" y="220.840263" style="fill: #808080; stroke: #000000; stroke-linejoin: miter"/>
     <use xlink:href="#m7774e759bc" x="250.999038" y="205.220161" style="fill: #808080; stroke: #000000; stroke-linejoin: miter"/>
     <use xlink:href="#m7774e759bc" x="268.779149" y="186.003567" style="fill: #808080; stroke: #000000; stroke-linejoin: miter"/>
     <use xlink:href="#m7774e759bc" x="290.245462" y="161.528822" style="fill: #808080; stroke: #000000; stroke-linejoin: miter"/>
     <use xlink:href="#m7774e759bc" x="316.766112" y="129.702018" style="fill: #808080; stroke: #000000; stroke-linejoin: miter"/>
=======
    <g clip-path="url(#p2e8c513295)">
     <use xlink:href="#mdaa586843a" x="69.746231" y="263.774464" style="fill: #808080; stroke: #000000; stroke-linejoin: miter"/>
     <use xlink:href="#mdaa586843a" x="74.503445" y="259.482101" style="fill: #808080; stroke: #000000; stroke-linejoin: miter"/>
     <use xlink:href="#mdaa586843a" x="80.928275" y="254.562217" style="fill: #808080; stroke: #000000; stroke-linejoin: miter"/>
     <use xlink:href="#mdaa586843a" x="89.735253" y="248.445751" style="fill: #808080; stroke: #000000; stroke-linejoin: miter"/>
     <use xlink:href="#mdaa586843a" x="101.411489" y="242.202365" style="fill: #808080; stroke: #000000; stroke-linejoin: miter"/>
     <use xlink:href="#mdaa586843a" x="116.902197" y="237.528341" style="fill: #808080; stroke: #000000; stroke-linejoin: miter"/>
     <use xlink:href="#mdaa586843a" x="134.267034" y="237.044716" style="fill: #808080; stroke: #000000; stroke-linejoin: miter"/>
     <use xlink:href="#mdaa586843a" x="150.539388" y="241.454332" style="fill: #808080; stroke: #000000; stroke-linejoin: miter"/>
     <use xlink:href="#mdaa586843a" x="163.250436" y="249.192098" style="fill: #808080; stroke: #000000; stroke-linejoin: miter"/>
     <use xlink:href="#mdaa586843a" x="171.694527" y="257.292751" style="fill: #808080; stroke: #000000; stroke-linejoin: miter"/>
     <use xlink:href="#mdaa586843a" x="176.939975" y="264.50867" style="fill: #808080; stroke: #000000; stroke-linejoin: miter"/>
     <use xlink:href="#mdaa586843a" x="179.956163" y="270.065629" style="fill: #808080; stroke: #000000; stroke-linejoin: miter"/>
     <use xlink:href="#mdaa586843a" x="181.745866" y="274.162283" style="fill: #808080; stroke: #000000; stroke-linejoin: miter"/>
     <use xlink:href="#mdaa586843a" x="182.840822" y="277.103825" style="fill: #808080; stroke: #000000; stroke-linejoin: miter"/>
     <use xlink:href="#mdaa586843a" x="183.58166" y="279.111024" style="fill: #808080; stroke: #000000; stroke-linejoin: miter"/>
     <use xlink:href="#mdaa586843a" x="184.076301" y="280.468343" style="fill: #808080; stroke: #000000; stroke-linejoin: miter"/>
     <use xlink:href="#mdaa586843a" x="184.473139" y="281.341104" style="fill: #808080; stroke: #000000; stroke-linejoin: miter"/>
     <use xlink:href="#mdaa586843a" x="184.631649" y="282.027329" style="fill: #808080; stroke: #000000; stroke-linejoin: miter"/>
     <use xlink:href="#mdaa586843a" x="185.049846" y="282.258169" style="fill: #808080; stroke: #000000; stroke-linejoin: miter"/>
     <use xlink:href="#mdaa586843a" x="185.496147" y="282.262373" style="fill: #808080; stroke: #000000; stroke-linejoin: miter"/>
     <use xlink:href="#mdaa586843a" x="185.941324" y="282.187267" style="fill: #808080; stroke: #000000; stroke-linejoin: miter"/>
     <use xlink:href="#mdaa586843a" x="186.322423" y="281.977763" style="fill: #808080; stroke: #000000; stroke-linejoin: miter"/>
     <use xlink:href="#mdaa586843a" x="186.772097" y="281.590257" style="fill: #808080; stroke: #000000; stroke-linejoin: miter"/>
     <use xlink:href="#mdaa586843a" x="187.313954" y="281.056381" style="fill: #808080; stroke: #000000; stroke-linejoin: miter"/>
     <use xlink:href="#mdaa586843a" x="187.960361" y="280.243202" style="fill: #808080; stroke: #000000; stroke-linejoin: miter"/>
     <use xlink:href="#mdaa586843a" x="188.86533" y="279.161815" style="fill: #808080; stroke: #000000; stroke-linejoin: miter"/>
     <use xlink:href="#mdaa586843a" x="189.96141" y="277.727186" style="fill: #808080; stroke: #000000; stroke-linejoin: miter"/>
     <use xlink:href="#mdaa586843a" x="191.330667" y="275.842231" style="fill: #808080; stroke: #000000; stroke-linejoin: miter"/>
     <use xlink:href="#mdaa586843a" x="193.067533" y="273.373397" style="fill: #808080; stroke: #000000; stroke-linejoin: miter"/>
     <use xlink:href="#mdaa586843a" x="195.365368" y="270.126335" style="fill: #808080; stroke: #000000; stroke-linejoin: miter"/>
     <use xlink:href="#mdaa586843a" x="198.383805" y="265.874105" style="fill: #808080; stroke: #000000; stroke-linejoin: miter"/>
     <use xlink:href="#mdaa586843a" x="202.430871" y="260.40011" style="fill: #808080; stroke: #000000; stroke-linejoin: miter"/>
     <use xlink:href="#mdaa586843a" x="207.748266" y="253.45467" style="fill: #808080; stroke: #000000; stroke-linejoin: miter"/>
     <use xlink:href="#mdaa586843a" x="215.107181" y="244.816095" style="fill: #808080; stroke: #000000; stroke-linejoin: miter"/>
     <use xlink:href="#mdaa586843a" x="224.57282" y="233.919482" style="fill: #808080; stroke: #000000; stroke-linejoin: miter"/>
     <use xlink:href="#mdaa586843a" x="236.354279" y="220.840263" style="fill: #808080; stroke: #000000; stroke-linejoin: miter"/>
     <use xlink:href="#mdaa586843a" x="250.999038" y="205.220161" style="fill: #808080; stroke: #000000; stroke-linejoin: miter"/>
     <use xlink:href="#mdaa586843a" x="268.779149" y="186.003567" style="fill: #808080; stroke: #000000; stroke-linejoin: miter"/>
     <use xlink:href="#mdaa586843a" x="290.245462" y="161.528822" style="fill: #808080; stroke: #000000; stroke-linejoin: miter"/>
     <use xlink:href="#mdaa586843a" x="316.766112" y="129.702018" style="fill: #808080; stroke: #000000; stroke-linejoin: miter"/>
>>>>>>> b87ff8b3
    </g>
   </g>
   <g id="line2d_12">
    <defs>
<<<<<<< HEAD
     <path id="m1860d5feca" d="M 0 -3 
=======
     <path id="m4b72a297f1" d="M 0 -3 
>>>>>>> b87ff8b3
L -0.673542 -0.927051 
L -2.85317 -0.927051 
L -1.089814 0.354102 
L -1.763356 2.427051 
L -0 1.145898 
L 1.763356 2.427051 
L 1.089814 0.354102 
L 2.85317 -0.927051 
L 0.673542 -0.927051 
z
" style="stroke: #8b0000; stroke-linejoin: bevel"/>
    </defs>
<<<<<<< HEAD
    <g clip-path="url(#pdf26a8629d)">
     <use xlink:href="#m1860d5feca" x="69.873218" y="263.877393" style="fill-opacity: 0; stroke: #8b0000; stroke-linejoin: bevel"/>
     <use xlink:href="#m1860d5feca" x="74.953405" y="259.954458" style="fill-opacity: 0; stroke: #8b0000; stroke-linejoin: bevel"/>
     <use xlink:href="#m1860d5feca" x="81.118937" y="254.822384" style="fill-opacity: 0; stroke: #8b0000; stroke-linejoin: bevel"/>
     <use xlink:href="#m1860d5feca" x="89.488106" y="248.418906" style="fill-opacity: 0; stroke: #8b0000; stroke-linejoin: bevel"/>
     <use xlink:href="#m1860d5feca" x="101.324593" y="241.765938" style="fill-opacity: 0; stroke: #8b0000; stroke-linejoin: bevel"/>
     <use xlink:href="#m1860d5feca" x="116.958716" y="237.141326" style="fill-opacity: 0; stroke: #8b0000; stroke-linejoin: bevel"/>
     <use xlink:href="#m1860d5feca" x="134.610387" y="236.962209" style="fill-opacity: 0; stroke: #8b0000; stroke-linejoin: bevel"/>
     <use xlink:href="#m1860d5feca" x="150.94487" y="241.696547" style="fill-opacity: 0; stroke: #8b0000; stroke-linejoin: bevel"/>
     <use xlink:href="#m1860d5feca" x="163.449494" y="249.408561" style="fill-opacity: 0; stroke: #8b0000; stroke-linejoin: bevel"/>
     <use xlink:href="#m1860d5feca" x="171.749854" y="257.590387" style="fill-opacity: 0; stroke: #8b0000; stroke-linejoin: bevel"/>
     <use xlink:href="#m1860d5feca" x="176.80964" y="264.697754" style="fill-opacity: 0; stroke: #8b0000; stroke-linejoin: bevel"/>
     <use xlink:href="#m1860d5feca" x="179.78531" y="270.247113" style="fill-opacity: 0; stroke: #8b0000; stroke-linejoin: bevel"/>
     <use xlink:href="#m1860d5feca" x="181.5364" y="274.329075" style="fill-opacity: 0; stroke: #8b0000; stroke-linejoin: bevel"/>
     <use xlink:href="#m1860d5feca" x="182.596561" y="277.225383" style="fill-opacity: 0; stroke: #8b0000; stroke-linejoin: bevel"/>
     <use xlink:href="#m1860d5feca" x="183.273027" y="279.226231" style="fill-opacity: 0; stroke: #8b0000; stroke-linejoin: bevel"/>
     <use xlink:href="#m1860d5feca" x="183.739453" y="280.570545" style="fill-opacity: 0; stroke: #8b0000; stroke-linejoin: bevel"/>
     <use xlink:href="#m1860d5feca" x="184.095649" y="281.436601" style="fill-opacity: 0; stroke: #8b0000; stroke-linejoin: bevel"/>
     <use xlink:href="#m1860d5feca" x="184.402019" y="281.950445" style="fill-opacity: 0; stroke: #8b0000; stroke-linejoin: bevel"/>
     <use xlink:href="#m1860d5feca" x="184.698478" y="282.197154" style="fill-opacity: 0; stroke: #8b0000; stroke-linejoin: bevel"/>
     <use xlink:href="#m1860d5feca" x="185.014699" y="282.230419" style="fill-opacity: 0; stroke: #8b0000; stroke-linejoin: bevel"/>
     <use xlink:href="#m1860d5feca" x="185.376119" y="282.080137" style="fill-opacity: 0; stroke: #8b0000; stroke-linejoin: bevel"/>
     <use xlink:href="#m1860d5feca" x="185.80773" y="281.75742" style="fill-opacity: 0; stroke: #8b0000; stroke-linejoin: bevel"/>
     <use xlink:href="#m1860d5feca" x="186.336436" y="281.257959" style="fill-opacity: 0; stroke: #8b0000; stroke-linejoin: bevel"/>
     <use xlink:href="#m1860d5feca" x="186.993667" y="280.563279" style="fill-opacity: 0; stroke: #8b0000; stroke-linejoin: bevel"/>
     <use xlink:href="#m1860d5feca" x="187.817183" y="279.641275" style="fill-opacity: 0; stroke: #8b0000; stroke-linejoin: bevel"/>
     <use xlink:href="#m1860d5feca" x="188.853613" y="278.445145" style="fill-opacity: 0; stroke: #8b0000; stroke-linejoin: bevel"/>
     <use xlink:href="#m1860d5feca" x="190.161045" y="276.911571" style="fill-opacity: 0; stroke: #8b0000; stroke-linejoin: bevel"/>
     <use xlink:href="#m1860d5feca" x="191.812622" y="274.95732" style="fill-opacity: 0; stroke: #8b0000; stroke-linejoin: bevel"/>
     <use xlink:href="#m1860d5feca" x="193.900222" y="272.475435" style="fill-opacity: 0; stroke: #8b0000; stroke-linejoin: bevel"/>
     <use xlink:href="#m1860d5feca" x="196.540033" y="269.328992" style="fill-opacity: 0; stroke: #8b0000; stroke-linejoin: bevel"/>
     <use xlink:href="#m1860d5feca" x="199.878585" y="265.344174" style="fill-opacity: 0; stroke: #8b0000; stroke-linejoin: bevel"/>
     <use xlink:href="#m1860d5feca" x="204.102023" y="260.29937" style="fill-opacity: 0; stroke: #8b0000; stroke-linejoin: bevel"/>
     <use xlink:href="#m1860d5feca" x="209.44386" y="253.916048" style="fill-opacity: 0; stroke: #8b0000; stroke-linejoin: bevel"/>
     <use xlink:href="#m1860d5feca" x="216.202409" y="245.838002" style="fill-opacity: 0; stroke: #8b0000; stroke-linejoin: bevel"/>
     <use xlink:href="#m1860d5feca" x="224.751973" y="235.618039" style="fill-opacity: 0; stroke: #8b0000; stroke-linejoin: bevel"/>
     <use xlink:href="#m1860d5feca" x="235.567557" y="222.688475" style="fill-opacity: 0; stroke: #8b0000; stroke-linejoin: bevel"/>
     <use xlink:href="#m1860d5feca" x="249.250825" y="206.330135" style="fill-opacity: 0; stroke: #8b0000; stroke-linejoin: bevel"/>
     <use xlink:href="#m1860d5feca" x="266.559265" y="185.637501" style="fill-opacity: 0; stroke: #8b0000; stroke-linejoin: bevel"/>
     <use xlink:href="#m1860d5feca" x="288.455583" y="159.459681" style="fill-opacity: 0; stroke: #8b0000; stroke-linejoin: bevel"/>
     <use xlink:href="#m1860d5feca" x="316.160784" y="126.336945" style="fill-opacity: 0; stroke: #8b0000; stroke-linejoin: bevel"/>
=======
    <g clip-path="url(#p2e8c513295)">
     <use xlink:href="#m4b72a297f1" x="69.873218" y="263.877393" style="fill-opacity: 0; stroke: #8b0000; stroke-linejoin: bevel"/>
     <use xlink:href="#m4b72a297f1" x="74.953405" y="259.954458" style="fill-opacity: 0; stroke: #8b0000; stroke-linejoin: bevel"/>
     <use xlink:href="#m4b72a297f1" x="81.118937" y="254.822384" style="fill-opacity: 0; stroke: #8b0000; stroke-linejoin: bevel"/>
     <use xlink:href="#m4b72a297f1" x="89.488106" y="248.418906" style="fill-opacity: 0; stroke: #8b0000; stroke-linejoin: bevel"/>
     <use xlink:href="#m4b72a297f1" x="101.324593" y="241.765938" style="fill-opacity: 0; stroke: #8b0000; stroke-linejoin: bevel"/>
     <use xlink:href="#m4b72a297f1" x="116.958716" y="237.141326" style="fill-opacity: 0; stroke: #8b0000; stroke-linejoin: bevel"/>
     <use xlink:href="#m4b72a297f1" x="134.610387" y="236.962209" style="fill-opacity: 0; stroke: #8b0000; stroke-linejoin: bevel"/>
     <use xlink:href="#m4b72a297f1" x="150.94487" y="241.696547" style="fill-opacity: 0; stroke: #8b0000; stroke-linejoin: bevel"/>
     <use xlink:href="#m4b72a297f1" x="163.449494" y="249.408561" style="fill-opacity: 0; stroke: #8b0000; stroke-linejoin: bevel"/>
     <use xlink:href="#m4b72a297f1" x="171.749854" y="257.590387" style="fill-opacity: 0; stroke: #8b0000; stroke-linejoin: bevel"/>
     <use xlink:href="#m4b72a297f1" x="176.80964" y="264.697754" style="fill-opacity: 0; stroke: #8b0000; stroke-linejoin: bevel"/>
     <use xlink:href="#m4b72a297f1" x="179.78531" y="270.247113" style="fill-opacity: 0; stroke: #8b0000; stroke-linejoin: bevel"/>
     <use xlink:href="#m4b72a297f1" x="181.5364" y="274.329075" style="fill-opacity: 0; stroke: #8b0000; stroke-linejoin: bevel"/>
     <use xlink:href="#m4b72a297f1" x="182.596561" y="277.225383" style="fill-opacity: 0; stroke: #8b0000; stroke-linejoin: bevel"/>
     <use xlink:href="#m4b72a297f1" x="183.273027" y="279.226231" style="fill-opacity: 0; stroke: #8b0000; stroke-linejoin: bevel"/>
     <use xlink:href="#m4b72a297f1" x="183.739453" y="280.570545" style="fill-opacity: 0; stroke: #8b0000; stroke-linejoin: bevel"/>
     <use xlink:href="#m4b72a297f1" x="184.095649" y="281.436601" style="fill-opacity: 0; stroke: #8b0000; stroke-linejoin: bevel"/>
     <use xlink:href="#m4b72a297f1" x="184.402019" y="281.950445" style="fill-opacity: 0; stroke: #8b0000; stroke-linejoin: bevel"/>
     <use xlink:href="#m4b72a297f1" x="184.698478" y="282.197154" style="fill-opacity: 0; stroke: #8b0000; stroke-linejoin: bevel"/>
     <use xlink:href="#m4b72a297f1" x="185.014699" y="282.230419" style="fill-opacity: 0; stroke: #8b0000; stroke-linejoin: bevel"/>
     <use xlink:href="#m4b72a297f1" x="185.376119" y="282.080137" style="fill-opacity: 0; stroke: #8b0000; stroke-linejoin: bevel"/>
     <use xlink:href="#m4b72a297f1" x="185.80773" y="281.75742" style="fill-opacity: 0; stroke: #8b0000; stroke-linejoin: bevel"/>
     <use xlink:href="#m4b72a297f1" x="186.336436" y="281.257959" style="fill-opacity: 0; stroke: #8b0000; stroke-linejoin: bevel"/>
     <use xlink:href="#m4b72a297f1" x="186.993667" y="280.563279" style="fill-opacity: 0; stroke: #8b0000; stroke-linejoin: bevel"/>
     <use xlink:href="#m4b72a297f1" x="187.817183" y="279.641275" style="fill-opacity: 0; stroke: #8b0000; stroke-linejoin: bevel"/>
     <use xlink:href="#m4b72a297f1" x="188.853613" y="278.445145" style="fill-opacity: 0; stroke: #8b0000; stroke-linejoin: bevel"/>
     <use xlink:href="#m4b72a297f1" x="190.161045" y="276.911571" style="fill-opacity: 0; stroke: #8b0000; stroke-linejoin: bevel"/>
     <use xlink:href="#m4b72a297f1" x="191.812622" y="274.95732" style="fill-opacity: 0; stroke: #8b0000; stroke-linejoin: bevel"/>
     <use xlink:href="#m4b72a297f1" x="193.900222" y="272.475435" style="fill-opacity: 0; stroke: #8b0000; stroke-linejoin: bevel"/>
     <use xlink:href="#m4b72a297f1" x="196.540033" y="269.328992" style="fill-opacity: 0; stroke: #8b0000; stroke-linejoin: bevel"/>
     <use xlink:href="#m4b72a297f1" x="199.878585" y="265.344174" style="fill-opacity: 0; stroke: #8b0000; stroke-linejoin: bevel"/>
     <use xlink:href="#m4b72a297f1" x="204.102023" y="260.29937" style="fill-opacity: 0; stroke: #8b0000; stroke-linejoin: bevel"/>
     <use xlink:href="#m4b72a297f1" x="209.44386" y="253.916048" style="fill-opacity: 0; stroke: #8b0000; stroke-linejoin: bevel"/>
     <use xlink:href="#m4b72a297f1" x="216.202409" y="245.838002" style="fill-opacity: 0; stroke: #8b0000; stroke-linejoin: bevel"/>
     <use xlink:href="#m4b72a297f1" x="224.751973" y="235.618039" style="fill-opacity: 0; stroke: #8b0000; stroke-linejoin: bevel"/>
     <use xlink:href="#m4b72a297f1" x="235.567557" y="222.688475" style="fill-opacity: 0; stroke: #8b0000; stroke-linejoin: bevel"/>
     <use xlink:href="#m4b72a297f1" x="249.250825" y="206.330135" style="fill-opacity: 0; stroke: #8b0000; stroke-linejoin: bevel"/>
     <use xlink:href="#m4b72a297f1" x="266.559265" y="185.637501" style="fill-opacity: 0; stroke: #8b0000; stroke-linejoin: bevel"/>
     <use xlink:href="#m4b72a297f1" x="288.455583" y="159.459681" style="fill-opacity: 0; stroke: #8b0000; stroke-linejoin: bevel"/>
     <use xlink:href="#m4b72a297f1" x="316.160784" y="126.336945" style="fill-opacity: 0; stroke: #8b0000; stroke-linejoin: bevel"/>
>>>>>>> b87ff8b3
    </g>
   </g>
   <g id="patch_3">
    <path d="M 51.804688 284.4 
L 51.804688 7.2 
" style="fill: none; stroke: #000000; stroke-width: 0.8; stroke-linejoin: miter; stroke-linecap: square"/>
   </g>
   <g id="patch_4">
    <path d="M 329.117106 284.4 
L 329.117106 7.2 
" style="fill: none; stroke: #000000; stroke-width: 0.8; stroke-linejoin: miter; stroke-linecap: square"/>
   </g>
   <g id="patch_5">
    <path d="M 51.804688 284.4 
L 329.117106 284.4 
" style="fill: none; stroke: #000000; stroke-width: 0.8; stroke-linejoin: miter; stroke-linecap: square"/>
   </g>
   <g id="patch_6">
    <path d="M 51.804688 7.2 
L 329.117106 7.2 
" style="fill: none; stroke: #000000; stroke-width: 0.8; stroke-linejoin: miter; stroke-linecap: square"/>
   </g>
   <g id="legend_1">
    <g id="patch_7">
     <path d="M 263.651794 33.544062 
L 324.217106 33.544062 
Q 325.617106 33.544062 325.617106 32.144063 
L 325.617106 12.1 
Q 325.617106 10.7 324.217106 10.7 
L 263.651794 10.7 
Q 262.251794 10.7 262.251794 12.1 
L 262.251794 32.144063 
Q 262.251794 33.544062 263.651794 33.544062 
z
" style="fill: #ffffff; opacity: 0.8; stroke: #cccccc; stroke-linejoin: miter"/>
    </g>
    <g id="line2d_13">
     <g>
<<<<<<< HEAD
      <use xlink:href="#m7774e759bc" x="272.051794" y="16.368906" style="fill: #808080; stroke: #000000; stroke-linejoin: miter"/>
=======
      <use xlink:href="#mdaa586843a" x="272.051794" y="16.368906" style="fill: #808080; stroke: #000000; stroke-linejoin: miter"/>
>>>>>>> b87ff8b3
     </g>
    </g>
    <g id="text_13">
     <!-- Data_473K -->
     <g transform="translate(284.651794 18.818906) scale(0.07 -0.07)">
      <defs>
       <path id="DejaVuSans-44" d="M 1259 4147 
L 1259 519 
L 2022 519 
Q 2988 519 3436 956 
Q 3884 1394 3884 2338 
Q 3884 3275 3436 3711 
Q 2988 4147 2022 4147 
L 1259 4147 
z
M 628 4666 
L 1925 4666 
Q 3281 4666 3915 4102 
Q 4550 3538 4550 2338 
Q 4550 1131 3912 565 
Q 3275 0 1925 0 
L 628 0 
L 628 4666 
z
" transform="scale(0.015625)"/>
       <path id="DejaVuSans-61" d="M 2194 1759 
Q 1497 1759 1228 1600 
Q 959 1441 959 1056 
Q 959 750 1161 570 
Q 1363 391 1709 391 
Q 2188 391 2477 730 
Q 2766 1069 2766 1631 
L 2766 1759 
L 2194 1759 
z
M 3341 1997 
L 3341 0 
L 2766 0 
L 2766 531 
Q 2569 213 2275 61 
Q 1981 -91 1556 -91 
Q 1019 -91 701 211 
Q 384 513 384 1019 
Q 384 1609 779 1909 
Q 1175 2209 1959 2209 
L 2766 2209 
L 2766 2266 
Q 2766 2663 2505 2880 
Q 2244 3097 1772 3097 
Q 1472 3097 1187 3025 
Q 903 2953 641 2809 
L 641 3341 
Q 956 3463 1253 3523 
Q 1550 3584 1831 3584 
Q 2591 3584 2966 3190 
Q 3341 2797 3341 1997 
z
" transform="scale(0.015625)"/>
       <path id="DejaVuSans-74" d="M 1172 4494 
L 1172 3500 
L 2356 3500 
L 2356 3053 
L 1172 3053 
L 1172 1153 
Q 1172 725 1289 603 
Q 1406 481 1766 481 
L 2356 481 
L 2356 0 
L 1766 0 
Q 1100 0 847 248 
Q 594 497 594 1153 
L 594 3053 
L 172 3053 
L 172 3500 
L 594 3500 
L 594 4494 
L 1172 4494 
z
" transform="scale(0.015625)"/>
       <path id="DejaVuSans-5f" d="M 3263 -1063 
L 3263 -1509 
L -63 -1509 
L -63 -1063 
L 3263 -1063 
z
" transform="scale(0.015625)"/>
       <path id="DejaVuSans-34" d="M 2419 4116 
L 825 1625 
L 2419 1625 
L 2419 4116 
z
M 2253 4666 
L 3047 4666 
L 3047 1625 
L 3713 1625 
L 3713 1100 
L 3047 1100 
L 3047 0 
L 2419 0 
L 2419 1100 
L 313 1100 
L 313 1709 
L 2253 4666 
z
" transform="scale(0.015625)"/>
       <path id="DejaVuSans-37" d="M 525 4666 
L 3525 4666 
L 3525 4397 
L 1831 0 
L 1172 0 
L 2766 4134 
L 525 4134 
L 525 4666 
z
" transform="scale(0.015625)"/>
       <path id="DejaVuSans-33" d="M 2597 2516 
Q 3050 2419 3304 2112 
Q 3559 1806 3559 1356 
Q 3559 666 3084 287 
Q 2609 -91 1734 -91 
Q 1441 -91 1130 -33 
Q 819 25 488 141 
L 488 750 
Q 750 597 1062 519 
Q 1375 441 1716 441 
Q 2309 441 2620 675 
Q 2931 909 2931 1356 
Q 2931 1769 2642 2001 
Q 2353 2234 1838 2234 
L 1294 2234 
L 1294 2753 
L 1863 2753 
Q 2328 2753 2575 2939 
Q 2822 3125 2822 3475 
Q 2822 3834 2567 4026 
Q 2313 4219 1838 4219 
Q 1578 4219 1281 4162 
Q 984 4106 628 3988 
L 628 4550 
Q 988 4650 1302 4700 
Q 1616 4750 1894 4750 
Q 2613 4750 3031 4423 
Q 3450 4097 3450 3541 
Q 3450 3153 3228 2886 
Q 3006 2619 2597 2516 
z
" transform="scale(0.015625)"/>
       <path id="DejaVuSans-4b" d="M 628 4666 
L 1259 4666 
L 1259 2694 
L 3353 4666 
L 4166 4666 
L 1850 2491 
L 4331 0 
L 3500 0 
L 1259 2247 
L 1259 0 
L 628 0 
L 628 4666 
z
" transform="scale(0.015625)"/>
      </defs>
      <use xlink:href="#DejaVuSans-44"/>
      <use xlink:href="#DejaVuSans-61" transform="translate(77.001953 0)"/>
      <use xlink:href="#DejaVuSans-74" transform="translate(138.28125 0)"/>
      <use xlink:href="#DejaVuSans-61" transform="translate(177.490234 0)"/>
      <use xlink:href="#DejaVuSans-5f" transform="translate(238.769531 0)"/>
      <use xlink:href="#DejaVuSans-34" transform="translate(288.769531 0)"/>
      <use xlink:href="#DejaVuSans-37" transform="translate(352.392578 0)"/>
      <use xlink:href="#DejaVuSans-33" transform="translate(416.015625 0)"/>
      <use xlink:href="#DejaVuSans-4b" transform="translate(479.638672 0)"/>
     </g>
    </g>
    <g id="line2d_14">
     <g>
<<<<<<< HEAD
      <use xlink:href="#m1860d5feca" x="272.051794" y="26.838281" style="fill-opacity: 0; stroke: #8b0000; stroke-linejoin: bevel"/>
=======
      <use xlink:href="#m4b72a297f1" x="272.051794" y="26.838281" style="fill-opacity: 0; stroke: #8b0000; stroke-linejoin: bevel"/>
>>>>>>> b87ff8b3
     </g>
    </g>
    <g id="text_14">
     <!-- Fit -->
     <g transform="translate(284.651794 29.288281) scale(0.07 -0.07)">
      <defs>
       <path id="DejaVuSans-46" d="M 628 4666 
L 3309 4666 
L 3309 4134 
L 1259 4134 
L 1259 2759 
L 3109 2759 
L 3109 2228 
L 1259 2228 
L 1259 0 
L 628 0 
L 628 4666 
z
" transform="scale(0.015625)"/>
       <path id="DejaVuSans-69" d="M 603 3500 
L 1178 3500 
L 1178 0 
L 603 0 
L 603 3500 
z
M 603 4863 
L 1178 4863 
L 1178 4134 
L 603 4134 
L 603 4863 
z
" transform="scale(0.015625)"/>
      </defs>
      <use xlink:href="#DejaVuSans-46"/>
      <use xlink:href="#DejaVuSans-69" transform="translate(50.269531 0)"/>
      <use xlink:href="#DejaVuSans-74" transform="translate(78.052734 0)"/>
     </g>
    </g>
   </g>
  </g>
 </g>
 <defs>
<<<<<<< HEAD
  <clipPath id="pdf26a8629d">
=======
  <clipPath id="p2e8c513295">
>>>>>>> b87ff8b3
   <rect x="51.804688" y="7.2" width="277.312419" height="277.2"/>
  </clipPath>
 </defs>
</svg><|MERGE_RESOLUTION|>--- conflicted
+++ resolved
@@ -6,11 +6,7 @@
   <rdf:RDF xmlns:dc="http://purl.org/dc/elements/1.1/" xmlns:cc="http://creativecommons.org/ns#" xmlns:rdf="http://www.w3.org/1999/02/22-rdf-syntax-ns#">
    <cc:Work>
     <dc:type rdf:resource="http://purl.org/dc/dcmitype/StillImage"/>
-<<<<<<< HEAD
-    <dc:date>2025-06-05T17:15:40.108885</dc:date>
-=======
-    <dc:date>2025-05-18T16:15:48.940740</dc:date>
->>>>>>> b87ff8b3
+    <dc:date>2025-06-05T17:27:06.867256</dc:date>
     <dc:format>image/svg+xml</dc:format>
     <dc:creator>
      <cc:Agent>
@@ -45,20 +41,12 @@
     <g id="xtick_1">
      <g id="line2d_1">
       <defs>
-<<<<<<< HEAD
-       <path id="ma2076d608d" d="M 0 0 
-=======
-       <path id="mb558803507" d="M 0 0 
->>>>>>> b87ff8b3
+       <path id="m9141e1c1b9" d="M 0 0 
 L 0 3.5 
 " style="stroke: #000000; stroke-width: 0.8"/>
       </defs>
       <g>
-<<<<<<< HEAD
-       <use xlink:href="#ma2076d608d" x="51.917106" y="284.4" style="stroke: #000000; stroke-width: 0.8"/>
-=======
-       <use xlink:href="#mb558803507" x="51.917106" y="284.4" style="stroke: #000000; stroke-width: 0.8"/>
->>>>>>> b87ff8b3
+       <use xlink:href="#m9141e1c1b9" x="51.917106" y="284.4" style="stroke: #000000; stroke-width: 0.8"/>
       </g>
      </g>
      <g id="text_1">
@@ -94,11 +82,7 @@
     <g id="xtick_2">
      <g id="line2d_2">
       <g>
-<<<<<<< HEAD
-       <use xlink:href="#ma2076d608d" x="108.126359" y="284.4" style="stroke: #000000; stroke-width: 0.8"/>
-=======
-       <use xlink:href="#mb558803507" x="108.126359" y="284.4" style="stroke: #000000; stroke-width: 0.8"/>
->>>>>>> b87ff8b3
+       <use xlink:href="#m9141e1c1b9" x="108.126359" y="284.4" style="stroke: #000000; stroke-width: 0.8"/>
       </g>
      </g>
      <g id="text_2">
@@ -139,11 +123,7 @@
     <g id="xtick_3">
      <g id="line2d_3">
       <g>
-<<<<<<< HEAD
-       <use xlink:href="#ma2076d608d" x="164.335612" y="284.4" style="stroke: #000000; stroke-width: 0.8"/>
-=======
-       <use xlink:href="#mb558803507" x="164.335612" y="284.4" style="stroke: #000000; stroke-width: 0.8"/>
->>>>>>> b87ff8b3
+       <use xlink:href="#m9141e1c1b9" x="164.335612" y="284.4" style="stroke: #000000; stroke-width: 0.8"/>
       </g>
      </g>
      <g id="text_3">
@@ -174,11 +154,7 @@
     <g id="xtick_4">
      <g id="line2d_4">
       <g>
-<<<<<<< HEAD
-       <use xlink:href="#ma2076d608d" x="220.544865" y="284.4" style="stroke: #000000; stroke-width: 0.8"/>
-=======
-       <use xlink:href="#mb558803507" x="220.544865" y="284.4" style="stroke: #000000; stroke-width: 0.8"/>
->>>>>>> b87ff8b3
+       <use xlink:href="#m9141e1c1b9" x="220.544865" y="284.4" style="stroke: #000000; stroke-width: 0.8"/>
       </g>
      </g>
      <g id="text_4">
@@ -193,11 +169,7 @@
     <g id="xtick_5">
      <g id="line2d_5">
       <g>
-<<<<<<< HEAD
-       <use xlink:href="#ma2076d608d" x="276.754117" y="284.4" style="stroke: #000000; stroke-width: 0.8"/>
-=======
-       <use xlink:href="#mb558803507" x="276.754117" y="284.4" style="stroke: #000000; stroke-width: 0.8"/>
->>>>>>> b87ff8b3
+       <use xlink:href="#m9141e1c1b9" x="276.754117" y="284.4" style="stroke: #000000; stroke-width: 0.8"/>
       </g>
      </g>
      <g id="text_5">
@@ -327,20 +299,12 @@
     <g id="ytick_1">
      <g id="line2d_6">
       <defs>
-<<<<<<< HEAD
-       <path id="m2523f375a4" d="M 0 0 
-=======
-       <path id="mf5a57a0fce" d="M 0 0 
->>>>>>> b87ff8b3
+       <path id="me1541a963a" d="M 0 0 
 L -3.5 0 
 " style="stroke: #000000; stroke-width: 0.8"/>
       </defs>
       <g>
-<<<<<<< HEAD
-       <use xlink:href="#m2523f375a4" x="51.804688" y="284.4" style="stroke: #000000; stroke-width: 0.8"/>
-=======
-       <use xlink:href="#mf5a57a0fce" x="51.804688" y="284.4" style="stroke: #000000; stroke-width: 0.8"/>
->>>>>>> b87ff8b3
+       <use xlink:href="#me1541a963a" x="51.804688" y="284.4" style="stroke: #000000; stroke-width: 0.8"/>
       </g>
      </g>
      <g id="text_7">
@@ -353,11 +317,7 @@
     <g id="ytick_2">
      <g id="line2d_7">
       <g>
-<<<<<<< HEAD
-       <use xlink:href="#m2523f375a4" x="51.804688" y="228.190747" style="stroke: #000000; stroke-width: 0.8"/>
-=======
-       <use xlink:href="#mf5a57a0fce" x="51.804688" y="228.190747" style="stroke: #000000; stroke-width: 0.8"/>
->>>>>>> b87ff8b3
+       <use xlink:href="#me1541a963a" x="51.804688" y="228.190747" style="stroke: #000000; stroke-width: 0.8"/>
       </g>
      </g>
      <g id="text_8">
@@ -371,11 +331,7 @@
     <g id="ytick_3">
      <g id="line2d_8">
       <g>
-<<<<<<< HEAD
-       <use xlink:href="#m2523f375a4" x="51.804688" y="171.981494" style="stroke: #000000; stroke-width: 0.8"/>
-=======
-       <use xlink:href="#mf5a57a0fce" x="51.804688" y="171.981494" style="stroke: #000000; stroke-width: 0.8"/>
->>>>>>> b87ff8b3
+       <use xlink:href="#me1541a963a" x="51.804688" y="171.981494" style="stroke: #000000; stroke-width: 0.8"/>
       </g>
      </g>
      <g id="text_9">
@@ -390,11 +346,7 @@
     <g id="ytick_4">
      <g id="line2d_9">
       <g>
-<<<<<<< HEAD
-       <use xlink:href="#m2523f375a4" x="51.804688" y="115.772241" style="stroke: #000000; stroke-width: 0.8"/>
-=======
-       <use xlink:href="#mf5a57a0fce" x="51.804688" y="115.772241" style="stroke: #000000; stroke-width: 0.8"/>
->>>>>>> b87ff8b3
+       <use xlink:href="#me1541a963a" x="51.804688" y="115.772241" style="stroke: #000000; stroke-width: 0.8"/>
       </g>
      </g>
      <g id="text_10">
@@ -409,11 +361,7 @@
     <g id="ytick_5">
      <g id="line2d_10">
       <g>
-<<<<<<< HEAD
-       <use xlink:href="#m2523f375a4" x="51.804688" y="59.562989" style="stroke: #000000; stroke-width: 0.8"/>
-=======
-       <use xlink:href="#mf5a57a0fce" x="51.804688" y="59.562989" style="stroke: #000000; stroke-width: 0.8"/>
->>>>>>> b87ff8b3
+       <use xlink:href="#me1541a963a" x="51.804688" y="59.562989" style="stroke: #000000; stroke-width: 0.8"/>
       </g>
      </g>
      <g id="text_11">
@@ -449,110 +397,58 @@
    </g>
    <g id="line2d_11">
     <defs>
-<<<<<<< HEAD
-     <path id="m7774e759bc" d="M -0 3 
-=======
-     <path id="mdaa586843a" d="M -0 3 
->>>>>>> b87ff8b3
+     <path id="m4ff42e53dc" d="M -0 3 
 L 3 -3 
 L -3 -3 
 z
 " style="stroke: #000000; stroke-linejoin: miter"/>
     </defs>
-<<<<<<< HEAD
-    <g clip-path="url(#pdf26a8629d)">
-     <use xlink:href="#m7774e759bc" x="69.746231" y="263.774464" style="fill: #808080; stroke: #000000; stroke-linejoin: miter"/>
-     <use xlink:href="#m7774e759bc" x="74.503445" y="259.482101" style="fill: #808080; stroke: #000000; stroke-linejoin: miter"/>
-     <use xlink:href="#m7774e759bc" x="80.928275" y="254.562217" style="fill: #808080; stroke: #000000; stroke-linejoin: miter"/>
-     <use xlink:href="#m7774e759bc" x="89.735253" y="248.445751" style="fill: #808080; stroke: #000000; stroke-linejoin: miter"/>
-     <use xlink:href="#m7774e759bc" x="101.411489" y="242.202365" style="fill: #808080; stroke: #000000; stroke-linejoin: miter"/>
-     <use xlink:href="#m7774e759bc" x="116.902197" y="237.528341" style="fill: #808080; stroke: #000000; stroke-linejoin: miter"/>
-     <use xlink:href="#m7774e759bc" x="134.267034" y="237.044716" style="fill: #808080; stroke: #000000; stroke-linejoin: miter"/>
-     <use xlink:href="#m7774e759bc" x="150.539388" y="241.454332" style="fill: #808080; stroke: #000000; stroke-linejoin: miter"/>
-     <use xlink:href="#m7774e759bc" x="163.250436" y="249.192098" style="fill: #808080; stroke: #000000; stroke-linejoin: miter"/>
-     <use xlink:href="#m7774e759bc" x="171.694527" y="257.292751" style="fill: #808080; stroke: #000000; stroke-linejoin: miter"/>
-     <use xlink:href="#m7774e759bc" x="176.939975" y="264.50867" style="fill: #808080; stroke: #000000; stroke-linejoin: miter"/>
-     <use xlink:href="#m7774e759bc" x="179.956163" y="270.065629" style="fill: #808080; stroke: #000000; stroke-linejoin: miter"/>
-     <use xlink:href="#m7774e759bc" x="181.745866" y="274.162283" style="fill: #808080; stroke: #000000; stroke-linejoin: miter"/>
-     <use xlink:href="#m7774e759bc" x="182.840822" y="277.103825" style="fill: #808080; stroke: #000000; stroke-linejoin: miter"/>
-     <use xlink:href="#m7774e759bc" x="183.58166" y="279.111024" style="fill: #808080; stroke: #000000; stroke-linejoin: miter"/>
-     <use xlink:href="#m7774e759bc" x="184.076301" y="280.468343" style="fill: #808080; stroke: #000000; stroke-linejoin: miter"/>
-     <use xlink:href="#m7774e759bc" x="184.473139" y="281.341104" style="fill: #808080; stroke: #000000; stroke-linejoin: miter"/>
-     <use xlink:href="#m7774e759bc" x="184.631649" y="282.027329" style="fill: #808080; stroke: #000000; stroke-linejoin: miter"/>
-     <use xlink:href="#m7774e759bc" x="185.049846" y="282.258169" style="fill: #808080; stroke: #000000; stroke-linejoin: miter"/>
-     <use xlink:href="#m7774e759bc" x="185.496147" y="282.262373" style="fill: #808080; stroke: #000000; stroke-linejoin: miter"/>
-     <use xlink:href="#m7774e759bc" x="185.941324" y="282.187267" style="fill: #808080; stroke: #000000; stroke-linejoin: miter"/>
-     <use xlink:href="#m7774e759bc" x="186.322423" y="281.977763" style="fill: #808080; stroke: #000000; stroke-linejoin: miter"/>
-     <use xlink:href="#m7774e759bc" x="186.772097" y="281.590257" style="fill: #808080; stroke: #000000; stroke-linejoin: miter"/>
-     <use xlink:href="#m7774e759bc" x="187.313954" y="281.056381" style="fill: #808080; stroke: #000000; stroke-linejoin: miter"/>
-     <use xlink:href="#m7774e759bc" x="187.960361" y="280.243202" style="fill: #808080; stroke: #000000; stroke-linejoin: miter"/>
-     <use xlink:href="#m7774e759bc" x="188.86533" y="279.161815" style="fill: #808080; stroke: #000000; stroke-linejoin: miter"/>
-     <use xlink:href="#m7774e759bc" x="189.96141" y="277.727186" style="fill: #808080; stroke: #000000; stroke-linejoin: miter"/>
-     <use xlink:href="#m7774e759bc" x="191.330667" y="275.842231" style="fill: #808080; stroke: #000000; stroke-linejoin: miter"/>
-     <use xlink:href="#m7774e759bc" x="193.067533" y="273.373397" style="fill: #808080; stroke: #000000; stroke-linejoin: miter"/>
-     <use xlink:href="#m7774e759bc" x="195.365368" y="270.126335" style="fill: #808080; stroke: #000000; stroke-linejoin: miter"/>
-     <use xlink:href="#m7774e759bc" x="198.383805" y="265.874105" style="fill: #808080; stroke: #000000; stroke-linejoin: miter"/>
-     <use xlink:href="#m7774e759bc" x="202.430871" y="260.40011" style="fill: #808080; stroke: #000000; stroke-linejoin: miter"/>
-     <use xlink:href="#m7774e759bc" x="207.748266" y="253.45467" style="fill: #808080; stroke: #000000; stroke-linejoin: miter"/>
-     <use xlink:href="#m7774e759bc" x="215.107181" y="244.816095" style="fill: #808080; stroke: #000000; stroke-linejoin: miter"/>
-     <use xlink:href="#m7774e759bc" x="224.57282" y="233.919482" style="fill: #808080; stroke: #000000; stroke-linejoin: miter"/>
-     <use xlink:href="#m7774e759bc" x="236.354279" y="220.840263" style="fill: #808080; stroke: #000000; stroke-linejoin: miter"/>
-     <use xlink:href="#m7774e759bc" x="250.999038" y="205.220161" style="fill: #808080; stroke: #000000; stroke-linejoin: miter"/>
-     <use xlink:href="#m7774e759bc" x="268.779149" y="186.003567" style="fill: #808080; stroke: #000000; stroke-linejoin: miter"/>
-     <use xlink:href="#m7774e759bc" x="290.245462" y="161.528822" style="fill: #808080; stroke: #000000; stroke-linejoin: miter"/>
-     <use xlink:href="#m7774e759bc" x="316.766112" y="129.702018" style="fill: #808080; stroke: #000000; stroke-linejoin: miter"/>
-=======
-    <g clip-path="url(#p2e8c513295)">
-     <use xlink:href="#mdaa586843a" x="69.746231" y="263.774464" style="fill: #808080; stroke: #000000; stroke-linejoin: miter"/>
-     <use xlink:href="#mdaa586843a" x="74.503445" y="259.482101" style="fill: #808080; stroke: #000000; stroke-linejoin: miter"/>
-     <use xlink:href="#mdaa586843a" x="80.928275" y="254.562217" style="fill: #808080; stroke: #000000; stroke-linejoin: miter"/>
-     <use xlink:href="#mdaa586843a" x="89.735253" y="248.445751" style="fill: #808080; stroke: #000000; stroke-linejoin: miter"/>
-     <use xlink:href="#mdaa586843a" x="101.411489" y="242.202365" style="fill: #808080; stroke: #000000; stroke-linejoin: miter"/>
-     <use xlink:href="#mdaa586843a" x="116.902197" y="237.528341" style="fill: #808080; stroke: #000000; stroke-linejoin: miter"/>
-     <use xlink:href="#mdaa586843a" x="134.267034" y="237.044716" style="fill: #808080; stroke: #000000; stroke-linejoin: miter"/>
-     <use xlink:href="#mdaa586843a" x="150.539388" y="241.454332" style="fill: #808080; stroke: #000000; stroke-linejoin: miter"/>
-     <use xlink:href="#mdaa586843a" x="163.250436" y="249.192098" style="fill: #808080; stroke: #000000; stroke-linejoin: miter"/>
-     <use xlink:href="#mdaa586843a" x="171.694527" y="257.292751" style="fill: #808080; stroke: #000000; stroke-linejoin: miter"/>
-     <use xlink:href="#mdaa586843a" x="176.939975" y="264.50867" style="fill: #808080; stroke: #000000; stroke-linejoin: miter"/>
-     <use xlink:href="#mdaa586843a" x="179.956163" y="270.065629" style="fill: #808080; stroke: #000000; stroke-linejoin: miter"/>
-     <use xlink:href="#mdaa586843a" x="181.745866" y="274.162283" style="fill: #808080; stroke: #000000; stroke-linejoin: miter"/>
-     <use xlink:href="#mdaa586843a" x="182.840822" y="277.103825" style="fill: #808080; stroke: #000000; stroke-linejoin: miter"/>
-     <use xlink:href="#mdaa586843a" x="183.58166" y="279.111024" style="fill: #808080; stroke: #000000; stroke-linejoin: miter"/>
-     <use xlink:href="#mdaa586843a" x="184.076301" y="280.468343" style="fill: #808080; stroke: #000000; stroke-linejoin: miter"/>
-     <use xlink:href="#mdaa586843a" x="184.473139" y="281.341104" style="fill: #808080; stroke: #000000; stroke-linejoin: miter"/>
-     <use xlink:href="#mdaa586843a" x="184.631649" y="282.027329" style="fill: #808080; stroke: #000000; stroke-linejoin: miter"/>
-     <use xlink:href="#mdaa586843a" x="185.049846" y="282.258169" style="fill: #808080; stroke: #000000; stroke-linejoin: miter"/>
-     <use xlink:href="#mdaa586843a" x="185.496147" y="282.262373" style="fill: #808080; stroke: #000000; stroke-linejoin: miter"/>
-     <use xlink:href="#mdaa586843a" x="185.941324" y="282.187267" style="fill: #808080; stroke: #000000; stroke-linejoin: miter"/>
-     <use xlink:href="#mdaa586843a" x="186.322423" y="281.977763" style="fill: #808080; stroke: #000000; stroke-linejoin: miter"/>
-     <use xlink:href="#mdaa586843a" x="186.772097" y="281.590257" style="fill: #808080; stroke: #000000; stroke-linejoin: miter"/>
-     <use xlink:href="#mdaa586843a" x="187.313954" y="281.056381" style="fill: #808080; stroke: #000000; stroke-linejoin: miter"/>
-     <use xlink:href="#mdaa586843a" x="187.960361" y="280.243202" style="fill: #808080; stroke: #000000; stroke-linejoin: miter"/>
-     <use xlink:href="#mdaa586843a" x="188.86533" y="279.161815" style="fill: #808080; stroke: #000000; stroke-linejoin: miter"/>
-     <use xlink:href="#mdaa586843a" x="189.96141" y="277.727186" style="fill: #808080; stroke: #000000; stroke-linejoin: miter"/>
-     <use xlink:href="#mdaa586843a" x="191.330667" y="275.842231" style="fill: #808080; stroke: #000000; stroke-linejoin: miter"/>
-     <use xlink:href="#mdaa586843a" x="193.067533" y="273.373397" style="fill: #808080; stroke: #000000; stroke-linejoin: miter"/>
-     <use xlink:href="#mdaa586843a" x="195.365368" y="270.126335" style="fill: #808080; stroke: #000000; stroke-linejoin: miter"/>
-     <use xlink:href="#mdaa586843a" x="198.383805" y="265.874105" style="fill: #808080; stroke: #000000; stroke-linejoin: miter"/>
-     <use xlink:href="#mdaa586843a" x="202.430871" y="260.40011" style="fill: #808080; stroke: #000000; stroke-linejoin: miter"/>
-     <use xlink:href="#mdaa586843a" x="207.748266" y="253.45467" style="fill: #808080; stroke: #000000; stroke-linejoin: miter"/>
-     <use xlink:href="#mdaa586843a" x="215.107181" y="244.816095" style="fill: #808080; stroke: #000000; stroke-linejoin: miter"/>
-     <use xlink:href="#mdaa586843a" x="224.57282" y="233.919482" style="fill: #808080; stroke: #000000; stroke-linejoin: miter"/>
-     <use xlink:href="#mdaa586843a" x="236.354279" y="220.840263" style="fill: #808080; stroke: #000000; stroke-linejoin: miter"/>
-     <use xlink:href="#mdaa586843a" x="250.999038" y="205.220161" style="fill: #808080; stroke: #000000; stroke-linejoin: miter"/>
-     <use xlink:href="#mdaa586843a" x="268.779149" y="186.003567" style="fill: #808080; stroke: #000000; stroke-linejoin: miter"/>
-     <use xlink:href="#mdaa586843a" x="290.245462" y="161.528822" style="fill: #808080; stroke: #000000; stroke-linejoin: miter"/>
-     <use xlink:href="#mdaa586843a" x="316.766112" y="129.702018" style="fill: #808080; stroke: #000000; stroke-linejoin: miter"/>
->>>>>>> b87ff8b3
+    <g clip-path="url(#pec5296879d)">
+     <use xlink:href="#m4ff42e53dc" x="69.746231" y="263.774464" style="fill: #808080; stroke: #000000; stroke-linejoin: miter"/>
+     <use xlink:href="#m4ff42e53dc" x="74.503445" y="259.482101" style="fill: #808080; stroke: #000000; stroke-linejoin: miter"/>
+     <use xlink:href="#m4ff42e53dc" x="80.928275" y="254.562217" style="fill: #808080; stroke: #000000; stroke-linejoin: miter"/>
+     <use xlink:href="#m4ff42e53dc" x="89.735253" y="248.445751" style="fill: #808080; stroke: #000000; stroke-linejoin: miter"/>
+     <use xlink:href="#m4ff42e53dc" x="101.411489" y="242.202365" style="fill: #808080; stroke: #000000; stroke-linejoin: miter"/>
+     <use xlink:href="#m4ff42e53dc" x="116.902197" y="237.528341" style="fill: #808080; stroke: #000000; stroke-linejoin: miter"/>
+     <use xlink:href="#m4ff42e53dc" x="134.267034" y="237.044716" style="fill: #808080; stroke: #000000; stroke-linejoin: miter"/>
+     <use xlink:href="#m4ff42e53dc" x="150.539388" y="241.454332" style="fill: #808080; stroke: #000000; stroke-linejoin: miter"/>
+     <use xlink:href="#m4ff42e53dc" x="163.250436" y="249.192098" style="fill: #808080; stroke: #000000; stroke-linejoin: miter"/>
+     <use xlink:href="#m4ff42e53dc" x="171.694527" y="257.292751" style="fill: #808080; stroke: #000000; stroke-linejoin: miter"/>
+     <use xlink:href="#m4ff42e53dc" x="176.939975" y="264.50867" style="fill: #808080; stroke: #000000; stroke-linejoin: miter"/>
+     <use xlink:href="#m4ff42e53dc" x="179.956163" y="270.065629" style="fill: #808080; stroke: #000000; stroke-linejoin: miter"/>
+     <use xlink:href="#m4ff42e53dc" x="181.745866" y="274.162283" style="fill: #808080; stroke: #000000; stroke-linejoin: miter"/>
+     <use xlink:href="#m4ff42e53dc" x="182.840822" y="277.103825" style="fill: #808080; stroke: #000000; stroke-linejoin: miter"/>
+     <use xlink:href="#m4ff42e53dc" x="183.58166" y="279.111024" style="fill: #808080; stroke: #000000; stroke-linejoin: miter"/>
+     <use xlink:href="#m4ff42e53dc" x="184.076301" y="280.468343" style="fill: #808080; stroke: #000000; stroke-linejoin: miter"/>
+     <use xlink:href="#m4ff42e53dc" x="184.473139" y="281.341104" style="fill: #808080; stroke: #000000; stroke-linejoin: miter"/>
+     <use xlink:href="#m4ff42e53dc" x="184.631649" y="282.027329" style="fill: #808080; stroke: #000000; stroke-linejoin: miter"/>
+     <use xlink:href="#m4ff42e53dc" x="185.049846" y="282.258169" style="fill: #808080; stroke: #000000; stroke-linejoin: miter"/>
+     <use xlink:href="#m4ff42e53dc" x="185.496147" y="282.262373" style="fill: #808080; stroke: #000000; stroke-linejoin: miter"/>
+     <use xlink:href="#m4ff42e53dc" x="185.941324" y="282.187267" style="fill: #808080; stroke: #000000; stroke-linejoin: miter"/>
+     <use xlink:href="#m4ff42e53dc" x="186.322423" y="281.977763" style="fill: #808080; stroke: #000000; stroke-linejoin: miter"/>
+     <use xlink:href="#m4ff42e53dc" x="186.772097" y="281.590257" style="fill: #808080; stroke: #000000; stroke-linejoin: miter"/>
+     <use xlink:href="#m4ff42e53dc" x="187.313954" y="281.056381" style="fill: #808080; stroke: #000000; stroke-linejoin: miter"/>
+     <use xlink:href="#m4ff42e53dc" x="187.960361" y="280.243202" style="fill: #808080; stroke: #000000; stroke-linejoin: miter"/>
+     <use xlink:href="#m4ff42e53dc" x="188.86533" y="279.161815" style="fill: #808080; stroke: #000000; stroke-linejoin: miter"/>
+     <use xlink:href="#m4ff42e53dc" x="189.96141" y="277.727186" style="fill: #808080; stroke: #000000; stroke-linejoin: miter"/>
+     <use xlink:href="#m4ff42e53dc" x="191.330667" y="275.842231" style="fill: #808080; stroke: #000000; stroke-linejoin: miter"/>
+     <use xlink:href="#m4ff42e53dc" x="193.067533" y="273.373397" style="fill: #808080; stroke: #000000; stroke-linejoin: miter"/>
+     <use xlink:href="#m4ff42e53dc" x="195.365368" y="270.126335" style="fill: #808080; stroke: #000000; stroke-linejoin: miter"/>
+     <use xlink:href="#m4ff42e53dc" x="198.383805" y="265.874105" style="fill: #808080; stroke: #000000; stroke-linejoin: miter"/>
+     <use xlink:href="#m4ff42e53dc" x="202.430871" y="260.40011" style="fill: #808080; stroke: #000000; stroke-linejoin: miter"/>
+     <use xlink:href="#m4ff42e53dc" x="207.748266" y="253.45467" style="fill: #808080; stroke: #000000; stroke-linejoin: miter"/>
+     <use xlink:href="#m4ff42e53dc" x="215.107181" y="244.816095" style="fill: #808080; stroke: #000000; stroke-linejoin: miter"/>
+     <use xlink:href="#m4ff42e53dc" x="224.57282" y="233.919482" style="fill: #808080; stroke: #000000; stroke-linejoin: miter"/>
+     <use xlink:href="#m4ff42e53dc" x="236.354279" y="220.840263" style="fill: #808080; stroke: #000000; stroke-linejoin: miter"/>
+     <use xlink:href="#m4ff42e53dc" x="250.999038" y="205.220161" style="fill: #808080; stroke: #000000; stroke-linejoin: miter"/>
+     <use xlink:href="#m4ff42e53dc" x="268.779149" y="186.003567" style="fill: #808080; stroke: #000000; stroke-linejoin: miter"/>
+     <use xlink:href="#m4ff42e53dc" x="290.245462" y="161.528822" style="fill: #808080; stroke: #000000; stroke-linejoin: miter"/>
+     <use xlink:href="#m4ff42e53dc" x="316.766112" y="129.702018" style="fill: #808080; stroke: #000000; stroke-linejoin: miter"/>
     </g>
    </g>
    <g id="line2d_12">
     <defs>
-<<<<<<< HEAD
-     <path id="m1860d5feca" d="M 0 -3 
-=======
-     <path id="m4b72a297f1" d="M 0 -3 
->>>>>>> b87ff8b3
+     <path id="m31ff595829" d="M 0 -3 
 L -0.673542 -0.927051 
 L -2.85317 -0.927051 
 L -1.089814 0.354102 
@@ -565,91 +461,47 @@
 z
 " style="stroke: #8b0000; stroke-linejoin: bevel"/>
     </defs>
-<<<<<<< HEAD
-    <g clip-path="url(#pdf26a8629d)">
-     <use xlink:href="#m1860d5feca" x="69.873218" y="263.877393" style="fill-opacity: 0; stroke: #8b0000; stroke-linejoin: bevel"/>
-     <use xlink:href="#m1860d5feca" x="74.953405" y="259.954458" style="fill-opacity: 0; stroke: #8b0000; stroke-linejoin: bevel"/>
-     <use xlink:href="#m1860d5feca" x="81.118937" y="254.822384" style="fill-opacity: 0; stroke: #8b0000; stroke-linejoin: bevel"/>
-     <use xlink:href="#m1860d5feca" x="89.488106" y="248.418906" style="fill-opacity: 0; stroke: #8b0000; stroke-linejoin: bevel"/>
-     <use xlink:href="#m1860d5feca" x="101.324593" y="241.765938" style="fill-opacity: 0; stroke: #8b0000; stroke-linejoin: bevel"/>
-     <use xlink:href="#m1860d5feca" x="116.958716" y="237.141326" style="fill-opacity: 0; stroke: #8b0000; stroke-linejoin: bevel"/>
-     <use xlink:href="#m1860d5feca" x="134.610387" y="236.962209" style="fill-opacity: 0; stroke: #8b0000; stroke-linejoin: bevel"/>
-     <use xlink:href="#m1860d5feca" x="150.94487" y="241.696547" style="fill-opacity: 0; stroke: #8b0000; stroke-linejoin: bevel"/>
-     <use xlink:href="#m1860d5feca" x="163.449494" y="249.408561" style="fill-opacity: 0; stroke: #8b0000; stroke-linejoin: bevel"/>
-     <use xlink:href="#m1860d5feca" x="171.749854" y="257.590387" style="fill-opacity: 0; stroke: #8b0000; stroke-linejoin: bevel"/>
-     <use xlink:href="#m1860d5feca" x="176.80964" y="264.697754" style="fill-opacity: 0; stroke: #8b0000; stroke-linejoin: bevel"/>
-     <use xlink:href="#m1860d5feca" x="179.78531" y="270.247113" style="fill-opacity: 0; stroke: #8b0000; stroke-linejoin: bevel"/>
-     <use xlink:href="#m1860d5feca" x="181.5364" y="274.329075" style="fill-opacity: 0; stroke: #8b0000; stroke-linejoin: bevel"/>
-     <use xlink:href="#m1860d5feca" x="182.596561" y="277.225383" style="fill-opacity: 0; stroke: #8b0000; stroke-linejoin: bevel"/>
-     <use xlink:href="#m1860d5feca" x="183.273027" y="279.226231" style="fill-opacity: 0; stroke: #8b0000; stroke-linejoin: bevel"/>
-     <use xlink:href="#m1860d5feca" x="183.739453" y="280.570545" style="fill-opacity: 0; stroke: #8b0000; stroke-linejoin: bevel"/>
-     <use xlink:href="#m1860d5feca" x="184.095649" y="281.436601" style="fill-opacity: 0; stroke: #8b0000; stroke-linejoin: bevel"/>
-     <use xlink:href="#m1860d5feca" x="184.402019" y="281.950445" style="fill-opacity: 0; stroke: #8b0000; stroke-linejoin: bevel"/>
-     <use xlink:href="#m1860d5feca" x="184.698478" y="282.197154" style="fill-opacity: 0; stroke: #8b0000; stroke-linejoin: bevel"/>
-     <use xlink:href="#m1860d5feca" x="185.014699" y="282.230419" style="fill-opacity: 0; stroke: #8b0000; stroke-linejoin: bevel"/>
-     <use xlink:href="#m1860d5feca" x="185.376119" y="282.080137" style="fill-opacity: 0; stroke: #8b0000; stroke-linejoin: bevel"/>
-     <use xlink:href="#m1860d5feca" x="185.80773" y="281.75742" style="fill-opacity: 0; stroke: #8b0000; stroke-linejoin: bevel"/>
-     <use xlink:href="#m1860d5feca" x="186.336436" y="281.257959" style="fill-opacity: 0; stroke: #8b0000; stroke-linejoin: bevel"/>
-     <use xlink:href="#m1860d5feca" x="186.993667" y="280.563279" style="fill-opacity: 0; stroke: #8b0000; stroke-linejoin: bevel"/>
-     <use xlink:href="#m1860d5feca" x="187.817183" y="279.641275" style="fill-opacity: 0; stroke: #8b0000; stroke-linejoin: bevel"/>
-     <use xlink:href="#m1860d5feca" x="188.853613" y="278.445145" style="fill-opacity: 0; stroke: #8b0000; stroke-linejoin: bevel"/>
-     <use xlink:href="#m1860d5feca" x="190.161045" y="276.911571" style="fill-opacity: 0; stroke: #8b0000; stroke-linejoin: bevel"/>
-     <use xlink:href="#m1860d5feca" x="191.812622" y="274.95732" style="fill-opacity: 0; stroke: #8b0000; stroke-linejoin: bevel"/>
-     <use xlink:href="#m1860d5feca" x="193.900222" y="272.475435" style="fill-opacity: 0; stroke: #8b0000; stroke-linejoin: bevel"/>
-     <use xlink:href="#m1860d5feca" x="196.540033" y="269.328992" style="fill-opacity: 0; stroke: #8b0000; stroke-linejoin: bevel"/>
-     <use xlink:href="#m1860d5feca" x="199.878585" y="265.344174" style="fill-opacity: 0; stroke: #8b0000; stroke-linejoin: bevel"/>
-     <use xlink:href="#m1860d5feca" x="204.102023" y="260.29937" style="fill-opacity: 0; stroke: #8b0000; stroke-linejoin: bevel"/>
-     <use xlink:href="#m1860d5feca" x="209.44386" y="253.916048" style="fill-opacity: 0; stroke: #8b0000; stroke-linejoin: bevel"/>
-     <use xlink:href="#m1860d5feca" x="216.202409" y="245.838002" style="fill-opacity: 0; stroke: #8b0000; stroke-linejoin: bevel"/>
-     <use xlink:href="#m1860d5feca" x="224.751973" y="235.618039" style="fill-opacity: 0; stroke: #8b0000; stroke-linejoin: bevel"/>
-     <use xlink:href="#m1860d5feca" x="235.567557" y="222.688475" style="fill-opacity: 0; stroke: #8b0000; stroke-linejoin: bevel"/>
-     <use xlink:href="#m1860d5feca" x="249.250825" y="206.330135" style="fill-opacity: 0; stroke: #8b0000; stroke-linejoin: bevel"/>
-     <use xlink:href="#m1860d5feca" x="266.559265" y="185.637501" style="fill-opacity: 0; stroke: #8b0000; stroke-linejoin: bevel"/>
-     <use xlink:href="#m1860d5feca" x="288.455583" y="159.459681" style="fill-opacity: 0; stroke: #8b0000; stroke-linejoin: bevel"/>
-     <use xlink:href="#m1860d5feca" x="316.160784" y="126.336945" style="fill-opacity: 0; stroke: #8b0000; stroke-linejoin: bevel"/>
-=======
-    <g clip-path="url(#p2e8c513295)">
-     <use xlink:href="#m4b72a297f1" x="69.873218" y="263.877393" style="fill-opacity: 0; stroke: #8b0000; stroke-linejoin: bevel"/>
-     <use xlink:href="#m4b72a297f1" x="74.953405" y="259.954458" style="fill-opacity: 0; stroke: #8b0000; stroke-linejoin: bevel"/>
-     <use xlink:href="#m4b72a297f1" x="81.118937" y="254.822384" style="fill-opacity: 0; stroke: #8b0000; stroke-linejoin: bevel"/>
-     <use xlink:href="#m4b72a297f1" x="89.488106" y="248.418906" style="fill-opacity: 0; stroke: #8b0000; stroke-linejoin: bevel"/>
-     <use xlink:href="#m4b72a297f1" x="101.324593" y="241.765938" style="fill-opacity: 0; stroke: #8b0000; stroke-linejoin: bevel"/>
-     <use xlink:href="#m4b72a297f1" x="116.958716" y="237.141326" style="fill-opacity: 0; stroke: #8b0000; stroke-linejoin: bevel"/>
-     <use xlink:href="#m4b72a297f1" x="134.610387" y="236.962209" style="fill-opacity: 0; stroke: #8b0000; stroke-linejoin: bevel"/>
-     <use xlink:href="#m4b72a297f1" x="150.94487" y="241.696547" style="fill-opacity: 0; stroke: #8b0000; stroke-linejoin: bevel"/>
-     <use xlink:href="#m4b72a297f1" x="163.449494" y="249.408561" style="fill-opacity: 0; stroke: #8b0000; stroke-linejoin: bevel"/>
-     <use xlink:href="#m4b72a297f1" x="171.749854" y="257.590387" style="fill-opacity: 0; stroke: #8b0000; stroke-linejoin: bevel"/>
-     <use xlink:href="#m4b72a297f1" x="176.80964" y="264.697754" style="fill-opacity: 0; stroke: #8b0000; stroke-linejoin: bevel"/>
-     <use xlink:href="#m4b72a297f1" x="179.78531" y="270.247113" style="fill-opacity: 0; stroke: #8b0000; stroke-linejoin: bevel"/>
-     <use xlink:href="#m4b72a297f1" x="181.5364" y="274.329075" style="fill-opacity: 0; stroke: #8b0000; stroke-linejoin: bevel"/>
-     <use xlink:href="#m4b72a297f1" x="182.596561" y="277.225383" style="fill-opacity: 0; stroke: #8b0000; stroke-linejoin: bevel"/>
-     <use xlink:href="#m4b72a297f1" x="183.273027" y="279.226231" style="fill-opacity: 0; stroke: #8b0000; stroke-linejoin: bevel"/>
-     <use xlink:href="#m4b72a297f1" x="183.739453" y="280.570545" style="fill-opacity: 0; stroke: #8b0000; stroke-linejoin: bevel"/>
-     <use xlink:href="#m4b72a297f1" x="184.095649" y="281.436601" style="fill-opacity: 0; stroke: #8b0000; stroke-linejoin: bevel"/>
-     <use xlink:href="#m4b72a297f1" x="184.402019" y="281.950445" style="fill-opacity: 0; stroke: #8b0000; stroke-linejoin: bevel"/>
-     <use xlink:href="#m4b72a297f1" x="184.698478" y="282.197154" style="fill-opacity: 0; stroke: #8b0000; stroke-linejoin: bevel"/>
-     <use xlink:href="#m4b72a297f1" x="185.014699" y="282.230419" style="fill-opacity: 0; stroke: #8b0000; stroke-linejoin: bevel"/>
-     <use xlink:href="#m4b72a297f1" x="185.376119" y="282.080137" style="fill-opacity: 0; stroke: #8b0000; stroke-linejoin: bevel"/>
-     <use xlink:href="#m4b72a297f1" x="185.80773" y="281.75742" style="fill-opacity: 0; stroke: #8b0000; stroke-linejoin: bevel"/>
-     <use xlink:href="#m4b72a297f1" x="186.336436" y="281.257959" style="fill-opacity: 0; stroke: #8b0000; stroke-linejoin: bevel"/>
-     <use xlink:href="#m4b72a297f1" x="186.993667" y="280.563279" style="fill-opacity: 0; stroke: #8b0000; stroke-linejoin: bevel"/>
-     <use xlink:href="#m4b72a297f1" x="187.817183" y="279.641275" style="fill-opacity: 0; stroke: #8b0000; stroke-linejoin: bevel"/>
-     <use xlink:href="#m4b72a297f1" x="188.853613" y="278.445145" style="fill-opacity: 0; stroke: #8b0000; stroke-linejoin: bevel"/>
-     <use xlink:href="#m4b72a297f1" x="190.161045" y="276.911571" style="fill-opacity: 0; stroke: #8b0000; stroke-linejoin: bevel"/>
-     <use xlink:href="#m4b72a297f1" x="191.812622" y="274.95732" style="fill-opacity: 0; stroke: #8b0000; stroke-linejoin: bevel"/>
-     <use xlink:href="#m4b72a297f1" x="193.900222" y="272.475435" style="fill-opacity: 0; stroke: #8b0000; stroke-linejoin: bevel"/>
-     <use xlink:href="#m4b72a297f1" x="196.540033" y="269.328992" style="fill-opacity: 0; stroke: #8b0000; stroke-linejoin: bevel"/>
-     <use xlink:href="#m4b72a297f1" x="199.878585" y="265.344174" style="fill-opacity: 0; stroke: #8b0000; stroke-linejoin: bevel"/>
-     <use xlink:href="#m4b72a297f1" x="204.102023" y="260.29937" style="fill-opacity: 0; stroke: #8b0000; stroke-linejoin: bevel"/>
-     <use xlink:href="#m4b72a297f1" x="209.44386" y="253.916048" style="fill-opacity: 0; stroke: #8b0000; stroke-linejoin: bevel"/>
-     <use xlink:href="#m4b72a297f1" x="216.202409" y="245.838002" style="fill-opacity: 0; stroke: #8b0000; stroke-linejoin: bevel"/>
-     <use xlink:href="#m4b72a297f1" x="224.751973" y="235.618039" style="fill-opacity: 0; stroke: #8b0000; stroke-linejoin: bevel"/>
-     <use xlink:href="#m4b72a297f1" x="235.567557" y="222.688475" style="fill-opacity: 0; stroke: #8b0000; stroke-linejoin: bevel"/>
-     <use xlink:href="#m4b72a297f1" x="249.250825" y="206.330135" style="fill-opacity: 0; stroke: #8b0000; stroke-linejoin: bevel"/>
-     <use xlink:href="#m4b72a297f1" x="266.559265" y="185.637501" style="fill-opacity: 0; stroke: #8b0000; stroke-linejoin: bevel"/>
-     <use xlink:href="#m4b72a297f1" x="288.455583" y="159.459681" style="fill-opacity: 0; stroke: #8b0000; stroke-linejoin: bevel"/>
-     <use xlink:href="#m4b72a297f1" x="316.160784" y="126.336945" style="fill-opacity: 0; stroke: #8b0000; stroke-linejoin: bevel"/>
->>>>>>> b87ff8b3
+    <g clip-path="url(#pec5296879d)">
+     <use xlink:href="#m31ff595829" x="69.873218" y="263.877393" style="fill-opacity: 0; stroke: #8b0000; stroke-linejoin: bevel"/>
+     <use xlink:href="#m31ff595829" x="74.953405" y="259.954458" style="fill-opacity: 0; stroke: #8b0000; stroke-linejoin: bevel"/>
+     <use xlink:href="#m31ff595829" x="81.118937" y="254.822384" style="fill-opacity: 0; stroke: #8b0000; stroke-linejoin: bevel"/>
+     <use xlink:href="#m31ff595829" x="89.488106" y="248.418906" style="fill-opacity: 0; stroke: #8b0000; stroke-linejoin: bevel"/>
+     <use xlink:href="#m31ff595829" x="101.324593" y="241.765938" style="fill-opacity: 0; stroke: #8b0000; stroke-linejoin: bevel"/>
+     <use xlink:href="#m31ff595829" x="116.958716" y="237.141326" style="fill-opacity: 0; stroke: #8b0000; stroke-linejoin: bevel"/>
+     <use xlink:href="#m31ff595829" x="134.610387" y="236.962209" style="fill-opacity: 0; stroke: #8b0000; stroke-linejoin: bevel"/>
+     <use xlink:href="#m31ff595829" x="150.94487" y="241.696547" style="fill-opacity: 0; stroke: #8b0000; stroke-linejoin: bevel"/>
+     <use xlink:href="#m31ff595829" x="163.449494" y="249.408561" style="fill-opacity: 0; stroke: #8b0000; stroke-linejoin: bevel"/>
+     <use xlink:href="#m31ff595829" x="171.749854" y="257.590387" style="fill-opacity: 0; stroke: #8b0000; stroke-linejoin: bevel"/>
+     <use xlink:href="#m31ff595829" x="176.80964" y="264.697754" style="fill-opacity: 0; stroke: #8b0000; stroke-linejoin: bevel"/>
+     <use xlink:href="#m31ff595829" x="179.78531" y="270.247113" style="fill-opacity: 0; stroke: #8b0000; stroke-linejoin: bevel"/>
+     <use xlink:href="#m31ff595829" x="181.5364" y="274.329075" style="fill-opacity: 0; stroke: #8b0000; stroke-linejoin: bevel"/>
+     <use xlink:href="#m31ff595829" x="182.596561" y="277.225383" style="fill-opacity: 0; stroke: #8b0000; stroke-linejoin: bevel"/>
+     <use xlink:href="#m31ff595829" x="183.273027" y="279.226231" style="fill-opacity: 0; stroke: #8b0000; stroke-linejoin: bevel"/>
+     <use xlink:href="#m31ff595829" x="183.739453" y="280.570545" style="fill-opacity: 0; stroke: #8b0000; stroke-linejoin: bevel"/>
+     <use xlink:href="#m31ff595829" x="184.095649" y="281.436601" style="fill-opacity: 0; stroke: #8b0000; stroke-linejoin: bevel"/>
+     <use xlink:href="#m31ff595829" x="184.402019" y="281.950445" style="fill-opacity: 0; stroke: #8b0000; stroke-linejoin: bevel"/>
+     <use xlink:href="#m31ff595829" x="184.698478" y="282.197154" style="fill-opacity: 0; stroke: #8b0000; stroke-linejoin: bevel"/>
+     <use xlink:href="#m31ff595829" x="185.014699" y="282.230419" style="fill-opacity: 0; stroke: #8b0000; stroke-linejoin: bevel"/>
+     <use xlink:href="#m31ff595829" x="185.376119" y="282.080137" style="fill-opacity: 0; stroke: #8b0000; stroke-linejoin: bevel"/>
+     <use xlink:href="#m31ff595829" x="185.80773" y="281.75742" style="fill-opacity: 0; stroke: #8b0000; stroke-linejoin: bevel"/>
+     <use xlink:href="#m31ff595829" x="186.336436" y="281.257959" style="fill-opacity: 0; stroke: #8b0000; stroke-linejoin: bevel"/>
+     <use xlink:href="#m31ff595829" x="186.993667" y="280.563279" style="fill-opacity: 0; stroke: #8b0000; stroke-linejoin: bevel"/>
+     <use xlink:href="#m31ff595829" x="187.817183" y="279.641275" style="fill-opacity: 0; stroke: #8b0000; stroke-linejoin: bevel"/>
+     <use xlink:href="#m31ff595829" x="188.853613" y="278.445145" style="fill-opacity: 0; stroke: #8b0000; stroke-linejoin: bevel"/>
+     <use xlink:href="#m31ff595829" x="190.161045" y="276.911571" style="fill-opacity: 0; stroke: #8b0000; stroke-linejoin: bevel"/>
+     <use xlink:href="#m31ff595829" x="191.812622" y="274.95732" style="fill-opacity: 0; stroke: #8b0000; stroke-linejoin: bevel"/>
+     <use xlink:href="#m31ff595829" x="193.900222" y="272.475435" style="fill-opacity: 0; stroke: #8b0000; stroke-linejoin: bevel"/>
+     <use xlink:href="#m31ff595829" x="196.540033" y="269.328992" style="fill-opacity: 0; stroke: #8b0000; stroke-linejoin: bevel"/>
+     <use xlink:href="#m31ff595829" x="199.878585" y="265.344174" style="fill-opacity: 0; stroke: #8b0000; stroke-linejoin: bevel"/>
+     <use xlink:href="#m31ff595829" x="204.102023" y="260.29937" style="fill-opacity: 0; stroke: #8b0000; stroke-linejoin: bevel"/>
+     <use xlink:href="#m31ff595829" x="209.44386" y="253.916048" style="fill-opacity: 0; stroke: #8b0000; stroke-linejoin: bevel"/>
+     <use xlink:href="#m31ff595829" x="216.202409" y="245.838002" style="fill-opacity: 0; stroke: #8b0000; stroke-linejoin: bevel"/>
+     <use xlink:href="#m31ff595829" x="224.751973" y="235.618039" style="fill-opacity: 0; stroke: #8b0000; stroke-linejoin: bevel"/>
+     <use xlink:href="#m31ff595829" x="235.567557" y="222.688475" style="fill-opacity: 0; stroke: #8b0000; stroke-linejoin: bevel"/>
+     <use xlink:href="#m31ff595829" x="249.250825" y="206.330135" style="fill-opacity: 0; stroke: #8b0000; stroke-linejoin: bevel"/>
+     <use xlink:href="#m31ff595829" x="266.559265" y="185.637501" style="fill-opacity: 0; stroke: #8b0000; stroke-linejoin: bevel"/>
+     <use xlink:href="#m31ff595829" x="288.455583" y="159.459681" style="fill-opacity: 0; stroke: #8b0000; stroke-linejoin: bevel"/>
+     <use xlink:href="#m31ff595829" x="316.160784" y="126.336945" style="fill-opacity: 0; stroke: #8b0000; stroke-linejoin: bevel"/>
     </g>
    </g>
    <g id="patch_3">
@@ -688,11 +540,7 @@
     </g>
     <g id="line2d_13">
      <g>
-<<<<<<< HEAD
-      <use xlink:href="#m7774e759bc" x="272.051794" y="16.368906" style="fill: #808080; stroke: #000000; stroke-linejoin: miter"/>
-=======
-      <use xlink:href="#mdaa586843a" x="272.051794" y="16.368906" style="fill: #808080; stroke: #000000; stroke-linejoin: miter"/>
->>>>>>> b87ff8b3
+      <use xlink:href="#m4ff42e53dc" x="272.051794" y="16.368906" style="fill: #808080; stroke: #000000; stroke-linejoin: miter"/>
      </g>
     </g>
     <g id="text_13">
@@ -868,11 +716,7 @@
     </g>
     <g id="line2d_14">
      <g>
-<<<<<<< HEAD
-      <use xlink:href="#m1860d5feca" x="272.051794" y="26.838281" style="fill-opacity: 0; stroke: #8b0000; stroke-linejoin: bevel"/>
-=======
-      <use xlink:href="#m4b72a297f1" x="272.051794" y="26.838281" style="fill-opacity: 0; stroke: #8b0000; stroke-linejoin: bevel"/>
->>>>>>> b87ff8b3
+      <use xlink:href="#m31ff595829" x="272.051794" y="26.838281" style="fill-opacity: 0; stroke: #8b0000; stroke-linejoin: bevel"/>
      </g>
     </g>
     <g id="text_14">
@@ -915,11 +759,7 @@
   </g>
  </g>
  <defs>
-<<<<<<< HEAD
-  <clipPath id="pdf26a8629d">
-=======
-  <clipPath id="p2e8c513295">
->>>>>>> b87ff8b3
+  <clipPath id="pec5296879d">
    <rect x="51.804688" y="7.2" width="277.312419" height="277.2"/>
   </clipPath>
  </defs>
