--- conflicted
+++ resolved
@@ -6,11 +6,7 @@
   <rdf:RDF xmlns:dc="http://purl.org/dc/elements/1.1/" xmlns:cc="http://creativecommons.org/ns#" xmlns:rdf="http://www.w3.org/1999/02/22-rdf-syntax-ns#">
    <cc:Work>
     <dc:type rdf:resource="http://purl.org/dc/dcmitype/StillImage"/>
-<<<<<<< HEAD
-    <dc:date>2025-06-05T17:15:38.222451</dc:date>
-=======
-    <dc:date>2025-05-18T16:15:48.153908</dc:date>
->>>>>>> b87ff8b3
+    <dc:date>2025-06-05T17:27:05.267235</dc:date>
     <dc:format>image/svg+xml</dc:format>
     <dc:creator>
      <cc:Agent>
@@ -45,20 +41,12 @@
     <g id="xtick_1">
      <g id="line2d_1">
       <defs>
-<<<<<<< HEAD
-       <path id="m1e228436b8" d="M 0 0 
-=======
-       <path id="m084ec7743d" d="M 0 0 
->>>>>>> b87ff8b3
+       <path id="m5580cb6400" d="M 0 0 
 L 0 3.5 
 " style="stroke: #000000; stroke-width: 0.8"/>
       </defs>
       <g>
-<<<<<<< HEAD
-       <use xlink:href="#m1e228436b8" x="56.512401" y="278.307911" style="stroke: #000000; stroke-width: 0.8"/>
-=======
-       <use xlink:href="#m084ec7743d" x="56.512401" y="278.307911" style="stroke: #000000; stroke-width: 0.8"/>
->>>>>>> b87ff8b3
+       <use xlink:href="#m5580cb6400" x="56.512401" y="278.307911" style="stroke: #000000; stroke-width: 0.8"/>
       </g>
      </g>
      <g id="text_1">
@@ -103,11 +91,7 @@
     <g id="xtick_2">
      <g id="line2d_2">
       <g>
-<<<<<<< HEAD
-       <use xlink:href="#m1e228436b8" x="95.972844" y="278.307911" style="stroke: #000000; stroke-width: 0.8"/>
-=======
-       <use xlink:href="#m084ec7743d" x="95.972844" y="278.307911" style="stroke: #000000; stroke-width: 0.8"/>
->>>>>>> b87ff8b3
+       <use xlink:href="#m5580cb6400" x="95.972844" y="278.307911" style="stroke: #000000; stroke-width: 0.8"/>
       </g>
      </g>
      <g id="text_2">
@@ -149,11 +133,7 @@
     <g id="xtick_3">
      <g id="line2d_3">
       <g>
-<<<<<<< HEAD
-       <use xlink:href="#m1e228436b8" x="135.433286" y="278.307911" style="stroke: #000000; stroke-width: 0.8"/>
-=======
-       <use xlink:href="#m084ec7743d" x="135.433286" y="278.307911" style="stroke: #000000; stroke-width: 0.8"/>
->>>>>>> b87ff8b3
+       <use xlink:href="#m5580cb6400" x="135.433286" y="278.307911" style="stroke: #000000; stroke-width: 0.8"/>
       </g>
      </g>
      <g id="text_3">
@@ -184,11 +164,7 @@
     <g id="xtick_4">
      <g id="line2d_4">
       <g>
-<<<<<<< HEAD
-       <use xlink:href="#m1e228436b8" x="174.893729" y="278.307911" style="stroke: #000000; stroke-width: 0.8"/>
-=======
-       <use xlink:href="#m084ec7743d" x="174.893729" y="278.307911" style="stroke: #000000; stroke-width: 0.8"/>
->>>>>>> b87ff8b3
+       <use xlink:href="#m5580cb6400" x="174.893729" y="278.307911" style="stroke: #000000; stroke-width: 0.8"/>
       </g>
      </g>
      <g id="text_4">
@@ -203,11 +179,7 @@
     <g id="xtick_5">
      <g id="line2d_5">
       <g>
-<<<<<<< HEAD
-       <use xlink:href="#m1e228436b8" x="214.354172" y="278.307911" style="stroke: #000000; stroke-width: 0.8"/>
-=======
-       <use xlink:href="#m084ec7743d" x="214.354172" y="278.307911" style="stroke: #000000; stroke-width: 0.8"/>
->>>>>>> b87ff8b3
+       <use xlink:href="#m5580cb6400" x="214.354172" y="278.307911" style="stroke: #000000; stroke-width: 0.8"/>
       </g>
      </g>
      <g id="text_5">
@@ -248,11 +220,7 @@
     <g id="xtick_6">
      <g id="line2d_6">
       <g>
-<<<<<<< HEAD
-       <use xlink:href="#m1e228436b8" x="253.814614" y="278.307911" style="stroke: #000000; stroke-width: 0.8"/>
-=======
-       <use xlink:href="#m084ec7743d" x="253.814614" y="278.307911" style="stroke: #000000; stroke-width: 0.8"/>
->>>>>>> b87ff8b3
+       <use xlink:href="#m5580cb6400" x="253.814614" y="278.307911" style="stroke: #000000; stroke-width: 0.8"/>
       </g>
      </g>
      <g id="text_6">
@@ -267,11 +235,7 @@
     <g id="xtick_7">
      <g id="line2d_7">
       <g>
-<<<<<<< HEAD
-       <use xlink:href="#m1e228436b8" x="293.275057" y="278.307911" style="stroke: #000000; stroke-width: 0.8"/>
-=======
-       <use xlink:href="#m084ec7743d" x="293.275057" y="278.307911" style="stroke: #000000; stroke-width: 0.8"/>
->>>>>>> b87ff8b3
+       <use xlink:href="#m5580cb6400" x="293.275057" y="278.307911" style="stroke: #000000; stroke-width: 0.8"/>
       </g>
      </g>
      <g id="text_7">
@@ -411,20 +375,12 @@
     <g id="ytick_1">
      <g id="line2d_8">
       <defs>
-<<<<<<< HEAD
-       <path id="m2eb3642669" d="M 0 0 
-=======
-       <path id="me4c2347c2f" d="M 0 0 
->>>>>>> b87ff8b3
+       <path id="m8bc037f480" d="M 0 0 
 L -3.5 0 
 " style="stroke: #000000; stroke-width: 0.8"/>
       </defs>
       <g>
-<<<<<<< HEAD
-       <use xlink:href="#m2eb3642669" x="48.620313" y="278.307911" style="stroke: #000000; stroke-width: 0.8"/>
-=======
-       <use xlink:href="#me4c2347c2f" x="48.620313" y="278.307911" style="stroke: #000000; stroke-width: 0.8"/>
->>>>>>> b87ff8b3
+       <use xlink:href="#m8bc037f480" x="48.620313" y="278.307911" style="stroke: #000000; stroke-width: 0.8"/>
       </g>
      </g>
      <g id="text_9">
@@ -439,11 +395,7 @@
     <g id="ytick_2">
      <g id="line2d_9">
       <g>
-<<<<<<< HEAD
-       <use xlink:href="#m2eb3642669" x="48.620313" y="238.847469" style="stroke: #000000; stroke-width: 0.8"/>
-=======
-       <use xlink:href="#me4c2347c2f" x="48.620313" y="238.847469" style="stroke: #000000; stroke-width: 0.8"/>
->>>>>>> b87ff8b3
+       <use xlink:href="#m8bc037f480" x="48.620313" y="238.847469" style="stroke: #000000; stroke-width: 0.8"/>
       </g>
      </g>
      <g id="text_10">
@@ -458,11 +410,7 @@
     <g id="ytick_3">
      <g id="line2d_10">
       <g>
-<<<<<<< HEAD
-       <use xlink:href="#m2eb3642669" x="48.620313" y="199.387026" style="stroke: #000000; stroke-width: 0.8"/>
-=======
-       <use xlink:href="#me4c2347c2f" x="48.620313" y="199.387026" style="stroke: #000000; stroke-width: 0.8"/>
->>>>>>> b87ff8b3
+       <use xlink:href="#m8bc037f480" x="48.620313" y="199.387026" style="stroke: #000000; stroke-width: 0.8"/>
       </g>
      </g>
      <g id="text_11">
@@ -477,11 +425,7 @@
     <g id="ytick_4">
      <g id="line2d_11">
       <g>
-<<<<<<< HEAD
-       <use xlink:href="#m2eb3642669" x="48.620313" y="159.926583" style="stroke: #000000; stroke-width: 0.8"/>
-=======
-       <use xlink:href="#me4c2347c2f" x="48.620313" y="159.926583" style="stroke: #000000; stroke-width: 0.8"/>
->>>>>>> b87ff8b3
+       <use xlink:href="#m8bc037f480" x="48.620313" y="159.926583" style="stroke: #000000; stroke-width: 0.8"/>
       </g>
      </g>
      <g id="text_12">
@@ -496,11 +440,7 @@
     <g id="ytick_5">
      <g id="line2d_12">
       <g>
-<<<<<<< HEAD
-       <use xlink:href="#m2eb3642669" x="48.620313" y="120.466141" style="stroke: #000000; stroke-width: 0.8"/>
-=======
-       <use xlink:href="#me4c2347c2f" x="48.620313" y="120.466141" style="stroke: #000000; stroke-width: 0.8"/>
->>>>>>> b87ff8b3
+       <use xlink:href="#m8bc037f480" x="48.620313" y="120.466141" style="stroke: #000000; stroke-width: 0.8"/>
       </g>
      </g>
      <g id="text_13">
@@ -515,11 +455,7 @@
     <g id="ytick_6">
      <g id="line2d_13">
       <g>
-<<<<<<< HEAD
-       <use xlink:href="#m2eb3642669" x="48.620313" y="81.005698" style="stroke: #000000; stroke-width: 0.8"/>
-=======
-       <use xlink:href="#me4c2347c2f" x="48.620313" y="81.005698" style="stroke: #000000; stroke-width: 0.8"/>
->>>>>>> b87ff8b3
+       <use xlink:href="#m8bc037f480" x="48.620313" y="81.005698" style="stroke: #000000; stroke-width: 0.8"/>
       </g>
      </g>
      <g id="text_14">
@@ -534,11 +470,7 @@
     <g id="ytick_7">
      <g id="line2d_14">
       <g>
-<<<<<<< HEAD
-       <use xlink:href="#m2eb3642669" x="48.620313" y="41.545255" style="stroke: #000000; stroke-width: 0.8"/>
-=======
-       <use xlink:href="#me4c2347c2f" x="48.620313" y="41.545255" style="stroke: #000000; stroke-width: 0.8"/>
->>>>>>> b87ff8b3
+       <use xlink:href="#m8bc037f480" x="48.620313" y="41.545255" style="stroke: #000000; stroke-width: 0.8"/>
       </g>
      </g>
      <g id="text_15">
@@ -574,11 +506,7 @@
    </g>
    <g id="line2d_15">
     <defs>
-<<<<<<< HEAD
-     <path id="m135eaadafe" d="M 0 3 
-=======
-     <path id="mb594a07cff" d="M 0 3 
->>>>>>> b87ff8b3
+     <path id="mc20743f41d" d="M 0 3 
 C 0.795609 3 1.55874 2.683901 2.12132 2.12132 
 C 2.683901 1.55874 3 0.795609 3 0 
 C 3 -0.795609 2.683901 -1.55874 2.12132 -2.12132 
@@ -590,104 +518,54 @@
 z
 " style="stroke: #000000"/>
     </defs>
-<<<<<<< HEAD
-    <g clip-path="url(#pb57c7e04a2)">
-     <use xlink:href="#m135eaadafe" x="58.259891" y="274.0216" style="fill: #808080; stroke: #000000"/>
-     <use xlink:href="#m135eaadafe" x="59.091046" y="272.570174" style="fill: #808080; stroke: #000000"/>
-     <use xlink:href="#m135eaadafe" x="60.479501" y="270.861608" style="fill: #808080; stroke: #000000"/>
-     <use xlink:href="#m135eaadafe" x="62.24287" y="268.611534" style="fill: #808080; stroke: #000000"/>
-     <use xlink:href="#m135eaadafe" x="64.641647" y="266.176588" style="fill: #808080; stroke: #000000"/>
-     <use xlink:href="#m135eaadafe" x="67.824763" y="263.139002" style="fill: #808080; stroke: #000000"/>
-     <use xlink:href="#m135eaadafe" x="71.304858" y="259.564043" style="fill: #808080; stroke: #000000"/>
-     <use xlink:href="#m135eaadafe" x="75.961822" y="255.237285" style="fill: #808080; stroke: #000000"/>
-     <use xlink:href="#m135eaadafe" x="81.711524" y="249.674862" style="fill: #808080; stroke: #000000"/>
-     <use xlink:href="#m135eaadafe" x="89.409625" y="243.17991" style="fill: #808080; stroke: #000000"/>
-     <use xlink:href="#m135eaadafe" x="99.393669" y="235.166993" style="fill: #808080; stroke: #000000"/>
-     <use xlink:href="#m135eaadafe" x="113.785682" y="227.390208" style="fill: #808080; stroke: #000000"/>
-     <use xlink:href="#m135eaadafe" x="131.952323" y="221.284415" style="fill: #808080; stroke: #000000"/>
-     <use xlink:href="#m135eaadafe" x="152.869278" y="219.938419" style="fill: #808080; stroke: #000000"/>
-     <use xlink:href="#m135eaadafe" x="173.033564" y="224.606669" style="fill: #808080; stroke: #000000"/>
-     <use xlink:href="#m135eaadafe" x="188.906132" y="232.795973" style="fill: #808080; stroke: #000000"/>
-     <use xlink:href="#m135eaadafe" x="200.086065" y="241.965396" style="fill: #808080; stroke: #000000"/>
-     <use xlink:href="#m135eaadafe" x="207.172371" y="249.740998" style="fill: #808080; stroke: #000000"/>
-     <use xlink:href="#m135eaadafe" x="212.717353" y="255.738117" style="fill: #808080; stroke: #000000"/>
-     <use xlink:href="#m135eaadafe" x="216.472408" y="260.807126" style="fill: #808080; stroke: #000000"/>
-     <use xlink:href="#m135eaadafe" x="219.507706" y="264.335758" style="fill: #808080; stroke: #000000"/>
-     <use xlink:href="#m135eaadafe" x="221.853234" y="266.883955" style="fill: #808080; stroke: #000000"/>
-     <use xlink:href="#m135eaadafe" x="223.710243" y="268.756906" style="fill: #808080; stroke: #000000"/>
-     <use xlink:href="#m135eaadafe" x="225.389679" y="270.011274" style="fill: #808080; stroke: #000000"/>
-     <use xlink:href="#m135eaadafe" x="226.904171" y="270.738744" style="fill: #808080; stroke: #000000"/>
-     <use xlink:href="#m135eaadafe" x="228.406035" y="271.111408" style="fill: #808080; stroke: #000000"/>
-     <use xlink:href="#m135eaadafe" x="229.982875" y="271.179998" style="fill: #808080; stroke: #000000"/>
-     <use xlink:href="#m135eaadafe" x="231.489474" y="270.961948" style="fill: #808080; stroke: #000000"/>
-     <use xlink:href="#m135eaadafe" x="233.089201" y="270.476016" style="fill: #808080; stroke: #000000"/>
-     <use xlink:href="#m135eaadafe" x="234.849137" y="269.579577" style="fill: #808080; stroke: #000000"/>
-     <use xlink:href="#m135eaadafe" x="236.71088" y="268.449667" style="fill: #808080; stroke: #000000"/>
-     <use xlink:href="#m135eaadafe" x="238.72573" y="266.862252" style="fill: #808080; stroke: #000000"/>
-     <use xlink:href="#m135eaadafe" x="241.514794" y="264.539453" style="fill: #808080; stroke: #000000"/>
-     <use xlink:href="#m135eaadafe" x="244.471171" y="261.68812" style="fill: #808080; stroke: #000000"/>
-     <use xlink:href="#m135eaadafe" x="247.238137" y="257.524096" style="fill: #808080; stroke: #000000"/>
-     <use xlink:href="#m135eaadafe" x="251.62456" y="252.23766" style="fill: #808080; stroke: #000000"/>
-     <use xlink:href="#m135eaadafe" x="256.913048" y="245.473745" style="fill: #808080; stroke: #000000"/>
-     <use xlink:href="#m135eaadafe" x="263.648157" y="236.702557" style="fill: #808080; stroke: #000000"/>
-     <use xlink:href="#m135eaadafe" x="272.357076" y="225.340396" style="fill: #808080; stroke: #000000"/>
-     <use xlink:href="#m135eaadafe" x="283.540955" y="210.631674" style="fill: #808080; stroke: #000000"/>
-     <use xlink:href="#m135eaadafe" x="297.622809" y="191.674088" style="fill: #808080; stroke: #000000"/>
-     <use xlink:href="#m135eaadafe" x="314.793626" y="167.145477" style="fill: #808080; stroke: #000000"/>
-=======
-    <g clip-path="url(#p866d2dd50c)">
-     <use xlink:href="#mb594a07cff" x="58.259891" y="274.0216" style="fill: #808080; stroke: #000000"/>
-     <use xlink:href="#mb594a07cff" x="59.091046" y="272.570174" style="fill: #808080; stroke: #000000"/>
-     <use xlink:href="#mb594a07cff" x="60.479501" y="270.861608" style="fill: #808080; stroke: #000000"/>
-     <use xlink:href="#mb594a07cff" x="62.24287" y="268.611534" style="fill: #808080; stroke: #000000"/>
-     <use xlink:href="#mb594a07cff" x="64.641647" y="266.176588" style="fill: #808080; stroke: #000000"/>
-     <use xlink:href="#mb594a07cff" x="67.824763" y="263.139002" style="fill: #808080; stroke: #000000"/>
-     <use xlink:href="#mb594a07cff" x="71.304858" y="259.564043" style="fill: #808080; stroke: #000000"/>
-     <use xlink:href="#mb594a07cff" x="75.961822" y="255.237285" style="fill: #808080; stroke: #000000"/>
-     <use xlink:href="#mb594a07cff" x="81.711524" y="249.674862" style="fill: #808080; stroke: #000000"/>
-     <use xlink:href="#mb594a07cff" x="89.409625" y="243.17991" style="fill: #808080; stroke: #000000"/>
-     <use xlink:href="#mb594a07cff" x="99.393669" y="235.166993" style="fill: #808080; stroke: #000000"/>
-     <use xlink:href="#mb594a07cff" x="113.785682" y="227.390208" style="fill: #808080; stroke: #000000"/>
-     <use xlink:href="#mb594a07cff" x="131.952323" y="221.284415" style="fill: #808080; stroke: #000000"/>
-     <use xlink:href="#mb594a07cff" x="152.869278" y="219.938419" style="fill: #808080; stroke: #000000"/>
-     <use xlink:href="#mb594a07cff" x="173.033564" y="224.606669" style="fill: #808080; stroke: #000000"/>
-     <use xlink:href="#mb594a07cff" x="188.906132" y="232.795973" style="fill: #808080; stroke: #000000"/>
-     <use xlink:href="#mb594a07cff" x="200.086065" y="241.965396" style="fill: #808080; stroke: #000000"/>
-     <use xlink:href="#mb594a07cff" x="207.172371" y="249.740998" style="fill: #808080; stroke: #000000"/>
-     <use xlink:href="#mb594a07cff" x="212.717353" y="255.738117" style="fill: #808080; stroke: #000000"/>
-     <use xlink:href="#mb594a07cff" x="216.472408" y="260.807126" style="fill: #808080; stroke: #000000"/>
-     <use xlink:href="#mb594a07cff" x="219.507706" y="264.335758" style="fill: #808080; stroke: #000000"/>
-     <use xlink:href="#mb594a07cff" x="221.853234" y="266.883955" style="fill: #808080; stroke: #000000"/>
-     <use xlink:href="#mb594a07cff" x="223.710243" y="268.756906" style="fill: #808080; stroke: #000000"/>
-     <use xlink:href="#mb594a07cff" x="225.389679" y="270.011274" style="fill: #808080; stroke: #000000"/>
-     <use xlink:href="#mb594a07cff" x="226.904171" y="270.738744" style="fill: #808080; stroke: #000000"/>
-     <use xlink:href="#mb594a07cff" x="228.406035" y="271.111408" style="fill: #808080; stroke: #000000"/>
-     <use xlink:href="#mb594a07cff" x="229.982875" y="271.179998" style="fill: #808080; stroke: #000000"/>
-     <use xlink:href="#mb594a07cff" x="231.489474" y="270.961948" style="fill: #808080; stroke: #000000"/>
-     <use xlink:href="#mb594a07cff" x="233.089201" y="270.476016" style="fill: #808080; stroke: #000000"/>
-     <use xlink:href="#mb594a07cff" x="234.849137" y="269.579577" style="fill: #808080; stroke: #000000"/>
-     <use xlink:href="#mb594a07cff" x="236.71088" y="268.449667" style="fill: #808080; stroke: #000000"/>
-     <use xlink:href="#mb594a07cff" x="238.72573" y="266.862252" style="fill: #808080; stroke: #000000"/>
-     <use xlink:href="#mb594a07cff" x="241.514794" y="264.539453" style="fill: #808080; stroke: #000000"/>
-     <use xlink:href="#mb594a07cff" x="244.471171" y="261.68812" style="fill: #808080; stroke: #000000"/>
-     <use xlink:href="#mb594a07cff" x="247.238137" y="257.524096" style="fill: #808080; stroke: #000000"/>
-     <use xlink:href="#mb594a07cff" x="251.62456" y="252.23766" style="fill: #808080; stroke: #000000"/>
-     <use xlink:href="#mb594a07cff" x="256.913048" y="245.473745" style="fill: #808080; stroke: #000000"/>
-     <use xlink:href="#mb594a07cff" x="263.648157" y="236.702557" style="fill: #808080; stroke: #000000"/>
-     <use xlink:href="#mb594a07cff" x="272.357076" y="225.340396" style="fill: #808080; stroke: #000000"/>
-     <use xlink:href="#mb594a07cff" x="283.540955" y="210.631674" style="fill: #808080; stroke: #000000"/>
-     <use xlink:href="#mb594a07cff" x="297.622809" y="191.674088" style="fill: #808080; stroke: #000000"/>
-     <use xlink:href="#mb594a07cff" x="314.793626" y="167.145477" style="fill: #808080; stroke: #000000"/>
->>>>>>> b87ff8b3
+    <g clip-path="url(#p5ef9e188aa)">
+     <use xlink:href="#mc20743f41d" x="58.259891" y="274.0216" style="fill: #808080; stroke: #000000"/>
+     <use xlink:href="#mc20743f41d" x="59.091046" y="272.570174" style="fill: #808080; stroke: #000000"/>
+     <use xlink:href="#mc20743f41d" x="60.479501" y="270.861608" style="fill: #808080; stroke: #000000"/>
+     <use xlink:href="#mc20743f41d" x="62.24287" y="268.611534" style="fill: #808080; stroke: #000000"/>
+     <use xlink:href="#mc20743f41d" x="64.641647" y="266.176588" style="fill: #808080; stroke: #000000"/>
+     <use xlink:href="#mc20743f41d" x="67.824763" y="263.139002" style="fill: #808080; stroke: #000000"/>
+     <use xlink:href="#mc20743f41d" x="71.304858" y="259.564043" style="fill: #808080; stroke: #000000"/>
+     <use xlink:href="#mc20743f41d" x="75.961822" y="255.237285" style="fill: #808080; stroke: #000000"/>
+     <use xlink:href="#mc20743f41d" x="81.711524" y="249.674862" style="fill: #808080; stroke: #000000"/>
+     <use xlink:href="#mc20743f41d" x="89.409625" y="243.17991" style="fill: #808080; stroke: #000000"/>
+     <use xlink:href="#mc20743f41d" x="99.393669" y="235.166993" style="fill: #808080; stroke: #000000"/>
+     <use xlink:href="#mc20743f41d" x="113.785682" y="227.390208" style="fill: #808080; stroke: #000000"/>
+     <use xlink:href="#mc20743f41d" x="131.952323" y="221.284415" style="fill: #808080; stroke: #000000"/>
+     <use xlink:href="#mc20743f41d" x="152.869278" y="219.938419" style="fill: #808080; stroke: #000000"/>
+     <use xlink:href="#mc20743f41d" x="173.033564" y="224.606669" style="fill: #808080; stroke: #000000"/>
+     <use xlink:href="#mc20743f41d" x="188.906132" y="232.795973" style="fill: #808080; stroke: #000000"/>
+     <use xlink:href="#mc20743f41d" x="200.086065" y="241.965396" style="fill: #808080; stroke: #000000"/>
+     <use xlink:href="#mc20743f41d" x="207.172371" y="249.740998" style="fill: #808080; stroke: #000000"/>
+     <use xlink:href="#mc20743f41d" x="212.717353" y="255.738117" style="fill: #808080; stroke: #000000"/>
+     <use xlink:href="#mc20743f41d" x="216.472408" y="260.807126" style="fill: #808080; stroke: #000000"/>
+     <use xlink:href="#mc20743f41d" x="219.507706" y="264.335758" style="fill: #808080; stroke: #000000"/>
+     <use xlink:href="#mc20743f41d" x="221.853234" y="266.883955" style="fill: #808080; stroke: #000000"/>
+     <use xlink:href="#mc20743f41d" x="223.710243" y="268.756906" style="fill: #808080; stroke: #000000"/>
+     <use xlink:href="#mc20743f41d" x="225.389679" y="270.011274" style="fill: #808080; stroke: #000000"/>
+     <use xlink:href="#mc20743f41d" x="226.904171" y="270.738744" style="fill: #808080; stroke: #000000"/>
+     <use xlink:href="#mc20743f41d" x="228.406035" y="271.111408" style="fill: #808080; stroke: #000000"/>
+     <use xlink:href="#mc20743f41d" x="229.982875" y="271.179998" style="fill: #808080; stroke: #000000"/>
+     <use xlink:href="#mc20743f41d" x="231.489474" y="270.961948" style="fill: #808080; stroke: #000000"/>
+     <use xlink:href="#mc20743f41d" x="233.089201" y="270.476016" style="fill: #808080; stroke: #000000"/>
+     <use xlink:href="#mc20743f41d" x="234.849137" y="269.579577" style="fill: #808080; stroke: #000000"/>
+     <use xlink:href="#mc20743f41d" x="236.71088" y="268.449667" style="fill: #808080; stroke: #000000"/>
+     <use xlink:href="#mc20743f41d" x="238.72573" y="266.862252" style="fill: #808080; stroke: #000000"/>
+     <use xlink:href="#mc20743f41d" x="241.514794" y="264.539453" style="fill: #808080; stroke: #000000"/>
+     <use xlink:href="#mc20743f41d" x="244.471171" y="261.68812" style="fill: #808080; stroke: #000000"/>
+     <use xlink:href="#mc20743f41d" x="247.238137" y="257.524096" style="fill: #808080; stroke: #000000"/>
+     <use xlink:href="#mc20743f41d" x="251.62456" y="252.23766" style="fill: #808080; stroke: #000000"/>
+     <use xlink:href="#mc20743f41d" x="256.913048" y="245.473745" style="fill: #808080; stroke: #000000"/>
+     <use xlink:href="#mc20743f41d" x="263.648157" y="236.702557" style="fill: #808080; stroke: #000000"/>
+     <use xlink:href="#mc20743f41d" x="272.357076" y="225.340396" style="fill: #808080; stroke: #000000"/>
+     <use xlink:href="#mc20743f41d" x="283.540955" y="210.631674" style="fill: #808080; stroke: #000000"/>
+     <use xlink:href="#mc20743f41d" x="297.622809" y="191.674088" style="fill: #808080; stroke: #000000"/>
+     <use xlink:href="#mc20743f41d" x="314.793626" y="167.145477" style="fill: #808080; stroke: #000000"/>
     </g>
    </g>
    <g id="line2d_16">
     <defs>
-<<<<<<< HEAD
-     <path id="mec02bca762" d="M 0 -3 
-=======
-     <path id="m364025664b" d="M 0 -3 
->>>>>>> b87ff8b3
+     <path id="m123384fb9c" d="M 0 -3 
 L -0.673542 -0.927051 
 L -2.85317 -0.927051 
 L -1.089814 0.354102 
@@ -700,95 +578,49 @@
 z
 " style="stroke: #8b0000; stroke-linejoin: bevel"/>
     </defs>
-<<<<<<< HEAD
-    <g clip-path="url(#pb57c7e04a2)">
-     <use xlink:href="#mec02bca762" x="58.293835" y="274.149455" style="fill-opacity: 0; stroke: #8b0000; stroke-linejoin: bevel"/>
-     <use xlink:href="#mec02bca762" x="59.167334" y="272.679705" style="fill-opacity: 0; stroke: #8b0000; stroke-linejoin: bevel"/>
-     <use xlink:href="#mec02bca762" x="60.461563" y="270.832987" style="fill-opacity: 0; stroke: #8b0000; stroke-linejoin: bevel"/>
-     <use xlink:href="#mec02bca762" x="62.297428" y="268.619953" style="fill-opacity: 0; stroke: #8b0000; stroke-linejoin: bevel"/>
-     <use xlink:href="#mec02bca762" x="64.733283" y="266.071215" style="fill-opacity: 0; stroke: #8b0000; stroke-linejoin: bevel"/>
-     <use xlink:href="#mec02bca762" x="67.749898" y="263.137139" style="fill-opacity: 0; stroke: #8b0000; stroke-linejoin: bevel"/>
-     <use xlink:href="#mec02bca762" x="71.357703" y="259.594745" style="fill-opacity: 0; stroke: #8b0000; stroke-linejoin: bevel"/>
-     <use xlink:href="#mec02bca762" x="75.779654" y="255.094544" style="fill-opacity: 0; stroke: #8b0000; stroke-linejoin: bevel"/>
-     <use xlink:href="#mec02bca762" x="81.541052" y="249.356515" style="fill-opacity: 0; stroke: #8b0000; stroke-linejoin: bevel"/>
-     <use xlink:href="#mec02bca762" x="89.423985" y="242.399053" style="fill-opacity: 0; stroke: #8b0000; stroke-linejoin: bevel"/>
-     <use xlink:href="#mec02bca762" x="100.290241" y="234.763408" style="fill-opacity: 0; stroke: #8b0000; stroke-linejoin: bevel"/>
-     <use xlink:href="#mec02bca762" x="114.710511" y="227.667814" style="fill-opacity: 0; stroke: #8b0000; stroke-linejoin: bevel"/>
-     <use xlink:href="#mec02bca762" x="132.399858" y="222.850066" style="fill-opacity: 0; stroke: #8b0000; stroke-linejoin: bevel"/>
-     <use xlink:href="#mec02bca762" x="151.842596" y="221.852878" style="fill-opacity: 0; stroke: #8b0000; stroke-linejoin: bevel"/>
-     <use xlink:href="#mec02bca762" x="170.687127" y="225.082702" style="fill-opacity: 0; stroke: #8b0000; stroke-linejoin: bevel"/>
-     <use xlink:href="#mec02bca762" x="186.858122" y="231.530799" style="fill-opacity: 0; stroke: #8b0000; stroke-linejoin: bevel"/>
-     <use xlink:href="#mec02bca762" x="199.403107" y="239.46809" style="fill-opacity: 0; stroke: #8b0000; stroke-linejoin: bevel"/>
-     <use xlink:href="#mec02bca762" x="208.466925" y="247.363259" style="fill-opacity: 0; stroke: #8b0000; stroke-linejoin: bevel"/>
-     <use xlink:href="#mec02bca762" x="214.753546" y="254.311351" style="fill-opacity: 0; stroke: #8b0000; stroke-linejoin: bevel"/>
-     <use xlink:href="#mec02bca762" x="219.047252" y="259.973104" style="fill-opacity: 0; stroke: #8b0000; stroke-linejoin: bevel"/>
-     <use xlink:href="#mec02bca762" x="221.995238" y="264.35305" style="fill-opacity: 0; stroke: #8b0000; stroke-linejoin: bevel"/>
-     <use xlink:href="#mec02bca762" x="224.06621" y="267.608773" style="fill-opacity: 0; stroke: #8b0000; stroke-linejoin: bevel"/>
-     <use xlink:href="#mec02bca762" x="225.579694" y="269.93543" style="fill-opacity: 0; stroke: #8b0000; stroke-linejoin: bevel"/>
-     <use xlink:href="#mec02bca762" x="226.751849" y="271.514805" style="fill-opacity: 0; stroke: #8b0000; stroke-linejoin: bevel"/>
-     <use xlink:href="#mec02bca762" x="227.730712" y="272.493033" style="fill-opacity: 0; stroke: #8b0000; stroke-linejoin: bevel"/>
-     <use xlink:href="#mec02bca762" x="228.622892" y="272.977554" style="fill-opacity: 0; stroke: #8b0000; stroke-linejoin: bevel"/>
-     <use xlink:href="#mec02bca762" x="229.510874" y="273.03922" style="fill-opacity: 0; stroke: #8b0000; stroke-linejoin: bevel"/>
-     <use xlink:href="#mec02bca762" x="230.464993" y="272.716287" style="fill-opacity: 0; stroke: #8b0000; stroke-linejoin: bevel"/>
-     <use xlink:href="#mec02bca762" x="231.551412" y="272.017885" style="fill-opacity: 0; stroke: #8b0000; stroke-linejoin: bevel"/>
-     <use xlink:href="#mec02bca762" x="232.838704" y="270.926145" style="fill-opacity: 0; stroke: #8b0000; stroke-linejoin: bevel"/>
-     <use xlink:href="#mec02bca762" x="234.402999" y="269.396896" style="fill-opacity: 0; stroke: #8b0000; stroke-linejoin: bevel"/>
-     <use xlink:href="#mec02bca762" x="236.333679" y="267.358043" style="fill-opacity: 0; stroke: #8b0000; stroke-linejoin: bevel"/>
-     <use xlink:href="#mec02bca762" x="238.737693" y="264.70792" style="fill-opacity: 0; stroke: #8b0000; stroke-linejoin: bevel"/>
-     <use xlink:href="#mec02bca762" x="241.747791" y="261.3084" style="fill-opacity: 0; stroke: #8b0000; stroke-linejoin: bevel"/>
-     <use xlink:href="#mec02bca762" x="245.527566" y="256.980674" style="fill-opacity: 0; stroke: #8b0000; stroke-linejoin: bevel"/>
-     <use xlink:href="#mec02bca762" x="250.282241" y="251.494078" style="fill-opacity: 0; stroke: #8b0000; stroke-linejoin: bevel"/>
-     <use xlink:href="#mec02bca762" x="256.269678" y="244.55416" style="fill-opacity: 0; stroke: #8b0000; stroke-linejoin: bevel"/>
-     <use xlink:href="#mec02bca762" x="263.812541" y="235.789169" style="fill-opacity: 0; stroke: #8b0000; stroke-linejoin: bevel"/>
-     <use xlink:href="#mec02bca762" x="273.318976" y="224.726447" style="fill-opacity: 0; stroke: #8b0000; stroke-linejoin: bevel"/>
-     <use xlink:href="#mec02bca762" x="285.304488" y="210.767256" style="fill-opacity: 0; stroke: #8b0000; stroke-linejoin: bevel"/>
-     <use xlink:href="#mec02bca762" x="300.413172" y="193.162276" style="fill-opacity: 0; stroke: #8b0000; stroke-linejoin: bevel"/>
-     <use xlink:href="#mec02bca762" x="319.462526" y="170.959543" style="fill-opacity: 0; stroke: #8b0000; stroke-linejoin: bevel"/>
-=======
-    <g clip-path="url(#p866d2dd50c)">
-     <use xlink:href="#m364025664b" x="58.293835" y="274.149455" style="fill-opacity: 0; stroke: #8b0000; stroke-linejoin: bevel"/>
-     <use xlink:href="#m364025664b" x="59.167334" y="272.679705" style="fill-opacity: 0; stroke: #8b0000; stroke-linejoin: bevel"/>
-     <use xlink:href="#m364025664b" x="60.461563" y="270.832987" style="fill-opacity: 0; stroke: #8b0000; stroke-linejoin: bevel"/>
-     <use xlink:href="#m364025664b" x="62.297428" y="268.619953" style="fill-opacity: 0; stroke: #8b0000; stroke-linejoin: bevel"/>
-     <use xlink:href="#m364025664b" x="64.733283" y="266.071215" style="fill-opacity: 0; stroke: #8b0000; stroke-linejoin: bevel"/>
-     <use xlink:href="#m364025664b" x="67.749898" y="263.137139" style="fill-opacity: 0; stroke: #8b0000; stroke-linejoin: bevel"/>
-     <use xlink:href="#m364025664b" x="71.357703" y="259.594745" style="fill-opacity: 0; stroke: #8b0000; stroke-linejoin: bevel"/>
-     <use xlink:href="#m364025664b" x="75.779654" y="255.094544" style="fill-opacity: 0; stroke: #8b0000; stroke-linejoin: bevel"/>
-     <use xlink:href="#m364025664b" x="81.541052" y="249.356515" style="fill-opacity: 0; stroke: #8b0000; stroke-linejoin: bevel"/>
-     <use xlink:href="#m364025664b" x="89.423985" y="242.399053" style="fill-opacity: 0; stroke: #8b0000; stroke-linejoin: bevel"/>
-     <use xlink:href="#m364025664b" x="100.290241" y="234.763408" style="fill-opacity: 0; stroke: #8b0000; stroke-linejoin: bevel"/>
-     <use xlink:href="#m364025664b" x="114.710511" y="227.667814" style="fill-opacity: 0; stroke: #8b0000; stroke-linejoin: bevel"/>
-     <use xlink:href="#m364025664b" x="132.399858" y="222.850066" style="fill-opacity: 0; stroke: #8b0000; stroke-linejoin: bevel"/>
-     <use xlink:href="#m364025664b" x="151.842596" y="221.852878" style="fill-opacity: 0; stroke: #8b0000; stroke-linejoin: bevel"/>
-     <use xlink:href="#m364025664b" x="170.687127" y="225.082702" style="fill-opacity: 0; stroke: #8b0000; stroke-linejoin: bevel"/>
-     <use xlink:href="#m364025664b" x="186.858122" y="231.530799" style="fill-opacity: 0; stroke: #8b0000; stroke-linejoin: bevel"/>
-     <use xlink:href="#m364025664b" x="199.403107" y="239.46809" style="fill-opacity: 0; stroke: #8b0000; stroke-linejoin: bevel"/>
-     <use xlink:href="#m364025664b" x="208.466925" y="247.363259" style="fill-opacity: 0; stroke: #8b0000; stroke-linejoin: bevel"/>
-     <use xlink:href="#m364025664b" x="214.753546" y="254.311351" style="fill-opacity: 0; stroke: #8b0000; stroke-linejoin: bevel"/>
-     <use xlink:href="#m364025664b" x="219.047252" y="259.973104" style="fill-opacity: 0; stroke: #8b0000; stroke-linejoin: bevel"/>
-     <use xlink:href="#m364025664b" x="221.995238" y="264.35305" style="fill-opacity: 0; stroke: #8b0000; stroke-linejoin: bevel"/>
-     <use xlink:href="#m364025664b" x="224.06621" y="267.608773" style="fill-opacity: 0; stroke: #8b0000; stroke-linejoin: bevel"/>
-     <use xlink:href="#m364025664b" x="225.579694" y="269.93543" style="fill-opacity: 0; stroke: #8b0000; stroke-linejoin: bevel"/>
-     <use xlink:href="#m364025664b" x="226.751849" y="271.514805" style="fill-opacity: 0; stroke: #8b0000; stroke-linejoin: bevel"/>
-     <use xlink:href="#m364025664b" x="227.730712" y="272.493033" style="fill-opacity: 0; stroke: #8b0000; stroke-linejoin: bevel"/>
-     <use xlink:href="#m364025664b" x="228.622892" y="272.977554" style="fill-opacity: 0; stroke: #8b0000; stroke-linejoin: bevel"/>
-     <use xlink:href="#m364025664b" x="229.510874" y="273.03922" style="fill-opacity: 0; stroke: #8b0000; stroke-linejoin: bevel"/>
-     <use xlink:href="#m364025664b" x="230.464993" y="272.716287" style="fill-opacity: 0; stroke: #8b0000; stroke-linejoin: bevel"/>
-     <use xlink:href="#m364025664b" x="231.551412" y="272.017885" style="fill-opacity: 0; stroke: #8b0000; stroke-linejoin: bevel"/>
-     <use xlink:href="#m364025664b" x="232.838704" y="270.926145" style="fill-opacity: 0; stroke: #8b0000; stroke-linejoin: bevel"/>
-     <use xlink:href="#m364025664b" x="234.402999" y="269.396896" style="fill-opacity: 0; stroke: #8b0000; stroke-linejoin: bevel"/>
-     <use xlink:href="#m364025664b" x="236.333679" y="267.358043" style="fill-opacity: 0; stroke: #8b0000; stroke-linejoin: bevel"/>
-     <use xlink:href="#m364025664b" x="238.737693" y="264.70792" style="fill-opacity: 0; stroke: #8b0000; stroke-linejoin: bevel"/>
-     <use xlink:href="#m364025664b" x="241.747791" y="261.3084" style="fill-opacity: 0; stroke: #8b0000; stroke-linejoin: bevel"/>
-     <use xlink:href="#m364025664b" x="245.527566" y="256.980674" style="fill-opacity: 0; stroke: #8b0000; stroke-linejoin: bevel"/>
-     <use xlink:href="#m364025664b" x="250.282241" y="251.494078" style="fill-opacity: 0; stroke: #8b0000; stroke-linejoin: bevel"/>
-     <use xlink:href="#m364025664b" x="256.269678" y="244.55416" style="fill-opacity: 0; stroke: #8b0000; stroke-linejoin: bevel"/>
-     <use xlink:href="#m364025664b" x="263.812541" y="235.789169" style="fill-opacity: 0; stroke: #8b0000; stroke-linejoin: bevel"/>
-     <use xlink:href="#m364025664b" x="273.318976" y="224.726447" style="fill-opacity: 0; stroke: #8b0000; stroke-linejoin: bevel"/>
-     <use xlink:href="#m364025664b" x="285.304488" y="210.767256" style="fill-opacity: 0; stroke: #8b0000; stroke-linejoin: bevel"/>
-     <use xlink:href="#m364025664b" x="300.413172" y="193.162276" style="fill-opacity: 0; stroke: #8b0000; stroke-linejoin: bevel"/>
-     <use xlink:href="#m364025664b" x="319.462526" y="170.959543" style="fill-opacity: 0; stroke: #8b0000; stroke-linejoin: bevel"/>
->>>>>>> b87ff8b3
+    <g clip-path="url(#p5ef9e188aa)">
+     <use xlink:href="#m123384fb9c" x="58.293835" y="274.149455" style="fill-opacity: 0; stroke: #8b0000; stroke-linejoin: bevel"/>
+     <use xlink:href="#m123384fb9c" x="59.167334" y="272.679705" style="fill-opacity: 0; stroke: #8b0000; stroke-linejoin: bevel"/>
+     <use xlink:href="#m123384fb9c" x="60.461563" y="270.832987" style="fill-opacity: 0; stroke: #8b0000; stroke-linejoin: bevel"/>
+     <use xlink:href="#m123384fb9c" x="62.297428" y="268.619953" style="fill-opacity: 0; stroke: #8b0000; stroke-linejoin: bevel"/>
+     <use xlink:href="#m123384fb9c" x="64.733283" y="266.071215" style="fill-opacity: 0; stroke: #8b0000; stroke-linejoin: bevel"/>
+     <use xlink:href="#m123384fb9c" x="67.749898" y="263.137139" style="fill-opacity: 0; stroke: #8b0000; stroke-linejoin: bevel"/>
+     <use xlink:href="#m123384fb9c" x="71.357703" y="259.594745" style="fill-opacity: 0; stroke: #8b0000; stroke-linejoin: bevel"/>
+     <use xlink:href="#m123384fb9c" x="75.779654" y="255.094544" style="fill-opacity: 0; stroke: #8b0000; stroke-linejoin: bevel"/>
+     <use xlink:href="#m123384fb9c" x="81.541052" y="249.356515" style="fill-opacity: 0; stroke: #8b0000; stroke-linejoin: bevel"/>
+     <use xlink:href="#m123384fb9c" x="89.423985" y="242.399053" style="fill-opacity: 0; stroke: #8b0000; stroke-linejoin: bevel"/>
+     <use xlink:href="#m123384fb9c" x="100.290241" y="234.763408" style="fill-opacity: 0; stroke: #8b0000; stroke-linejoin: bevel"/>
+     <use xlink:href="#m123384fb9c" x="114.710511" y="227.667814" style="fill-opacity: 0; stroke: #8b0000; stroke-linejoin: bevel"/>
+     <use xlink:href="#m123384fb9c" x="132.399858" y="222.850066" style="fill-opacity: 0; stroke: #8b0000; stroke-linejoin: bevel"/>
+     <use xlink:href="#m123384fb9c" x="151.842596" y="221.852878" style="fill-opacity: 0; stroke: #8b0000; stroke-linejoin: bevel"/>
+     <use xlink:href="#m123384fb9c" x="170.687127" y="225.082702" style="fill-opacity: 0; stroke: #8b0000; stroke-linejoin: bevel"/>
+     <use xlink:href="#m123384fb9c" x="186.858122" y="231.530799" style="fill-opacity: 0; stroke: #8b0000; stroke-linejoin: bevel"/>
+     <use xlink:href="#m123384fb9c" x="199.403107" y="239.46809" style="fill-opacity: 0; stroke: #8b0000; stroke-linejoin: bevel"/>
+     <use xlink:href="#m123384fb9c" x="208.466925" y="247.363259" style="fill-opacity: 0; stroke: #8b0000; stroke-linejoin: bevel"/>
+     <use xlink:href="#m123384fb9c" x="214.753546" y="254.311351" style="fill-opacity: 0; stroke: #8b0000; stroke-linejoin: bevel"/>
+     <use xlink:href="#m123384fb9c" x="219.047252" y="259.973104" style="fill-opacity: 0; stroke: #8b0000; stroke-linejoin: bevel"/>
+     <use xlink:href="#m123384fb9c" x="221.995238" y="264.35305" style="fill-opacity: 0; stroke: #8b0000; stroke-linejoin: bevel"/>
+     <use xlink:href="#m123384fb9c" x="224.06621" y="267.608773" style="fill-opacity: 0; stroke: #8b0000; stroke-linejoin: bevel"/>
+     <use xlink:href="#m123384fb9c" x="225.579694" y="269.93543" style="fill-opacity: 0; stroke: #8b0000; stroke-linejoin: bevel"/>
+     <use xlink:href="#m123384fb9c" x="226.751849" y="271.514805" style="fill-opacity: 0; stroke: #8b0000; stroke-linejoin: bevel"/>
+     <use xlink:href="#m123384fb9c" x="227.730712" y="272.493033" style="fill-opacity: 0; stroke: #8b0000; stroke-linejoin: bevel"/>
+     <use xlink:href="#m123384fb9c" x="228.622892" y="272.977554" style="fill-opacity: 0; stroke: #8b0000; stroke-linejoin: bevel"/>
+     <use xlink:href="#m123384fb9c" x="229.510874" y="273.03922" style="fill-opacity: 0; stroke: #8b0000; stroke-linejoin: bevel"/>
+     <use xlink:href="#m123384fb9c" x="230.464993" y="272.716287" style="fill-opacity: 0; stroke: #8b0000; stroke-linejoin: bevel"/>
+     <use xlink:href="#m123384fb9c" x="231.551412" y="272.017885" style="fill-opacity: 0; stroke: #8b0000; stroke-linejoin: bevel"/>
+     <use xlink:href="#m123384fb9c" x="232.838704" y="270.926145" style="fill-opacity: 0; stroke: #8b0000; stroke-linejoin: bevel"/>
+     <use xlink:href="#m123384fb9c" x="234.402999" y="269.396896" style="fill-opacity: 0; stroke: #8b0000; stroke-linejoin: bevel"/>
+     <use xlink:href="#m123384fb9c" x="236.333679" y="267.358043" style="fill-opacity: 0; stroke: #8b0000; stroke-linejoin: bevel"/>
+     <use xlink:href="#m123384fb9c" x="238.737693" y="264.70792" style="fill-opacity: 0; stroke: #8b0000; stroke-linejoin: bevel"/>
+     <use xlink:href="#m123384fb9c" x="241.747791" y="261.3084" style="fill-opacity: 0; stroke: #8b0000; stroke-linejoin: bevel"/>
+     <use xlink:href="#m123384fb9c" x="245.527566" y="256.980674" style="fill-opacity: 0; stroke: #8b0000; stroke-linejoin: bevel"/>
+     <use xlink:href="#m123384fb9c" x="250.282241" y="251.494078" style="fill-opacity: 0; stroke: #8b0000; stroke-linejoin: bevel"/>
+     <use xlink:href="#m123384fb9c" x="256.269678" y="244.55416" style="fill-opacity: 0; stroke: #8b0000; stroke-linejoin: bevel"/>
+     <use xlink:href="#m123384fb9c" x="263.812541" y="235.789169" style="fill-opacity: 0; stroke: #8b0000; stroke-linejoin: bevel"/>
+     <use xlink:href="#m123384fb9c" x="273.318976" y="224.726447" style="fill-opacity: 0; stroke: #8b0000; stroke-linejoin: bevel"/>
+     <use xlink:href="#m123384fb9c" x="285.304488" y="210.767256" style="fill-opacity: 0; stroke: #8b0000; stroke-linejoin: bevel"/>
+     <use xlink:href="#m123384fb9c" x="300.413172" y="193.162276" style="fill-opacity: 0; stroke: #8b0000; stroke-linejoin: bevel"/>
+     <use xlink:href="#m123384fb9c" x="319.462526" y="170.959543" style="fill-opacity: 0; stroke: #8b0000; stroke-linejoin: bevel"/>
     </g>
    </g>
    <g id="patch_3">
@@ -827,11 +659,7 @@
     </g>
     <g id="line2d_17">
      <g>
-<<<<<<< HEAD
-      <use xlink:href="#m135eaadafe" x="270.555" y="16.368906" style="fill: #808080; stroke: #000000"/>
-=======
-      <use xlink:href="#mb594a07cff" x="270.555" y="16.368906" style="fill: #808080; stroke: #000000"/>
->>>>>>> b87ff8b3
+      <use xlink:href="#mc20743f41d" x="270.555" y="16.368906" style="fill: #808080; stroke: #000000"/>
      </g>
     </g>
     <g id="text_17">
@@ -965,11 +793,7 @@
     </g>
     <g id="line2d_18">
      <g>
-<<<<<<< HEAD
-      <use xlink:href="#mec02bca762" x="270.555" y="26.838281" style="fill-opacity: 0; stroke: #8b0000; stroke-linejoin: bevel"/>
-=======
-      <use xlink:href="#m364025664b" x="270.555" y="26.838281" style="fill-opacity: 0; stroke: #8b0000; stroke-linejoin: bevel"/>
->>>>>>> b87ff8b3
+      <use xlink:href="#m123384fb9c" x="270.555" y="26.838281" style="fill-opacity: 0; stroke: #8b0000; stroke-linejoin: bevel"/>
      </g>
     </g>
     <g id="text_18">
@@ -1012,11 +836,7 @@
   </g>
  </g>
  <defs>
-<<<<<<< HEAD
-  <clipPath id="pb57c7e04a2">
-=======
-  <clipPath id="p866d2dd50c">
->>>>>>> b87ff8b3
+  <clipPath id="p5ef9e188aa">
    <rect x="48.620313" y="7.2" width="279" height="271.107911"/>
   </clipPath>
  </defs>
