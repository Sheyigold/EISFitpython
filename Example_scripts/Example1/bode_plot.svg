<?xml version="1.0" encoding="utf-8" standalone="no"?>
<!DOCTYPE svg PUBLIC "-//W3C//DTD SVG 1.1//EN"
  "http://www.w3.org/Graphics/SVG/1.1/DTD/svg11.dtd">
<svg xmlns:xlink="http://www.w3.org/1999/xlink" width="393.804688pt" height="493.115312pt" viewBox="0 0 393.804688 493.115312" xmlns="http://www.w3.org/2000/svg" version="1.1">
 <metadata>
  <rdf:RDF xmlns:dc="http://purl.org/dc/elements/1.1/" xmlns:cc="http://creativecommons.org/ns#" xmlns:rdf="http://www.w3.org/1999/02/22-rdf-syntax-ns#">
   <cc:Work>
    <dc:type rdf:resource="http://purl.org/dc/dcmitype/StillImage"/>
<<<<<<< HEAD
    <dc:date>2025-06-05T17:13:30.780780</dc:date>
=======
    <dc:date>2025-05-18T16:12:51.119409</dc:date>
>>>>>>> b87ff8b3
    <dc:format>image/svg+xml</dc:format>
    <dc:creator>
     <cc:Agent>
      <dc:title>Matplotlib v3.10.1, https://matplotlib.org/</dc:title>
     </cc:Agent>
    </dc:creator>
   </cc:Work>
  </rdf:RDF>
 </metadata>
 <defs>
  <style type="text/css">*{stroke-linejoin: round; stroke-linecap: butt}</style>
 </defs>
 <g id="figure_1">
  <g id="patch_1">
   <path d="M 0 493.115312 
L 393.804688 493.115312 
L 393.804688 0 
L 0 0 
z
" style="fill: #ffffff"/>
  </g>
  <g id="axes_1">
   <g id="patch_2">
    <path d="M 51.804688 208.8 
L 386.604688 208.8 
L 386.604688 7.2 
L 51.804688 7.2 
z
" style="fill: #ffffff"/>
   </g>
   <g id="matplotlib.axis_1">
    <g id="xtick_1">
     <g id="line2d_1">
      <defs>
<<<<<<< HEAD
       <path id="mf47737e05e" d="M 0 0 
=======
       <path id="m041b08be4a" d="M 0 0 
>>>>>>> b87ff8b3
L 0 3.5 
" style="stroke: #000000; stroke-width: 0.8"/>
      </defs>
      <g>
<<<<<<< HEAD
       <use xlink:href="#mf47737e05e" x="115.696062" y="208.8" style="stroke: #000000; stroke-width: 0.8"/>
=======
       <use xlink:href="#m041b08be4a" x="115.696062" y="208.8" style="stroke: #000000; stroke-width: 0.8"/>
>>>>>>> b87ff8b3
      </g>
     </g>
     <g id="text_1">
      <!-- $\mathdefault{10^{-1}}$ -->
      <g transform="translate(103.946062 223.398437) scale(0.1 -0.1)">
       <defs>
        <path id="DejaVuSans-31" d="M 794 531 
L 1825 531 
L 1825 4091 
L 703 3866 
L 703 4441 
L 1819 4666 
L 2450 4666 
L 2450 531 
L 3481 531 
L 3481 0 
L 794 0 
L 794 531 
z
" transform="scale(0.015625)"/>
        <path id="DejaVuSans-30" d="M 2034 4250 
Q 1547 4250 1301 3770 
Q 1056 3291 1056 2328 
Q 1056 1369 1301 889 
Q 1547 409 2034 409 
Q 2525 409 2770 889 
Q 3016 1369 3016 2328 
Q 3016 3291 2770 3770 
Q 2525 4250 2034 4250 
z
M 2034 4750 
Q 2819 4750 3233 4129 
Q 3647 3509 3647 2328 
Q 3647 1150 3233 529 
Q 2819 -91 2034 -91 
Q 1250 -91 836 529 
Q 422 1150 422 2328 
Q 422 3509 836 4129 
Q 1250 4750 2034 4750 
z
" transform="scale(0.015625)"/>
        <path id="DejaVuSans-2212" d="M 678 2272 
L 4684 2272 
L 4684 1741 
L 678 1741 
L 678 2272 
z
" transform="scale(0.015625)"/>
       </defs>
       <use xlink:href="#DejaVuSans-31" transform="translate(0 0.684375)"/>
       <use xlink:href="#DejaVuSans-30" transform="translate(63.623047 0.684375)"/>
       <use xlink:href="#DejaVuSans-2212" transform="translate(128.203125 38.965625) scale(0.7)"/>
       <use xlink:href="#DejaVuSans-31" transform="translate(186.855469 38.965625) scale(0.7)"/>
      </g>
     </g>
    </g>
    <g id="xtick_2">
     <g id="line2d_2">
      <g>
<<<<<<< HEAD
       <use xlink:href="#mf47737e05e" x="179.618673" y="208.8" style="stroke: #000000; stroke-width: 0.8"/>
=======
       <use xlink:href="#m041b08be4a" x="179.618673" y="208.8" style="stroke: #000000; stroke-width: 0.8"/>
>>>>>>> b87ff8b3
      </g>
     </g>
     <g id="text_2">
      <!-- $\mathdefault{10^{1}}$ -->
      <g transform="translate(170.818673 223.398437) scale(0.1 -0.1)">
       <use xlink:href="#DejaVuSans-31" transform="translate(0 0.684375)"/>
       <use xlink:href="#DejaVuSans-30" transform="translate(63.623047 0.684375)"/>
       <use xlink:href="#DejaVuSans-31" transform="translate(128.203125 38.965625) scale(0.7)"/>
      </g>
     </g>
    </g>
    <g id="xtick_3">
     <g id="line2d_3">
      <g>
<<<<<<< HEAD
       <use xlink:href="#mf47737e05e" x="243.541284" y="208.8" style="stroke: #000000; stroke-width: 0.8"/>
=======
       <use xlink:href="#m041b08be4a" x="243.541284" y="208.8" style="stroke: #000000; stroke-width: 0.8"/>
>>>>>>> b87ff8b3
      </g>
     </g>
     <g id="text_3">
      <!-- $\mathdefault{10^{3}}$ -->
      <g transform="translate(234.741284 223.398437) scale(0.1 -0.1)">
       <defs>
        <path id="DejaVuSans-33" d="M 2597 2516 
Q 3050 2419 3304 2112 
Q 3559 1806 3559 1356 
Q 3559 666 3084 287 
Q 2609 -91 1734 -91 
Q 1441 -91 1130 -33 
Q 819 25 488 141 
L 488 750 
Q 750 597 1062 519 
Q 1375 441 1716 441 
Q 2309 441 2620 675 
Q 2931 909 2931 1356 
Q 2931 1769 2642 2001 
Q 2353 2234 1838 2234 
L 1294 2234 
L 1294 2753 
L 1863 2753 
Q 2328 2753 2575 2939 
Q 2822 3125 2822 3475 
Q 2822 3834 2567 4026 
Q 2313 4219 1838 4219 
Q 1578 4219 1281 4162 
Q 984 4106 628 3988 
L 628 4550 
Q 988 4650 1302 4700 
Q 1616 4750 1894 4750 
Q 2613 4750 3031 4423 
Q 3450 4097 3450 3541 
Q 3450 3153 3228 2886 
Q 3006 2619 2597 2516 
z
" transform="scale(0.015625)"/>
       </defs>
       <use xlink:href="#DejaVuSans-31" transform="translate(0 0.765625)"/>
       <use xlink:href="#DejaVuSans-30" transform="translate(63.623047 0.765625)"/>
       <use xlink:href="#DejaVuSans-33" transform="translate(128.203125 39.046875) scale(0.7)"/>
      </g>
     </g>
    </g>
    <g id="xtick_4">
     <g id="line2d_4">
      <g>
<<<<<<< HEAD
       <use xlink:href="#mf47737e05e" x="307.463895" y="208.8" style="stroke: #000000; stroke-width: 0.8"/>
=======
       <use xlink:href="#m041b08be4a" x="307.463895" y="208.8" style="stroke: #000000; stroke-width: 0.8"/>
>>>>>>> b87ff8b3
      </g>
     </g>
     <g id="text_4">
      <!-- $\mathdefault{10^{5}}$ -->
      <g transform="translate(298.663895 223.398437) scale(0.1 -0.1)">
       <defs>
        <path id="DejaVuSans-35" d="M 691 4666 
L 3169 4666 
L 3169 4134 
L 1269 4134 
L 1269 2991 
Q 1406 3038 1543 3061 
Q 1681 3084 1819 3084 
Q 2600 3084 3056 2656 
Q 3513 2228 3513 1497 
Q 3513 744 3044 326 
Q 2575 -91 1722 -91 
Q 1428 -91 1123 -41 
Q 819 9 494 109 
L 494 744 
Q 775 591 1075 516 
Q 1375 441 1709 441 
Q 2250 441 2565 725 
Q 2881 1009 2881 1497 
Q 2881 1984 2565 2268 
Q 2250 2553 1709 2553 
Q 1456 2553 1204 2497 
Q 953 2441 691 2322 
L 691 4666 
z
" transform="scale(0.015625)"/>
       </defs>
       <use xlink:href="#DejaVuSans-31" transform="translate(0 0.684375)"/>
       <use xlink:href="#DejaVuSans-30" transform="translate(63.623047 0.684375)"/>
       <use xlink:href="#DejaVuSans-35" transform="translate(128.203125 38.965625) scale(0.7)"/>
      </g>
     </g>
    </g>
    <g id="xtick_5">
     <g id="line2d_5">
      <g>
<<<<<<< HEAD
       <use xlink:href="#mf47737e05e" x="371.386506" y="208.8" style="stroke: #000000; stroke-width: 0.8"/>
=======
       <use xlink:href="#m041b08be4a" x="371.386506" y="208.8" style="stroke: #000000; stroke-width: 0.8"/>
>>>>>>> b87ff8b3
      </g>
     </g>
     <g id="text_5">
      <!-- $\mathdefault{10^{7}}$ -->
      <g transform="translate(362.586506 223.398437) scale(0.1 -0.1)">
       <defs>
        <path id="DejaVuSans-37" d="M 525 4666 
L 3525 4666 
L 3525 4397 
L 1831 0 
L 1172 0 
L 2766 4134 
L 525 4134 
L 525 4666 
z
" transform="scale(0.015625)"/>
       </defs>
       <use xlink:href="#DejaVuSans-31" transform="translate(0 0.684375)"/>
       <use xlink:href="#DejaVuSans-30" transform="translate(63.623047 0.684375)"/>
       <use xlink:href="#DejaVuSans-37" transform="translate(128.203125 38.965625) scale(0.7)"/>
      </g>
     </g>
    </g>
    <g id="text_6">
     <!-- $ \it\nu \it$/Hz  -->
     <g transform="translate(200.604688 240.875781) scale(0.15 -0.15)">
      <defs>
       <path id="DejaVuSans-Oblique-3bd" d="M 959 0 
L 572 3500 
L 1191 3500 
L 1522 563 
Q 1972 950 2391 1488 
Q 2706 1891 2788 2241 
Q 2825 2406 2809 2719 
Q 2794 3091 2544 3500 
L 3125 3500 
L 3125 3500 
Q 3288 3222 3353 2834 
Q 3416 2478 3369 2234 
Q 3250 1622 2719 1075 
Q 2025 363 1572 0 
L 959 0 
z
" transform="scale(0.015625)"/>
       <path id="DejaVuSans-2f" d="M 1625 4666 
L 2156 4666 
L 531 -594 
L 0 -594 
L 1625 4666 
z
" transform="scale(0.015625)"/>
       <path id="DejaVuSans-48" d="M 628 4666 
L 1259 4666 
L 1259 2753 
L 3553 2753 
L 3553 4666 
L 4184 4666 
L 4184 0 
L 3553 0 
L 3553 2222 
L 1259 2222 
L 1259 0 
L 628 0 
L 628 4666 
z
" transform="scale(0.015625)"/>
       <path id="DejaVuSans-7a" d="M 353 3500 
L 3084 3500 
L 3084 2975 
L 922 459 
L 3084 459 
L 3084 0 
L 275 0 
L 275 525 
L 2438 3041 
L 353 3041 
L 353 3500 
z
" transform="scale(0.015625)"/>
       <path id="DejaVuSans-20" transform="scale(0.015625)"/>
      </defs>
      <use xlink:href="#DejaVuSans-Oblique-3bd" transform="translate(0 0.09375)"/>
      <use xlink:href="#DejaVuSans-2f" transform="translate(55.859375 0.09375)"/>
      <use xlink:href="#DejaVuSans-48" transform="translate(87.800781 0.09375)"/>
      <use xlink:href="#DejaVuSans-7a" transform="translate(162.996094 0.09375)"/>
      <use xlink:href="#DejaVuSans-20" transform="translate(215.486328 0.09375)"/>
     </g>
    </g>
   </g>
   <g id="matplotlib.axis_2">
    <g id="ytick_1">
     <g id="line2d_6">
      <defs>
<<<<<<< HEAD
       <path id="ma09b170224" d="M 0 0 
=======
       <path id="m42d9f1c75a" d="M 0 0 
>>>>>>> b87ff8b3
L -3.5 0 
" style="stroke: #000000; stroke-width: 0.8"/>
      </defs>
      <g>
<<<<<<< HEAD
       <use xlink:href="#ma09b170224" x="51.804688" y="199.78639" style="stroke: #000000; stroke-width: 0.8"/>
=======
       <use xlink:href="#m42d9f1c75a" x="51.804688" y="199.78639" style="stroke: #000000; stroke-width: 0.8"/>
>>>>>>> b87ff8b3
      </g>
     </g>
     <g id="text_7">
      <!-- 0 -->
      <g transform="translate(38.442188 203.585609) scale(0.1 -0.1)">
       <use xlink:href="#DejaVuSans-30"/>
      </g>
     </g>
    </g>
    <g id="ytick_2">
     <g id="line2d_7">
      <g>
<<<<<<< HEAD
       <use xlink:href="#ma09b170224" x="51.804688" y="174.262355" style="stroke: #000000; stroke-width: 0.8"/>
=======
       <use xlink:href="#m42d9f1c75a" x="51.804688" y="174.262355" style="stroke: #000000; stroke-width: 0.8"/>
>>>>>>> b87ff8b3
      </g>
     </g>
     <g id="text_8">
      <!-- 20 -->
      <g transform="translate(32.079687 178.061573) scale(0.1 -0.1)">
       <defs>
        <path id="DejaVuSans-32" d="M 1228 531 
L 3431 531 
L 3431 0 
L 469 0 
L 469 531 
Q 828 903 1448 1529 
Q 2069 2156 2228 2338 
Q 2531 2678 2651 2914 
Q 2772 3150 2772 3378 
Q 2772 3750 2511 3984 
Q 2250 4219 1831 4219 
Q 1534 4219 1204 4116 
Q 875 4013 500 3803 
L 500 4441 
Q 881 4594 1212 4672 
Q 1544 4750 1819 4750 
Q 2544 4750 2975 4387 
Q 3406 4025 3406 3419 
Q 3406 3131 3298 2873 
Q 3191 2616 2906 2266 
Q 2828 2175 2409 1742 
Q 1991 1309 1228 531 
z
" transform="scale(0.015625)"/>
       </defs>
       <use xlink:href="#DejaVuSans-32"/>
       <use xlink:href="#DejaVuSans-30" transform="translate(63.623047 0)"/>
      </g>
     </g>
    </g>
    <g id="ytick_3">
     <g id="line2d_8">
      <g>
<<<<<<< HEAD
       <use xlink:href="#ma09b170224" x="51.804688" y="148.738319" style="stroke: #000000; stroke-width: 0.8"/>
=======
       <use xlink:href="#m42d9f1c75a" x="51.804688" y="148.738319" style="stroke: #000000; stroke-width: 0.8"/>
>>>>>>> b87ff8b3
      </g>
     </g>
     <g id="text_9">
      <!-- 40 -->
      <g transform="translate(32.079687 152.537538) scale(0.1 -0.1)">
       <defs>
        <path id="DejaVuSans-34" d="M 2419 4116 
L 825 1625 
L 2419 1625 
L 2419 4116 
z
M 2253 4666 
L 3047 4666 
L 3047 1625 
L 3713 1625 
L 3713 1100 
L 3047 1100 
L 3047 0 
L 2419 0 
L 2419 1100 
L 313 1100 
L 313 1709 
L 2253 4666 
z
" transform="scale(0.015625)"/>
       </defs>
       <use xlink:href="#DejaVuSans-34"/>
       <use xlink:href="#DejaVuSans-30" transform="translate(63.623047 0)"/>
      </g>
     </g>
    </g>
    <g id="ytick_4">
     <g id="line2d_9">
      <g>
<<<<<<< HEAD
       <use xlink:href="#ma09b170224" x="51.804688" y="123.214284" style="stroke: #000000; stroke-width: 0.8"/>
=======
       <use xlink:href="#m42d9f1c75a" x="51.804688" y="123.214284" style="stroke: #000000; stroke-width: 0.8"/>
>>>>>>> b87ff8b3
      </g>
     </g>
     <g id="text_10">
      <!-- 60 -->
      <g transform="translate(32.079687 127.013502) scale(0.1 -0.1)">
       <defs>
        <path id="DejaVuSans-36" d="M 2113 2584 
Q 1688 2584 1439 2293 
Q 1191 2003 1191 1497 
Q 1191 994 1439 701 
Q 1688 409 2113 409 
Q 2538 409 2786 701 
Q 3034 994 3034 1497 
Q 3034 2003 2786 2293 
Q 2538 2584 2113 2584 
z
M 3366 4563 
L 3366 3988 
Q 3128 4100 2886 4159 
Q 2644 4219 2406 4219 
Q 1781 4219 1451 3797 
Q 1122 3375 1075 2522 
Q 1259 2794 1537 2939 
Q 1816 3084 2150 3084 
Q 2853 3084 3261 2657 
Q 3669 2231 3669 1497 
Q 3669 778 3244 343 
Q 2819 -91 2113 -91 
Q 1303 -91 875 529 
Q 447 1150 447 2328 
Q 447 3434 972 4092 
Q 1497 4750 2381 4750 
Q 2619 4750 2861 4703 
Q 3103 4656 3366 4563 
z
" transform="scale(0.015625)"/>
       </defs>
       <use xlink:href="#DejaVuSans-36"/>
       <use xlink:href="#DejaVuSans-30" transform="translate(63.623047 0)"/>
      </g>
     </g>
    </g>
    <g id="ytick_5">
     <g id="line2d_10">
      <g>
<<<<<<< HEAD
       <use xlink:href="#ma09b170224" x="51.804688" y="97.690248" style="stroke: #000000; stroke-width: 0.8"/>
=======
       <use xlink:href="#m42d9f1c75a" x="51.804688" y="97.690248" style="stroke: #000000; stroke-width: 0.8"/>
>>>>>>> b87ff8b3
      </g>
     </g>
     <g id="text_11">
      <!-- 80 -->
      <g transform="translate(32.079687 101.489467) scale(0.1 -0.1)">
       <defs>
        <path id="DejaVuSans-38" d="M 2034 2216 
Q 1584 2216 1326 1975 
Q 1069 1734 1069 1313 
Q 1069 891 1326 650 
Q 1584 409 2034 409 
Q 2484 409 2743 651 
Q 3003 894 3003 1313 
Q 3003 1734 2745 1975 
Q 2488 2216 2034 2216 
z
M 1403 2484 
Q 997 2584 770 2862 
Q 544 3141 544 3541 
Q 544 4100 942 4425 
Q 1341 4750 2034 4750 
Q 2731 4750 3128 4425 
Q 3525 4100 3525 3541 
Q 3525 3141 3298 2862 
Q 3072 2584 2669 2484 
Q 3125 2378 3379 2068 
Q 3634 1759 3634 1313 
Q 3634 634 3220 271 
Q 2806 -91 2034 -91 
Q 1263 -91 848 271 
Q 434 634 434 1313 
Q 434 1759 690 2068 
Q 947 2378 1403 2484 
z
M 1172 3481 
Q 1172 3119 1398 2916 
Q 1625 2713 2034 2713 
Q 2441 2713 2670 2916 
Q 2900 3119 2900 3481 
Q 2900 3844 2670 4047 
Q 2441 4250 2034 4250 
Q 1625 4250 1398 4047 
Q 1172 3844 1172 3481 
z
" transform="scale(0.015625)"/>
       </defs>
       <use xlink:href="#DejaVuSans-38"/>
       <use xlink:href="#DejaVuSans-30" transform="translate(63.623047 0)"/>
      </g>
     </g>
    </g>
    <g id="ytick_6">
     <g id="line2d_11">
      <g>
<<<<<<< HEAD
       <use xlink:href="#ma09b170224" x="51.804688" y="72.166212" style="stroke: #000000; stroke-width: 0.8"/>
=======
       <use xlink:href="#m42d9f1c75a" x="51.804688" y="72.166212" style="stroke: #000000; stroke-width: 0.8"/>
>>>>>>> b87ff8b3
      </g>
     </g>
     <g id="text_12">
      <!-- 100 -->
      <g transform="translate(25.717187 75.965431) scale(0.1 -0.1)">
       <use xlink:href="#DejaVuSans-31"/>
       <use xlink:href="#DejaVuSans-30" transform="translate(63.623047 0)"/>
       <use xlink:href="#DejaVuSans-30" transform="translate(127.246094 0)"/>
      </g>
     </g>
    </g>
    <g id="ytick_7">
     <g id="line2d_12">
      <g>
<<<<<<< HEAD
       <use xlink:href="#ma09b170224" x="51.804688" y="46.642177" style="stroke: #000000; stroke-width: 0.8"/>
=======
       <use xlink:href="#m42d9f1c75a" x="51.804688" y="46.642177" style="stroke: #000000; stroke-width: 0.8"/>
>>>>>>> b87ff8b3
      </g>
     </g>
     <g id="text_13">
      <!-- 120 -->
      <g transform="translate(25.717187 50.441396) scale(0.1 -0.1)">
       <use xlink:href="#DejaVuSans-31"/>
       <use xlink:href="#DejaVuSans-32" transform="translate(63.623047 0)"/>
       <use xlink:href="#DejaVuSans-30" transform="translate(127.246094 0)"/>
      </g>
     </g>
    </g>
    <g id="ytick_8">
     <g id="line2d_13">
      <g>
<<<<<<< HEAD
       <use xlink:href="#ma09b170224" x="51.804688" y="21.118141" style="stroke: #000000; stroke-width: 0.8"/>
=======
       <use xlink:href="#m42d9f1c75a" x="51.804688" y="21.118141" style="stroke: #000000; stroke-width: 0.8"/>
>>>>>>> b87ff8b3
      </g>
     </g>
     <g id="text_14">
      <!-- 140 -->
      <g transform="translate(25.717187 24.91736) scale(0.1 -0.1)">
       <use xlink:href="#DejaVuSans-31"/>
       <use xlink:href="#DejaVuSans-34" transform="translate(63.623047 0)"/>
       <use xlink:href="#DejaVuSans-30" transform="translate(127.246094 0)"/>
      </g>
     </g>
    </g>
    <g id="text_15">
     <!-- $-Z^{\prime\prime} \,/\, \mathrm{M\Omega}$ -->
     <g transform="translate(18.597656 140.25) rotate(-90) scale(0.15 -0.15)">
      <defs>
       <path id="DejaVuSans-Oblique-5a" d="M 838 4666 
L 4500 4666 
L 4409 4184 
L 794 531 
L 3769 531 
L 3669 0 
L -141 0 
L -50 481 
L 3566 4134 
L 738 4134 
L 838 4666 
z
" transform="scale(0.015625)"/>
       <path id="Cmsy10-30" d="M 225 347 
Q 184 359 184 409 
L 966 3316 
Q 1003 3434 1093 3506 
Q 1184 3578 1300 3578 
Q 1450 3578 1564 3479 
Q 1678 3381 1678 3231 
Q 1678 3166 1644 3084 
L 488 319 
Q 466 275 428 275 
Q 394 275 320 306 
Q 247 338 225 347 
z
" transform="scale(0.015625)"/>
       <path id="DejaVuSans-4d" d="M 628 4666 
L 1569 4666 
L 2759 1491 
L 3956 4666 
L 4897 4666 
L 4897 0 
L 4281 0 
L 4281 4097 
L 3078 897 
L 2444 897 
L 1241 4097 
L 1241 0 
L 628 0 
L 628 4666 
z
" transform="scale(0.015625)"/>
       <path id="DejaVuSans-3a9" d="M 4647 556 
L 4647 0 
L 2772 0 
L 2772 556 
Q 3325 859 3634 1378 
Q 3944 1897 3944 2528 
Q 3944 3278 3531 3731 
Q 3119 4184 2444 4184 
Q 1769 4184 1355 3729 
Q 941 3275 941 2528 
Q 941 1897 1250 1378 
Q 1563 859 2119 556 
L 2119 0 
L 244 0 
L 244 556 
L 1241 556 
Q 747 991 519 1456 
Q 294 1922 294 2497 
Q 294 3491 894 4106 
Q 1491 4722 2444 4722 
Q 3391 4722 3994 4106 
Q 4594 3494 4594 2528 
Q 4594 1922 4372 1459 
Q 4150 997 3647 556 
L 4647 556 
z
" transform="scale(0.015625)"/>
      </defs>
      <use xlink:href="#DejaVuSans-2212" transform="translate(0 0.584375)"/>
      <use xlink:href="#DejaVuSans-Oblique-5a" transform="translate(83.789062 0.584375)"/>
      <use xlink:href="#Cmsy10-30" transform="translate(159.311693 38.865625) scale(0.7)"/>
      <use xlink:href="#Cmsy10-30" transform="translate(178.554857 38.865625) scale(0.7)"/>
      <use xlink:href="#DejaVuSans-2f" transform="translate(216.768072 0.584375)"/>
      <use xlink:href="#DejaVuSans-4d" transform="translate(266.695155 0.584375)"/>
      <use xlink:href="#DejaVuSans-3a9" transform="translate(352.974451 0.584375)"/>
     </g>
    </g>
   </g>
   <g id="line2d_14">
    <defs>
<<<<<<< HEAD
     <path id="m0aab9dfc55" d="M 0 3 
=======
     <path id="mfff60ce098" d="M 0 3 
>>>>>>> b87ff8b3
C 0.795609 3 1.55874 2.683901 2.12132 2.12132 
C 2.683901 1.55874 3 0.795609 3 0 
C 3 -0.795609 2.683901 -1.55874 2.12132 -2.12132 
C 1.55874 -2.683901 0.795609 -3 0 -3 
C -0.795609 -3 -1.55874 -2.683901 -2.12132 -2.12132 
C -2.683901 -1.55874 -3 -0.795609 -3 0 
C -3 0.795609 -2.683901 1.55874 -2.12132 2.12132 
C -1.55874 2.683901 -0.795609 3 0 3 
z
" style="stroke: #000000"/>
    </defs>
<<<<<<< HEAD
    <g clip-path="url(#p4800c6ec8b)">
     <use xlink:href="#m0aab9dfc55" x="67.022869" y="16.363636" style="fill: #808080; stroke: #000000"/>
     <use xlink:href="#m0aab9dfc55" x="73.234372" y="65.589093" style="fill: #808080; stroke: #000000"/>
     <use xlink:href="#m0aab9dfc55" x="79.445875" y="101.535602" style="fill: #808080; stroke: #000000"/>
     <use xlink:href="#m0aab9dfc55" x="85.657378" y="127.758149" style="fill: #808080; stroke: #000000"/>
     <use xlink:href="#m0aab9dfc55" x="91.86888" y="146.849363" style="fill: #808080; stroke: #000000"/>
     <use xlink:href="#m0aab9dfc55" x="98.080383" y="160.695924" style="fill: #808080; stroke: #000000"/>
     <use xlink:href="#m0aab9dfc55" x="104.291886" y="170.665167" style="fill: #808080; stroke: #000000"/>
     <use xlink:href="#m0aab9dfc55" x="110.503389" y="177.740432" style="fill: #808080; stroke: #000000"/>
     <use xlink:href="#m0aab9dfc55" x="116.714892" y="182.618739" style="fill: #808080; stroke: #000000"/>
     <use xlink:href="#m0aab9dfc55" x="122.926394" y="185.780844" style="fill: #808080; stroke: #000000"/>
     <use xlink:href="#m0aab9dfc55" x="129.137897" y="187.541455" style="fill: #808080; stroke: #000000"/>
     <use xlink:href="#m0aab9dfc55" x="135.3494" y="188.086276" style="fill: #808080; stroke: #000000"/>
     <use xlink:href="#m0aab9dfc55" x="141.560903" y="187.502923" style="fill: #808080; stroke: #000000"/>
     <use xlink:href="#m0aab9dfc55" x="147.772405" y="185.815094" style="fill: #808080; stroke: #000000"/>
     <use xlink:href="#m0aab9dfc55" x="153.983908" y="183.033891" style="fill: #808080; stroke: #000000"/>
     <use xlink:href="#m0aab9dfc55" x="160.195411" y="179.244506" style="fill: #808080; stroke: #000000"/>
     <use xlink:href="#m0aab9dfc55" x="166.406914" y="174.739302" style="fill: #808080; stroke: #000000"/>
     <use xlink:href="#m0aab9dfc55" x="172.618417" y="170.162769" style="fill: #808080; stroke: #000000"/>
     <use xlink:href="#m0aab9dfc55" x="178.829919" y="166.531697" style="fill: #808080; stroke: #000000"/>
     <use xlink:href="#m0aab9dfc55" x="185.041422" y="164.932542" style="fill: #808080; stroke: #000000"/>
     <use xlink:href="#m0aab9dfc55" x="191.252925" y="165.929786" style="fill: #808080; stroke: #000000"/>
     <use xlink:href="#m0aab9dfc55" x="197.464428" y="169.176013" style="fill: #808080; stroke: #000000"/>
     <use xlink:href="#m0aab9dfc55" x="203.675931" y="173.653387" style="fill: #808080; stroke: #000000"/>
     <use xlink:href="#m0aab9dfc55" x="209.887433" y="178.271514" style="fill: #808080; stroke: #000000"/>
     <use xlink:href="#m0aab9dfc55" x="216.098936" y="182.265063" style="fill: #808080; stroke: #000000"/>
     <use xlink:href="#m0aab9dfc55" x="222.310439" y="185.238771" style="fill: #808080; stroke: #000000"/>
     <use xlink:href="#m0aab9dfc55" x="228.521942" y="187.036584" style="fill: #808080; stroke: #000000"/>
     <use xlink:href="#m0aab9dfc55" x="234.733444" y="187.604451" style="fill: #808080; stroke: #000000"/>
     <use xlink:href="#m0aab9dfc55" x="240.944947" y="186.913962" style="fill: #808080; stroke: #000000"/>
     <use xlink:href="#m0aab9dfc55" x="247.15645" y="184.966869" style="fill: #808080; stroke: #000000"/>
     <use xlink:href="#m0aab9dfc55" x="253.367953" y="181.904221" style="fill: #808080; stroke: #000000"/>
     <use xlink:href="#m0aab9dfc55" x="259.579456" y="178.233449" style="fill: #808080; stroke: #000000"/>
     <use xlink:href="#m0aab9dfc55" x="265.790958" y="175.040361" style="fill: #808080; stroke: #000000"/>
     <use xlink:href="#m0aab9dfc55" x="272.002461" y="173.749304" style="fill: #808080; stroke: #000000"/>
     <use xlink:href="#m0aab9dfc55" x="278.213964" y="175.171633" style="fill: #808080; stroke: #000000"/>
     <use xlink:href="#m0aab9dfc55" x="284.425467" y="178.775433" style="fill: #808080; stroke: #000000"/>
     <use xlink:href="#m0aab9dfc55" x="290.63697" y="183.230722" style="fill: #808080; stroke: #000000"/>
     <use xlink:href="#m0aab9dfc55" x="296.848472" y="187.432349" style="fill: #808080; stroke: #000000"/>
     <use xlink:href="#m0aab9dfc55" x="303.059975" y="190.875936" style="fill: #808080; stroke: #000000"/>
     <use xlink:href="#m0aab9dfc55" x="309.271478" y="193.489679" style="fill: #808080; stroke: #000000"/>
     <use xlink:href="#m0aab9dfc55" x="315.482981" y="195.39061" style="fill: #808080; stroke: #000000"/>
     <use xlink:href="#m0aab9dfc55" x="321.694483" y="196.740088" style="fill: #808080; stroke: #000000"/>
     <use xlink:href="#m0aab9dfc55" x="327.905986" y="197.684749" style="fill: #808080; stroke: #000000"/>
     <use xlink:href="#m0aab9dfc55" x="334.117489" y="198.340532" style="fill: #808080; stroke: #000000"/>
     <use xlink:href="#m0aab9dfc55" x="340.328992" y="198.793458" style="fill: #808080; stroke: #000000"/>
     <use xlink:href="#m0aab9dfc55" x="346.540495" y="199.105281" style="fill: #808080; stroke: #000000"/>
     <use xlink:href="#m0aab9dfc55" x="352.751997" y="199.319522" style="fill: #808080; stroke: #000000"/>
     <use xlink:href="#m0aab9dfc55" x="358.9635" y="199.466526" style="fill: #808080; stroke: #000000"/>
     <use xlink:href="#m0aab9dfc55" x="365.175003" y="199.567308" style="fill: #808080; stroke: #000000"/>
     <use xlink:href="#m0aab9dfc55" x="371.386506" y="199.636364" style="fill: #808080; stroke: #000000"/>
=======
    <g clip-path="url(#p1c112e9b51)">
     <use xlink:href="#mfff60ce098" x="67.022869" y="16.363636" style="fill: #808080; stroke: #000000"/>
     <use xlink:href="#mfff60ce098" x="73.234372" y="65.589093" style="fill: #808080; stroke: #000000"/>
     <use xlink:href="#mfff60ce098" x="79.445875" y="101.535602" style="fill: #808080; stroke: #000000"/>
     <use xlink:href="#mfff60ce098" x="85.657378" y="127.758149" style="fill: #808080; stroke: #000000"/>
     <use xlink:href="#mfff60ce098" x="91.86888" y="146.849363" style="fill: #808080; stroke: #000000"/>
     <use xlink:href="#mfff60ce098" x="98.080383" y="160.695924" style="fill: #808080; stroke: #000000"/>
     <use xlink:href="#mfff60ce098" x="104.291886" y="170.665167" style="fill: #808080; stroke: #000000"/>
     <use xlink:href="#mfff60ce098" x="110.503389" y="177.740432" style="fill: #808080; stroke: #000000"/>
     <use xlink:href="#mfff60ce098" x="116.714892" y="182.618739" style="fill: #808080; stroke: #000000"/>
     <use xlink:href="#mfff60ce098" x="122.926394" y="185.780844" style="fill: #808080; stroke: #000000"/>
     <use xlink:href="#mfff60ce098" x="129.137897" y="187.541455" style="fill: #808080; stroke: #000000"/>
     <use xlink:href="#mfff60ce098" x="135.3494" y="188.086276" style="fill: #808080; stroke: #000000"/>
     <use xlink:href="#mfff60ce098" x="141.560903" y="187.502923" style="fill: #808080; stroke: #000000"/>
     <use xlink:href="#mfff60ce098" x="147.772405" y="185.815094" style="fill: #808080; stroke: #000000"/>
     <use xlink:href="#mfff60ce098" x="153.983908" y="183.033891" style="fill: #808080; stroke: #000000"/>
     <use xlink:href="#mfff60ce098" x="160.195411" y="179.244506" style="fill: #808080; stroke: #000000"/>
     <use xlink:href="#mfff60ce098" x="166.406914" y="174.739302" style="fill: #808080; stroke: #000000"/>
     <use xlink:href="#mfff60ce098" x="172.618417" y="170.162769" style="fill: #808080; stroke: #000000"/>
     <use xlink:href="#mfff60ce098" x="178.829919" y="166.531697" style="fill: #808080; stroke: #000000"/>
     <use xlink:href="#mfff60ce098" x="185.041422" y="164.932542" style="fill: #808080; stroke: #000000"/>
     <use xlink:href="#mfff60ce098" x="191.252925" y="165.929786" style="fill: #808080; stroke: #000000"/>
     <use xlink:href="#mfff60ce098" x="197.464428" y="169.176013" style="fill: #808080; stroke: #000000"/>
     <use xlink:href="#mfff60ce098" x="203.675931" y="173.653387" style="fill: #808080; stroke: #000000"/>
     <use xlink:href="#mfff60ce098" x="209.887433" y="178.271514" style="fill: #808080; stroke: #000000"/>
     <use xlink:href="#mfff60ce098" x="216.098936" y="182.265063" style="fill: #808080; stroke: #000000"/>
     <use xlink:href="#mfff60ce098" x="222.310439" y="185.238771" style="fill: #808080; stroke: #000000"/>
     <use xlink:href="#mfff60ce098" x="228.521942" y="187.036584" style="fill: #808080; stroke: #000000"/>
     <use xlink:href="#mfff60ce098" x="234.733444" y="187.604451" style="fill: #808080; stroke: #000000"/>
     <use xlink:href="#mfff60ce098" x="240.944947" y="186.913962" style="fill: #808080; stroke: #000000"/>
     <use xlink:href="#mfff60ce098" x="247.15645" y="184.966869" style="fill: #808080; stroke: #000000"/>
     <use xlink:href="#mfff60ce098" x="253.367953" y="181.904221" style="fill: #808080; stroke: #000000"/>
     <use xlink:href="#mfff60ce098" x="259.579456" y="178.233449" style="fill: #808080; stroke: #000000"/>
     <use xlink:href="#mfff60ce098" x="265.790958" y="175.040361" style="fill: #808080; stroke: #000000"/>
     <use xlink:href="#mfff60ce098" x="272.002461" y="173.749304" style="fill: #808080; stroke: #000000"/>
     <use xlink:href="#mfff60ce098" x="278.213964" y="175.171633" style="fill: #808080; stroke: #000000"/>
     <use xlink:href="#mfff60ce098" x="284.425467" y="178.775433" style="fill: #808080; stroke: #000000"/>
     <use xlink:href="#mfff60ce098" x="290.63697" y="183.230722" style="fill: #808080; stroke: #000000"/>
     <use xlink:href="#mfff60ce098" x="296.848472" y="187.432349" style="fill: #808080; stroke: #000000"/>
     <use xlink:href="#mfff60ce098" x="303.059975" y="190.875936" style="fill: #808080; stroke: #000000"/>
     <use xlink:href="#mfff60ce098" x="309.271478" y="193.489679" style="fill: #808080; stroke: #000000"/>
     <use xlink:href="#mfff60ce098" x="315.482981" y="195.39061" style="fill: #808080; stroke: #000000"/>
     <use xlink:href="#mfff60ce098" x="321.694483" y="196.740088" style="fill: #808080; stroke: #000000"/>
     <use xlink:href="#mfff60ce098" x="327.905986" y="197.684749" style="fill: #808080; stroke: #000000"/>
     <use xlink:href="#mfff60ce098" x="334.117489" y="198.340532" style="fill: #808080; stroke: #000000"/>
     <use xlink:href="#mfff60ce098" x="340.328992" y="198.793458" style="fill: #808080; stroke: #000000"/>
     <use xlink:href="#mfff60ce098" x="346.540495" y="199.105281" style="fill: #808080; stroke: #000000"/>
     <use xlink:href="#mfff60ce098" x="352.751997" y="199.319522" style="fill: #808080; stroke: #000000"/>
     <use xlink:href="#mfff60ce098" x="358.9635" y="199.466526" style="fill: #808080; stroke: #000000"/>
     <use xlink:href="#mfff60ce098" x="365.175003" y="199.567308" style="fill: #808080; stroke: #000000"/>
     <use xlink:href="#mfff60ce098" x="371.386506" y="199.636364" style="fill: #808080; stroke: #000000"/>
>>>>>>> b87ff8b3
    </g>
   </g>
   <g id="patch_3">
    <path d="M 51.804688 208.8 
L 51.804688 7.2 
" style="fill: none; stroke: #000000; stroke-width: 0.8; stroke-linejoin: miter; stroke-linecap: square"/>
   </g>
   <g id="patch_4">
    <path d="M 386.604688 208.8 
L 386.604688 7.2 
" style="fill: none; stroke: #000000; stroke-width: 0.8; stroke-linejoin: miter; stroke-linecap: square"/>
   </g>
   <g id="patch_5">
    <path d="M 51.804688 208.8 
L 386.604688 208.8 
" style="fill: none; stroke: #000000; stroke-width: 0.8; stroke-linejoin: miter; stroke-linecap: square"/>
   </g>
   <g id="patch_6">
    <path d="M 51.804688 7.2 
L 386.604688 7.2 
" style="fill: none; stroke: #000000; stroke-width: 0.8; stroke-linejoin: miter; stroke-linecap: square"/>
   </g>
  </g>
  <g id="axes_2">
   <g id="patch_7">
    <path d="M 51.804688 450.72 
L 386.604688 450.72 
L 386.604688 249.12 
L 51.804688 249.12 
z
" style="fill: #ffffff"/>
   </g>
   <g id="matplotlib.axis_3">
    <g id="xtick_6">
     <g id="line2d_15">
      <g>
<<<<<<< HEAD
       <use xlink:href="#mf47737e05e" x="115.696062" y="450.72" style="stroke: #000000; stroke-width: 0.8"/>
=======
       <use xlink:href="#m041b08be4a" x="115.696062" y="450.72" style="stroke: #000000; stroke-width: 0.8"/>
>>>>>>> b87ff8b3
      </g>
     </g>
     <g id="text_16">
      <!-- $\mathdefault{10^{-1}}$ -->
      <g transform="translate(103.946062 465.318437) scale(0.1 -0.1)">
       <use xlink:href="#DejaVuSans-31" transform="translate(0 0.684375)"/>
       <use xlink:href="#DejaVuSans-30" transform="translate(63.623047 0.684375)"/>
       <use xlink:href="#DejaVuSans-2212" transform="translate(128.203125 38.965625) scale(0.7)"/>
       <use xlink:href="#DejaVuSans-31" transform="translate(186.855469 38.965625) scale(0.7)"/>
      </g>
     </g>
    </g>
    <g id="xtick_7">
     <g id="line2d_16">
      <g>
<<<<<<< HEAD
       <use xlink:href="#mf47737e05e" x="179.618673" y="450.72" style="stroke: #000000; stroke-width: 0.8"/>
=======
       <use xlink:href="#m041b08be4a" x="179.618673" y="450.72" style="stroke: #000000; stroke-width: 0.8"/>
>>>>>>> b87ff8b3
      </g>
     </g>
     <g id="text_17">
      <!-- $\mathdefault{10^{1}}$ -->
      <g transform="translate(170.818673 465.318437) scale(0.1 -0.1)">
       <use xlink:href="#DejaVuSans-31" transform="translate(0 0.684375)"/>
       <use xlink:href="#DejaVuSans-30" transform="translate(63.623047 0.684375)"/>
       <use xlink:href="#DejaVuSans-31" transform="translate(128.203125 38.965625) scale(0.7)"/>
      </g>
     </g>
    </g>
    <g id="xtick_8">
     <g id="line2d_17">
      <g>
<<<<<<< HEAD
       <use xlink:href="#mf47737e05e" x="243.541284" y="450.72" style="stroke: #000000; stroke-width: 0.8"/>
=======
       <use xlink:href="#m041b08be4a" x="243.541284" y="450.72" style="stroke: #000000; stroke-width: 0.8"/>
>>>>>>> b87ff8b3
      </g>
     </g>
     <g id="text_18">
      <!-- $\mathdefault{10^{3}}$ -->
      <g transform="translate(234.741284 465.318437) scale(0.1 -0.1)">
       <use xlink:href="#DejaVuSans-31" transform="translate(0 0.765625)"/>
       <use xlink:href="#DejaVuSans-30" transform="translate(63.623047 0.765625)"/>
       <use xlink:href="#DejaVuSans-33" transform="translate(128.203125 39.046875) scale(0.7)"/>
      </g>
     </g>
    </g>
    <g id="xtick_9">
     <g id="line2d_18">
      <g>
<<<<<<< HEAD
       <use xlink:href="#mf47737e05e" x="307.463895" y="450.72" style="stroke: #000000; stroke-width: 0.8"/>
=======
       <use xlink:href="#m041b08be4a" x="307.463895" y="450.72" style="stroke: #000000; stroke-width: 0.8"/>
>>>>>>> b87ff8b3
      </g>
     </g>
     <g id="text_19">
      <!-- $\mathdefault{10^{5}}$ -->
      <g transform="translate(298.663895 465.318437) scale(0.1 -0.1)">
       <use xlink:href="#DejaVuSans-31" transform="translate(0 0.684375)"/>
       <use xlink:href="#DejaVuSans-30" transform="translate(63.623047 0.684375)"/>
       <use xlink:href="#DejaVuSans-35" transform="translate(128.203125 38.965625) scale(0.7)"/>
      </g>
     </g>
    </g>
    <g id="xtick_10">
     <g id="line2d_19">
      <g>
<<<<<<< HEAD
       <use xlink:href="#mf47737e05e" x="371.386506" y="450.72" style="stroke: #000000; stroke-width: 0.8"/>
=======
       <use xlink:href="#m041b08be4a" x="371.386506" y="450.72" style="stroke: #000000; stroke-width: 0.8"/>
>>>>>>> b87ff8b3
      </g>
     </g>
     <g id="text_20">
      <!-- $\mathdefault{10^{7}}$ -->
      <g transform="translate(362.586506 465.318437) scale(0.1 -0.1)">
       <use xlink:href="#DejaVuSans-31" transform="translate(0 0.684375)"/>
       <use xlink:href="#DejaVuSans-30" transform="translate(63.623047 0.684375)"/>
       <use xlink:href="#DejaVuSans-37" transform="translate(128.203125 38.965625) scale(0.7)"/>
      </g>
     </g>
    </g>
    <g id="text_21">
     <!-- $ \it\nu \it$/Hz  -->
     <g transform="translate(200.604688 482.795781) scale(0.15 -0.15)">
      <use xlink:href="#DejaVuSans-Oblique-3bd" transform="translate(0 0.09375)"/>
      <use xlink:href="#DejaVuSans-2f" transform="translate(55.859375 0.09375)"/>
      <use xlink:href="#DejaVuSans-48" transform="translate(87.800781 0.09375)"/>
      <use xlink:href="#DejaVuSans-7a" transform="translate(162.996094 0.09375)"/>
      <use xlink:href="#DejaVuSans-20" transform="translate(215.486328 0.09375)"/>
     </g>
    </g>
   </g>
   <g id="matplotlib.axis_4">
    <g id="ytick_9">
     <g id="line2d_20">
      <g>
<<<<<<< HEAD
       <use xlink:href="#ma09b170224" x="51.804688" y="426.377482" style="stroke: #000000; stroke-width: 0.8"/>
=======
       <use xlink:href="#m42d9f1c75a" x="51.804688" y="426.377482" style="stroke: #000000; stroke-width: 0.8"/>
>>>>>>> b87ff8b3
      </g>
     </g>
     <g id="text_22">
      <!-- 10 -->
      <g transform="translate(32.079687 430.176701) scale(0.1 -0.1)">
       <use xlink:href="#DejaVuSans-31"/>
       <use xlink:href="#DejaVuSans-30" transform="translate(63.623047 0)"/>
      </g>
     </g>
    </g>
    <g id="ytick_10">
     <g id="line2d_21">
      <g>
<<<<<<< HEAD
       <use xlink:href="#ma09b170224" x="51.804688" y="400.949837" style="stroke: #000000; stroke-width: 0.8"/>
=======
       <use xlink:href="#m42d9f1c75a" x="51.804688" y="400.949837" style="stroke: #000000; stroke-width: 0.8"/>
>>>>>>> b87ff8b3
      </g>
     </g>
     <g id="text_23">
      <!-- 20 -->
      <g transform="translate(32.079687 404.749056) scale(0.1 -0.1)">
       <use xlink:href="#DejaVuSans-32"/>
       <use xlink:href="#DejaVuSans-30" transform="translate(63.623047 0)"/>
      </g>
     </g>
    </g>
    <g id="ytick_11">
     <g id="line2d_22">
      <g>
<<<<<<< HEAD
       <use xlink:href="#ma09b170224" x="51.804688" y="375.522192" style="stroke: #000000; stroke-width: 0.8"/>
=======
       <use xlink:href="#m42d9f1c75a" x="51.804688" y="375.522192" style="stroke: #000000; stroke-width: 0.8"/>
>>>>>>> b87ff8b3
      </g>
     </g>
     <g id="text_24">
      <!-- 30 -->
      <g transform="translate(32.079687 379.321411) scale(0.1 -0.1)">
       <use xlink:href="#DejaVuSans-33"/>
       <use xlink:href="#DejaVuSans-30" transform="translate(63.623047 0)"/>
      </g>
     </g>
    </g>
    <g id="ytick_12">
     <g id="line2d_23">
      <g>
<<<<<<< HEAD
       <use xlink:href="#ma09b170224" x="51.804688" y="350.094547" style="stroke: #000000; stroke-width: 0.8"/>
=======
       <use xlink:href="#m42d9f1c75a" x="51.804688" y="350.094547" style="stroke: #000000; stroke-width: 0.8"/>
>>>>>>> b87ff8b3
      </g>
     </g>
     <g id="text_25">
      <!-- 40 -->
      <g transform="translate(32.079687 353.893766) scale(0.1 -0.1)">
       <use xlink:href="#DejaVuSans-34"/>
       <use xlink:href="#DejaVuSans-30" transform="translate(63.623047 0)"/>
      </g>
     </g>
    </g>
    <g id="ytick_13">
     <g id="line2d_24">
      <g>
<<<<<<< HEAD
       <use xlink:href="#ma09b170224" x="51.804688" y="324.666902" style="stroke: #000000; stroke-width: 0.8"/>
=======
       <use xlink:href="#m42d9f1c75a" x="51.804688" y="324.666902" style="stroke: #000000; stroke-width: 0.8"/>
>>>>>>> b87ff8b3
      </g>
     </g>
     <g id="text_26">
      <!-- 50 -->
      <g transform="translate(32.079687 328.466121) scale(0.1 -0.1)">
       <use xlink:href="#DejaVuSans-35"/>
       <use xlink:href="#DejaVuSans-30" transform="translate(63.623047 0)"/>
      </g>
     </g>
    </g>
    <g id="ytick_14">
     <g id="line2d_25">
      <g>
<<<<<<< HEAD
       <use xlink:href="#ma09b170224" x="51.804688" y="299.239257" style="stroke: #000000; stroke-width: 0.8"/>
=======
       <use xlink:href="#m42d9f1c75a" x="51.804688" y="299.239257" style="stroke: #000000; stroke-width: 0.8"/>
>>>>>>> b87ff8b3
      </g>
     </g>
     <g id="text_27">
      <!-- 60 -->
      <g transform="translate(32.079687 303.038476) scale(0.1 -0.1)">
       <use xlink:href="#DejaVuSans-36"/>
       <use xlink:href="#DejaVuSans-30" transform="translate(63.623047 0)"/>
      </g>
     </g>
    </g>
    <g id="ytick_15">
     <g id="line2d_26">
      <g>
<<<<<<< HEAD
       <use xlink:href="#ma09b170224" x="51.804688" y="273.811612" style="stroke: #000000; stroke-width: 0.8"/>
=======
       <use xlink:href="#m42d9f1c75a" x="51.804688" y="273.811612" style="stroke: #000000; stroke-width: 0.8"/>
>>>>>>> b87ff8b3
      </g>
     </g>
     <g id="text_28">
      <!-- 70 -->
      <g transform="translate(32.079687 277.610831) scale(0.1 -0.1)">
       <use xlink:href="#DejaVuSans-37"/>
       <use xlink:href="#DejaVuSans-30" transform="translate(63.623047 0)"/>
      </g>
     </g>
    </g>
    <g id="text_29">
     <!-- $-\phi_Z \,/\, ^{\circ}$ -->
     <g transform="translate(24.929687 373.545) rotate(-90) scale(0.15 -0.15)">
      <defs>
       <path id="DejaVuSans-Oblique-3d5" d="M 2991 4863 
L 2738 3572 
Q 3363 3572 3684 3094 
Q 4016 2606 3850 1747 
Q 3681 888 3159 400 
Q 2653 -78 2028 -78 
L 1784 -1331 
L 1213 -1331 
L 1456 -78 
Q 834 -78 509 400 
Q 178 888 347 1747 
Q 513 2606 1034 3094 
Q 1544 3572 2166 3572 
L 2419 4863 
L 2991 4863 
z
M 2128 434 
Q 2481 434 2784 756 
Q 3116 1116 3244 1747 
Q 3369 2372 3169 2738 
Q 2991 3059 2638 3059 
L 2128 434 
z
M 1556 434 
L 2066 3059 
Q 1716 3059 1413 2738 
Q 1072 2372 953 1747 
Q 834 1116 1028 756 
Q 1203 434 1556 434 
z
" transform="scale(0.015625)"/>
       <path id="DejaVuSans-2218" d="M 2000 2619 
Q 1750 2619 1578 2445 
Q 1406 2272 1406 2022 
Q 1406 1775 1578 1605 
Q 1750 1435 2000 1435 
Q 2250 1435 2422 1605 
Q 2594 1775 2594 2022 
Q 2594 2269 2420 2444 
Q 2247 2619 2000 2619 
z
M 2000 3022 
Q 2200 3022 2384 2945 
Q 2569 2869 2703 2725 
Q 2847 2585 2919 2406 
Q 2991 2228 2991 2022 
Q 2991 1610 2702 1324 
Q 2413 1038 1994 1038 
Q 1572 1038 1290 1319 
Q 1009 1600 1009 2022 
Q 1009 2441 1296 2731 
Q 1584 3022 2000 3022 
z
" transform="scale(0.015625)"/>
      </defs>
      <use xlink:href="#DejaVuSans-2212" transform="translate(0 0.015625)"/>
      <use xlink:href="#DejaVuSans-Oblique-3d5" transform="translate(83.789062 0.015625)"/>
      <use xlink:href="#DejaVuSans-Oblique-5a" transform="translate(149.755859 -16.390625) scale(0.7)"/>
      <use xlink:href="#DejaVuSans-2f" transform="translate(216.680012 0.015625)"/>
      <use xlink:href="#DejaVuSans-2218" transform="translate(267.564126 38.296875) scale(0.7)"/>
     </g>
    </g>
   </g>
   <g id="line2d_27">
<<<<<<< HEAD
    <g clip-path="url(#p611efcfdd3)">
     <use xlink:href="#m0aab9dfc55" x="67.022869" y="362.089404" style="fill: #808080; stroke: #000000"/>
     <use xlink:href="#m0aab9dfc55" x="73.234372" y="375.967056" style="fill: #808080; stroke: #000000"/>
     <use xlink:href="#m0aab9dfc55" x="79.445875" y="389.532276" style="fill: #808080; stroke: #000000"/>
     <use xlink:href="#m0aab9dfc55" x="85.657378" y="401.952883" style="fill: #808080; stroke: #000000"/>
     <use xlink:href="#m0aab9dfc55" x="91.86888" y="412.675104" style="fill: #808080; stroke: #000000"/>
     <use xlink:href="#m0aab9dfc55" x="98.080383" y="421.476816" style="fill: #808080; stroke: #000000"/>
     <use xlink:href="#m0aab9dfc55" x="104.291886" y="428.395723" style="fill: #808080; stroke: #000000"/>
     <use xlink:href="#m0aab9dfc55" x="110.503389" y="433.613696" style="fill: #808080; stroke: #000000"/>
     <use xlink:href="#m0aab9dfc55" x="116.714892" y="437.357672" style="fill: #808080; stroke: #000000"/>
     <use xlink:href="#m0aab9dfc55" x="122.926394" y="439.836039" style="fill: #808080; stroke: #000000"/>
     <use xlink:href="#m0aab9dfc55" x="129.137897" y="441.205332" style="fill: #808080; stroke: #000000"/>
     <use xlink:href="#m0aab9dfc55" x="135.3494" y="441.556364" style="fill: #808080; stroke: #000000"/>
     <use xlink:href="#m0aab9dfc55" x="141.560903" y="440.911935" style="fill: #808080; stroke: #000000"/>
     <use xlink:href="#m0aab9dfc55" x="147.772405" y="439.233856" style="fill: #808080; stroke: #000000"/>
     <use xlink:href="#m0aab9dfc55" x="153.983908" y="436.443604" style="fill: #808080; stroke: #000000"/>
     <use xlink:href="#m0aab9dfc55" x="160.195411" y="432.468403" style="fill: #808080; stroke: #000000"/>
     <use xlink:href="#m0aab9dfc55" x="166.406914" y="427.330121" style="fill: #808080; stroke: #000000"/>
     <use xlink:href="#m0aab9dfc55" x="172.618417" y="421.286115" style="fill: #808080; stroke: #000000"/>
     <use xlink:href="#m0aab9dfc55" x="178.829919" y="414.984334" style="fill: #808080; stroke: #000000"/>
     <use xlink:href="#m0aab9dfc55" x="185.041422" y="409.501724" style="fill: #808080; stroke: #000000"/>
     <use xlink:href="#m0aab9dfc55" x="191.252925" y="406.087608" style="fill: #808080; stroke: #000000"/>
     <use xlink:href="#m0aab9dfc55" x="197.464428" y="405.61054" style="fill: #808080; stroke: #000000"/>
     <use xlink:href="#m0aab9dfc55" x="203.675931" y="408.053454" style="fill: #808080; stroke: #000000"/>
     <use xlink:href="#m0aab9dfc55" x="209.887433" y="412.480462" style="fill: #808080; stroke: #000000"/>
     <use xlink:href="#m0aab9dfc55" x="216.098936" y="417.498158" style="fill: #808080; stroke: #000000"/>
     <use xlink:href="#m0aab9dfc55" x="222.310439" y="421.804234" style="fill: #808080; stroke: #000000"/>
     <use xlink:href="#m0aab9dfc55" x="228.521942" y="424.451226" style="fill: #808080; stroke: #000000"/>
     <use xlink:href="#m0aab9dfc55" x="234.733444" y="424.800262" style="fill: #808080; stroke: #000000"/>
     <use xlink:href="#m0aab9dfc55" x="240.944947" y="422.346983" style="fill: #808080; stroke: #000000"/>
     <use xlink:href="#m0aab9dfc55" x="247.15645" y="416.580546" style="fill: #808080; stroke: #000000"/>
     <use xlink:href="#m0aab9dfc55" x="253.367953" y="406.968813" style="fill: #808080; stroke: #000000"/>
     <use xlink:href="#m0aab9dfc55" x="259.579456" y="393.14544" style="fill: #808080; stroke: #000000"/>
     <use xlink:href="#m0aab9dfc55" x="265.790958" y="375.335873" style="fill: #808080; stroke: #000000"/>
     <use xlink:href="#m0aab9dfc55" x="272.002461" y="354.821609" style="fill: #808080; stroke: #000000"/>
     <use xlink:href="#m0aab9dfc55" x="278.213964" y="333.873332" style="fill: #808080; stroke: #000000"/>
     <use xlink:href="#m0aab9dfc55" x="284.425467" y="314.844278" style="fill: #808080; stroke: #000000"/>
     <use xlink:href="#m0aab9dfc55" x="290.63697" y="299.164906" style="fill: #808080; stroke: #000000"/>
     <use xlink:href="#m0aab9dfc55" x="296.848472" y="287.124436" style="fill: #808080; stroke: #000000"/>
     <use xlink:href="#m0aab9dfc55" x="303.059975" y="278.293324" style="fill: #808080; stroke: #000000"/>
     <use xlink:href="#m0aab9dfc55" x="309.271478" y="271.99701" style="fill: #808080; stroke: #000000"/>
     <use xlink:href="#m0aab9dfc55" x="315.482981" y="267.584787" style="fill: #808080; stroke: #000000"/>
     <use xlink:href="#m0aab9dfc55" x="321.694483" y="264.526192" style="fill: #808080; stroke: #000000"/>
     <use xlink:href="#m0aab9dfc55" x="327.905986" y="262.421427" style="fill: #808080; stroke: #000000"/>
     <use xlink:href="#m0aab9dfc55" x="334.117489" y="260.981219" style="fill: #808080; stroke: #000000"/>
     <use xlink:href="#m0aab9dfc55" x="340.328992" y="260.000936" style="fill: #808080; stroke: #000000"/>
     <use xlink:href="#m0aab9dfc55" x="346.540495" y="259.337705" style="fill: #808080; stroke: #000000"/>
     <use xlink:href="#m0aab9dfc55" x="352.751997" y="258.89256" style="fill: #808080; stroke: #000000"/>
     <use xlink:href="#m0aab9dfc55" x="358.9635" y="258.597286" style="fill: #808080; stroke: #000000"/>
     <use xlink:href="#m0aab9dfc55" x="365.175003" y="258.40502" style="fill: #808080; stroke: #000000"/>
     <use xlink:href="#m0aab9dfc55" x="371.386506" y="258.283636" style="fill: #808080; stroke: #000000"/>
=======
    <g clip-path="url(#p434753c86c)">
     <use xlink:href="#mfff60ce098" x="67.022869" y="362.089404" style="fill: #808080; stroke: #000000"/>
     <use xlink:href="#mfff60ce098" x="73.234372" y="375.967056" style="fill: #808080; stroke: #000000"/>
     <use xlink:href="#mfff60ce098" x="79.445875" y="389.532276" style="fill: #808080; stroke: #000000"/>
     <use xlink:href="#mfff60ce098" x="85.657378" y="401.952883" style="fill: #808080; stroke: #000000"/>
     <use xlink:href="#mfff60ce098" x="91.86888" y="412.675104" style="fill: #808080; stroke: #000000"/>
     <use xlink:href="#mfff60ce098" x="98.080383" y="421.476816" style="fill: #808080; stroke: #000000"/>
     <use xlink:href="#mfff60ce098" x="104.291886" y="428.395723" style="fill: #808080; stroke: #000000"/>
     <use xlink:href="#mfff60ce098" x="110.503389" y="433.613696" style="fill: #808080; stroke: #000000"/>
     <use xlink:href="#mfff60ce098" x="116.714892" y="437.357672" style="fill: #808080; stroke: #000000"/>
     <use xlink:href="#mfff60ce098" x="122.926394" y="439.836039" style="fill: #808080; stroke: #000000"/>
     <use xlink:href="#mfff60ce098" x="129.137897" y="441.205332" style="fill: #808080; stroke: #000000"/>
     <use xlink:href="#mfff60ce098" x="135.3494" y="441.556364" style="fill: #808080; stroke: #000000"/>
     <use xlink:href="#mfff60ce098" x="141.560903" y="440.911935" style="fill: #808080; stroke: #000000"/>
     <use xlink:href="#mfff60ce098" x="147.772405" y="439.233856" style="fill: #808080; stroke: #000000"/>
     <use xlink:href="#mfff60ce098" x="153.983908" y="436.443604" style="fill: #808080; stroke: #000000"/>
     <use xlink:href="#mfff60ce098" x="160.195411" y="432.468403" style="fill: #808080; stroke: #000000"/>
     <use xlink:href="#mfff60ce098" x="166.406914" y="427.330121" style="fill: #808080; stroke: #000000"/>
     <use xlink:href="#mfff60ce098" x="172.618417" y="421.286115" style="fill: #808080; stroke: #000000"/>
     <use xlink:href="#mfff60ce098" x="178.829919" y="414.984334" style="fill: #808080; stroke: #000000"/>
     <use xlink:href="#mfff60ce098" x="185.041422" y="409.501724" style="fill: #808080; stroke: #000000"/>
     <use xlink:href="#mfff60ce098" x="191.252925" y="406.087608" style="fill: #808080; stroke: #000000"/>
     <use xlink:href="#mfff60ce098" x="197.464428" y="405.61054" style="fill: #808080; stroke: #000000"/>
     <use xlink:href="#mfff60ce098" x="203.675931" y="408.053454" style="fill: #808080; stroke: #000000"/>
     <use xlink:href="#mfff60ce098" x="209.887433" y="412.480462" style="fill: #808080; stroke: #000000"/>
     <use xlink:href="#mfff60ce098" x="216.098936" y="417.498158" style="fill: #808080; stroke: #000000"/>
     <use xlink:href="#mfff60ce098" x="222.310439" y="421.804234" style="fill: #808080; stroke: #000000"/>
     <use xlink:href="#mfff60ce098" x="228.521942" y="424.451226" style="fill: #808080; stroke: #000000"/>
     <use xlink:href="#mfff60ce098" x="234.733444" y="424.800262" style="fill: #808080; stroke: #000000"/>
     <use xlink:href="#mfff60ce098" x="240.944947" y="422.346983" style="fill: #808080; stroke: #000000"/>
     <use xlink:href="#mfff60ce098" x="247.15645" y="416.580546" style="fill: #808080; stroke: #000000"/>
     <use xlink:href="#mfff60ce098" x="253.367953" y="406.968813" style="fill: #808080; stroke: #000000"/>
     <use xlink:href="#mfff60ce098" x="259.579456" y="393.14544" style="fill: #808080; stroke: #000000"/>
     <use xlink:href="#mfff60ce098" x="265.790958" y="375.335873" style="fill: #808080; stroke: #000000"/>
     <use xlink:href="#mfff60ce098" x="272.002461" y="354.821609" style="fill: #808080; stroke: #000000"/>
     <use xlink:href="#mfff60ce098" x="278.213964" y="333.873332" style="fill: #808080; stroke: #000000"/>
     <use xlink:href="#mfff60ce098" x="284.425467" y="314.844278" style="fill: #808080; stroke: #000000"/>
     <use xlink:href="#mfff60ce098" x="290.63697" y="299.164906" style="fill: #808080; stroke: #000000"/>
     <use xlink:href="#mfff60ce098" x="296.848472" y="287.124436" style="fill: #808080; stroke: #000000"/>
     <use xlink:href="#mfff60ce098" x="303.059975" y="278.293324" style="fill: #808080; stroke: #000000"/>
     <use xlink:href="#mfff60ce098" x="309.271478" y="271.99701" style="fill: #808080; stroke: #000000"/>
     <use xlink:href="#mfff60ce098" x="315.482981" y="267.584787" style="fill: #808080; stroke: #000000"/>
     <use xlink:href="#mfff60ce098" x="321.694483" y="264.526192" style="fill: #808080; stroke: #000000"/>
     <use xlink:href="#mfff60ce098" x="327.905986" y="262.421427" style="fill: #808080; stroke: #000000"/>
     <use xlink:href="#mfff60ce098" x="334.117489" y="260.981219" style="fill: #808080; stroke: #000000"/>
     <use xlink:href="#mfff60ce098" x="340.328992" y="260.000936" style="fill: #808080; stroke: #000000"/>
     <use xlink:href="#mfff60ce098" x="346.540495" y="259.337705" style="fill: #808080; stroke: #000000"/>
     <use xlink:href="#mfff60ce098" x="352.751997" y="258.89256" style="fill: #808080; stroke: #000000"/>
     <use xlink:href="#mfff60ce098" x="358.9635" y="258.597286" style="fill: #808080; stroke: #000000"/>
     <use xlink:href="#mfff60ce098" x="365.175003" y="258.40502" style="fill: #808080; stroke: #000000"/>
     <use xlink:href="#mfff60ce098" x="371.386506" y="258.283636" style="fill: #808080; stroke: #000000"/>
>>>>>>> b87ff8b3
    </g>
   </g>
   <g id="patch_8">
    <path d="M 51.804688 450.72 
L 51.804688 249.12 
" style="fill: none; stroke: #000000; stroke-width: 0.8; stroke-linejoin: miter; stroke-linecap: square"/>
   </g>
   <g id="patch_9">
    <path d="M 386.604688 450.72 
L 386.604688 249.12 
" style="fill: none; stroke: #000000; stroke-width: 0.8; stroke-linejoin: miter; stroke-linecap: square"/>
   </g>
   <g id="patch_10">
    <path d="M 51.804688 450.72 
L 386.604688 450.72 
" style="fill: none; stroke: #000000; stroke-width: 0.8; stroke-linejoin: miter; stroke-linecap: square"/>
   </g>
   <g id="patch_11">
    <path d="M 51.804688 249.12 
L 386.604688 249.12 
" style="fill: none; stroke: #000000; stroke-width: 0.8; stroke-linejoin: miter; stroke-linecap: square"/>
   </g>
  </g>
 </g>
 <defs>
<<<<<<< HEAD
  <clipPath id="p4800c6ec8b">
   <rect x="51.804688" y="7.2" width="334.8" height="201.6"/>
  </clipPath>
  <clipPath id="p611efcfdd3">
=======
  <clipPath id="p1c112e9b51">
   <rect x="51.804688" y="7.2" width="334.8" height="201.6"/>
  </clipPath>
  <clipPath id="p434753c86c">
>>>>>>> b87ff8b3
   <rect x="51.804688" y="249.12" width="334.8" height="201.6"/>
  </clipPath>
 </defs>
</svg><|MERGE_RESOLUTION|>--- conflicted
+++ resolved
@@ -6,11 +6,7 @@
   <rdf:RDF xmlns:dc="http://purl.org/dc/elements/1.1/" xmlns:cc="http://creativecommons.org/ns#" xmlns:rdf="http://www.w3.org/1999/02/22-rdf-syntax-ns#">
    <cc:Work>
     <dc:type rdf:resource="http://purl.org/dc/dcmitype/StillImage"/>
-<<<<<<< HEAD
-    <dc:date>2025-06-05T17:13:30.780780</dc:date>
-=======
-    <dc:date>2025-05-18T16:12:51.119409</dc:date>
->>>>>>> b87ff8b3
+    <dc:date>2025-06-05T17:25:04.908205</dc:date>
     <dc:format>image/svg+xml</dc:format>
     <dc:creator>
      <cc:Agent>
@@ -45,20 +41,12 @@
     <g id="xtick_1">
      <g id="line2d_1">
       <defs>
-<<<<<<< HEAD
-       <path id="mf47737e05e" d="M 0 0 
-=======
-       <path id="m041b08be4a" d="M 0 0 
->>>>>>> b87ff8b3
+       <path id="m312d9942c9" d="M 0 0 
 L 0 3.5 
 " style="stroke: #000000; stroke-width: 0.8"/>
       </defs>
       <g>
-<<<<<<< HEAD
-       <use xlink:href="#mf47737e05e" x="115.696062" y="208.8" style="stroke: #000000; stroke-width: 0.8"/>
-=======
-       <use xlink:href="#m041b08be4a" x="115.696062" y="208.8" style="stroke: #000000; stroke-width: 0.8"/>
->>>>>>> b87ff8b3
+       <use xlink:href="#m312d9942c9" x="115.696062" y="208.8" style="stroke: #000000; stroke-width: 0.8"/>
       </g>
      </g>
      <g id="text_1">
@@ -118,11 +106,7 @@
     <g id="xtick_2">
      <g id="line2d_2">
       <g>
-<<<<<<< HEAD
-       <use xlink:href="#mf47737e05e" x="179.618673" y="208.8" style="stroke: #000000; stroke-width: 0.8"/>
-=======
-       <use xlink:href="#m041b08be4a" x="179.618673" y="208.8" style="stroke: #000000; stroke-width: 0.8"/>
->>>>>>> b87ff8b3
+       <use xlink:href="#m312d9942c9" x="179.618673" y="208.8" style="stroke: #000000; stroke-width: 0.8"/>
       </g>
      </g>
      <g id="text_2">
@@ -137,11 +121,7 @@
     <g id="xtick_3">
      <g id="line2d_3">
       <g>
-<<<<<<< HEAD
-       <use xlink:href="#mf47737e05e" x="243.541284" y="208.8" style="stroke: #000000; stroke-width: 0.8"/>
-=======
-       <use xlink:href="#m041b08be4a" x="243.541284" y="208.8" style="stroke: #000000; stroke-width: 0.8"/>
->>>>>>> b87ff8b3
+       <use xlink:href="#m312d9942c9" x="243.541284" y="208.8" style="stroke: #000000; stroke-width: 0.8"/>
       </g>
      </g>
      <g id="text_3">
@@ -190,11 +170,7 @@
     <g id="xtick_4">
      <g id="line2d_4">
       <g>
-<<<<<<< HEAD
-       <use xlink:href="#mf47737e05e" x="307.463895" y="208.8" style="stroke: #000000; stroke-width: 0.8"/>
-=======
-       <use xlink:href="#m041b08be4a" x="307.463895" y="208.8" style="stroke: #000000; stroke-width: 0.8"/>
->>>>>>> b87ff8b3
+       <use xlink:href="#m312d9942c9" x="307.463895" y="208.8" style="stroke: #000000; stroke-width: 0.8"/>
       </g>
      </g>
      <g id="text_4">
@@ -236,11 +212,7 @@
     <g id="xtick_5">
      <g id="line2d_5">
       <g>
-<<<<<<< HEAD
-       <use xlink:href="#mf47737e05e" x="371.386506" y="208.8" style="stroke: #000000; stroke-width: 0.8"/>
-=======
-       <use xlink:href="#m041b08be4a" x="371.386506" y="208.8" style="stroke: #000000; stroke-width: 0.8"/>
->>>>>>> b87ff8b3
+       <use xlink:href="#m312d9942c9" x="371.386506" y="208.8" style="stroke: #000000; stroke-width: 0.8"/>
       </g>
      </g>
      <g id="text_5">
@@ -334,20 +306,12 @@
     <g id="ytick_1">
      <g id="line2d_6">
       <defs>
-<<<<<<< HEAD
-       <path id="ma09b170224" d="M 0 0 
-=======
-       <path id="m42d9f1c75a" d="M 0 0 
->>>>>>> b87ff8b3
+       <path id="m50238615ab" d="M 0 0 
 L -3.5 0 
 " style="stroke: #000000; stroke-width: 0.8"/>
       </defs>
       <g>
-<<<<<<< HEAD
-       <use xlink:href="#ma09b170224" x="51.804688" y="199.78639" style="stroke: #000000; stroke-width: 0.8"/>
-=======
-       <use xlink:href="#m42d9f1c75a" x="51.804688" y="199.78639" style="stroke: #000000; stroke-width: 0.8"/>
->>>>>>> b87ff8b3
+       <use xlink:href="#m50238615ab" x="51.804688" y="199.78639" style="stroke: #000000; stroke-width: 0.8"/>
       </g>
      </g>
      <g id="text_7">
@@ -360,11 +324,7 @@
     <g id="ytick_2">
      <g id="line2d_7">
       <g>
-<<<<<<< HEAD
-       <use xlink:href="#ma09b170224" x="51.804688" y="174.262355" style="stroke: #000000; stroke-width: 0.8"/>
-=======
-       <use xlink:href="#m42d9f1c75a" x="51.804688" y="174.262355" style="stroke: #000000; stroke-width: 0.8"/>
->>>>>>> b87ff8b3
+       <use xlink:href="#m50238615ab" x="51.804688" y="174.262355" style="stroke: #000000; stroke-width: 0.8"/>
       </g>
      </g>
      <g id="text_8">
@@ -404,11 +364,7 @@
     <g id="ytick_3">
      <g id="line2d_8">
       <g>
-<<<<<<< HEAD
-       <use xlink:href="#ma09b170224" x="51.804688" y="148.738319" style="stroke: #000000; stroke-width: 0.8"/>
-=======
-       <use xlink:href="#m42d9f1c75a" x="51.804688" y="148.738319" style="stroke: #000000; stroke-width: 0.8"/>
->>>>>>> b87ff8b3
+       <use xlink:href="#m50238615ab" x="51.804688" y="148.738319" style="stroke: #000000; stroke-width: 0.8"/>
       </g>
      </g>
      <g id="text_9">
@@ -443,11 +399,7 @@
     <g id="ytick_4">
      <g id="line2d_9">
       <g>
-<<<<<<< HEAD
-       <use xlink:href="#ma09b170224" x="51.804688" y="123.214284" style="stroke: #000000; stroke-width: 0.8"/>
-=======
-       <use xlink:href="#m42d9f1c75a" x="51.804688" y="123.214284" style="stroke: #000000; stroke-width: 0.8"/>
->>>>>>> b87ff8b3
+       <use xlink:href="#m50238615ab" x="51.804688" y="123.214284" style="stroke: #000000; stroke-width: 0.8"/>
       </g>
      </g>
      <g id="text_10">
@@ -493,11 +445,7 @@
     <g id="ytick_5">
      <g id="line2d_10">
       <g>
-<<<<<<< HEAD
-       <use xlink:href="#ma09b170224" x="51.804688" y="97.690248" style="stroke: #000000; stroke-width: 0.8"/>
-=======
-       <use xlink:href="#m42d9f1c75a" x="51.804688" y="97.690248" style="stroke: #000000; stroke-width: 0.8"/>
->>>>>>> b87ff8b3
+       <use xlink:href="#m50238615ab" x="51.804688" y="97.690248" style="stroke: #000000; stroke-width: 0.8"/>
       </g>
      </g>
      <g id="text_11">
@@ -552,11 +500,7 @@
     <g id="ytick_6">
      <g id="line2d_11">
       <g>
-<<<<<<< HEAD
-       <use xlink:href="#ma09b170224" x="51.804688" y="72.166212" style="stroke: #000000; stroke-width: 0.8"/>
-=======
-       <use xlink:href="#m42d9f1c75a" x="51.804688" y="72.166212" style="stroke: #000000; stroke-width: 0.8"/>
->>>>>>> b87ff8b3
+       <use xlink:href="#m50238615ab" x="51.804688" y="72.166212" style="stroke: #000000; stroke-width: 0.8"/>
       </g>
      </g>
      <g id="text_12">
@@ -571,11 +515,7 @@
     <g id="ytick_7">
      <g id="line2d_12">
       <g>
-<<<<<<< HEAD
-       <use xlink:href="#ma09b170224" x="51.804688" y="46.642177" style="stroke: #000000; stroke-width: 0.8"/>
-=======
-       <use xlink:href="#m42d9f1c75a" x="51.804688" y="46.642177" style="stroke: #000000; stroke-width: 0.8"/>
->>>>>>> b87ff8b3
+       <use xlink:href="#m50238615ab" x="51.804688" y="46.642177" style="stroke: #000000; stroke-width: 0.8"/>
       </g>
      </g>
      <g id="text_13">
@@ -590,11 +530,7 @@
     <g id="ytick_8">
      <g id="line2d_13">
       <g>
-<<<<<<< HEAD
-       <use xlink:href="#ma09b170224" x="51.804688" y="21.118141" style="stroke: #000000; stroke-width: 0.8"/>
-=======
-       <use xlink:href="#m42d9f1c75a" x="51.804688" y="21.118141" style="stroke: #000000; stroke-width: 0.8"/>
->>>>>>> b87ff8b3
+       <use xlink:href="#m50238615ab" x="51.804688" y="21.118141" style="stroke: #000000; stroke-width: 0.8"/>
       </g>
      </g>
      <g id="text_14">
@@ -693,11 +629,7 @@
    </g>
    <g id="line2d_14">
     <defs>
-<<<<<<< HEAD
-     <path id="m0aab9dfc55" d="M 0 3 
-=======
-     <path id="mfff60ce098" d="M 0 3 
->>>>>>> b87ff8b3
+     <path id="mb2658ac2c0" d="M 0 3 
 C 0.795609 3 1.55874 2.683901 2.12132 2.12132 
 C 2.683901 1.55874 3 0.795609 3 0 
 C 3 -0.795609 2.683901 -1.55874 2.12132 -2.12132 
@@ -709,111 +641,57 @@
 z
 " style="stroke: #000000"/>
     </defs>
-<<<<<<< HEAD
-    <g clip-path="url(#p4800c6ec8b)">
-     <use xlink:href="#m0aab9dfc55" x="67.022869" y="16.363636" style="fill: #808080; stroke: #000000"/>
-     <use xlink:href="#m0aab9dfc55" x="73.234372" y="65.589093" style="fill: #808080; stroke: #000000"/>
-     <use xlink:href="#m0aab9dfc55" x="79.445875" y="101.535602" style="fill: #808080; stroke: #000000"/>
-     <use xlink:href="#m0aab9dfc55" x="85.657378" y="127.758149" style="fill: #808080; stroke: #000000"/>
-     <use xlink:href="#m0aab9dfc55" x="91.86888" y="146.849363" style="fill: #808080; stroke: #000000"/>
-     <use xlink:href="#m0aab9dfc55" x="98.080383" y="160.695924" style="fill: #808080; stroke: #000000"/>
-     <use xlink:href="#m0aab9dfc55" x="104.291886" y="170.665167" style="fill: #808080; stroke: #000000"/>
-     <use xlink:href="#m0aab9dfc55" x="110.503389" y="177.740432" style="fill: #808080; stroke: #000000"/>
-     <use xlink:href="#m0aab9dfc55" x="116.714892" y="182.618739" style="fill: #808080; stroke: #000000"/>
-     <use xlink:href="#m0aab9dfc55" x="122.926394" y="185.780844" style="fill: #808080; stroke: #000000"/>
-     <use xlink:href="#m0aab9dfc55" x="129.137897" y="187.541455" style="fill: #808080; stroke: #000000"/>
-     <use xlink:href="#m0aab9dfc55" x="135.3494" y="188.086276" style="fill: #808080; stroke: #000000"/>
-     <use xlink:href="#m0aab9dfc55" x="141.560903" y="187.502923" style="fill: #808080; stroke: #000000"/>
-     <use xlink:href="#m0aab9dfc55" x="147.772405" y="185.815094" style="fill: #808080; stroke: #000000"/>
-     <use xlink:href="#m0aab9dfc55" x="153.983908" y="183.033891" style="fill: #808080; stroke: #000000"/>
-     <use xlink:href="#m0aab9dfc55" x="160.195411" y="179.244506" style="fill: #808080; stroke: #000000"/>
-     <use xlink:href="#m0aab9dfc55" x="166.406914" y="174.739302" style="fill: #808080; stroke: #000000"/>
-     <use xlink:href="#m0aab9dfc55" x="172.618417" y="170.162769" style="fill: #808080; stroke: #000000"/>
-     <use xlink:href="#m0aab9dfc55" x="178.829919" y="166.531697" style="fill: #808080; stroke: #000000"/>
-     <use xlink:href="#m0aab9dfc55" x="185.041422" y="164.932542" style="fill: #808080; stroke: #000000"/>
-     <use xlink:href="#m0aab9dfc55" x="191.252925" y="165.929786" style="fill: #808080; stroke: #000000"/>
-     <use xlink:href="#m0aab9dfc55" x="197.464428" y="169.176013" style="fill: #808080; stroke: #000000"/>
-     <use xlink:href="#m0aab9dfc55" x="203.675931" y="173.653387" style="fill: #808080; stroke: #000000"/>
-     <use xlink:href="#m0aab9dfc55" x="209.887433" y="178.271514" style="fill: #808080; stroke: #000000"/>
-     <use xlink:href="#m0aab9dfc55" x="216.098936" y="182.265063" style="fill: #808080; stroke: #000000"/>
-     <use xlink:href="#m0aab9dfc55" x="222.310439" y="185.238771" style="fill: #808080; stroke: #000000"/>
-     <use xlink:href="#m0aab9dfc55" x="228.521942" y="187.036584" style="fill: #808080; stroke: #000000"/>
-     <use xlink:href="#m0aab9dfc55" x="234.733444" y="187.604451" style="fill: #808080; stroke: #000000"/>
-     <use xlink:href="#m0aab9dfc55" x="240.944947" y="186.913962" style="fill: #808080; stroke: #000000"/>
-     <use xlink:href="#m0aab9dfc55" x="247.15645" y="184.966869" style="fill: #808080; stroke: #000000"/>
-     <use xlink:href="#m0aab9dfc55" x="253.367953" y="181.904221" style="fill: #808080; stroke: #000000"/>
-     <use xlink:href="#m0aab9dfc55" x="259.579456" y="178.233449" style="fill: #808080; stroke: #000000"/>
-     <use xlink:href="#m0aab9dfc55" x="265.790958" y="175.040361" style="fill: #808080; stroke: #000000"/>
-     <use xlink:href="#m0aab9dfc55" x="272.002461" y="173.749304" style="fill: #808080; stroke: #000000"/>
-     <use xlink:href="#m0aab9dfc55" x="278.213964" y="175.171633" style="fill: #808080; stroke: #000000"/>
-     <use xlink:href="#m0aab9dfc55" x="284.425467" y="178.775433" style="fill: #808080; stroke: #000000"/>
-     <use xlink:href="#m0aab9dfc55" x="290.63697" y="183.230722" style="fill: #808080; stroke: #000000"/>
-     <use xlink:href="#m0aab9dfc55" x="296.848472" y="187.432349" style="fill: #808080; stroke: #000000"/>
-     <use xlink:href="#m0aab9dfc55" x="303.059975" y="190.875936" style="fill: #808080; stroke: #000000"/>
-     <use xlink:href="#m0aab9dfc55" x="309.271478" y="193.489679" style="fill: #808080; stroke: #000000"/>
-     <use xlink:href="#m0aab9dfc55" x="315.482981" y="195.39061" style="fill: #808080; stroke: #000000"/>
-     <use xlink:href="#m0aab9dfc55" x="321.694483" y="196.740088" style="fill: #808080; stroke: #000000"/>
-     <use xlink:href="#m0aab9dfc55" x="327.905986" y="197.684749" style="fill: #808080; stroke: #000000"/>
-     <use xlink:href="#m0aab9dfc55" x="334.117489" y="198.340532" style="fill: #808080; stroke: #000000"/>
-     <use xlink:href="#m0aab9dfc55" x="340.328992" y="198.793458" style="fill: #808080; stroke: #000000"/>
-     <use xlink:href="#m0aab9dfc55" x="346.540495" y="199.105281" style="fill: #808080; stroke: #000000"/>
-     <use xlink:href="#m0aab9dfc55" x="352.751997" y="199.319522" style="fill: #808080; stroke: #000000"/>
-     <use xlink:href="#m0aab9dfc55" x="358.9635" y="199.466526" style="fill: #808080; stroke: #000000"/>
-     <use xlink:href="#m0aab9dfc55" x="365.175003" y="199.567308" style="fill: #808080; stroke: #000000"/>
-     <use xlink:href="#m0aab9dfc55" x="371.386506" y="199.636364" style="fill: #808080; stroke: #000000"/>
-=======
-    <g clip-path="url(#p1c112e9b51)">
-     <use xlink:href="#mfff60ce098" x="67.022869" y="16.363636" style="fill: #808080; stroke: #000000"/>
-     <use xlink:href="#mfff60ce098" x="73.234372" y="65.589093" style="fill: #808080; stroke: #000000"/>
-     <use xlink:href="#mfff60ce098" x="79.445875" y="101.535602" style="fill: #808080; stroke: #000000"/>
-     <use xlink:href="#mfff60ce098" x="85.657378" y="127.758149" style="fill: #808080; stroke: #000000"/>
-     <use xlink:href="#mfff60ce098" x="91.86888" y="146.849363" style="fill: #808080; stroke: #000000"/>
-     <use xlink:href="#mfff60ce098" x="98.080383" y="160.695924" style="fill: #808080; stroke: #000000"/>
-     <use xlink:href="#mfff60ce098" x="104.291886" y="170.665167" style="fill: #808080; stroke: #000000"/>
-     <use xlink:href="#mfff60ce098" x="110.503389" y="177.740432" style="fill: #808080; stroke: #000000"/>
-     <use xlink:href="#mfff60ce098" x="116.714892" y="182.618739" style="fill: #808080; stroke: #000000"/>
-     <use xlink:href="#mfff60ce098" x="122.926394" y="185.780844" style="fill: #808080; stroke: #000000"/>
-     <use xlink:href="#mfff60ce098" x="129.137897" y="187.541455" style="fill: #808080; stroke: #000000"/>
-     <use xlink:href="#mfff60ce098" x="135.3494" y="188.086276" style="fill: #808080; stroke: #000000"/>
-     <use xlink:href="#mfff60ce098" x="141.560903" y="187.502923" style="fill: #808080; stroke: #000000"/>
-     <use xlink:href="#mfff60ce098" x="147.772405" y="185.815094" style="fill: #808080; stroke: #000000"/>
-     <use xlink:href="#mfff60ce098" x="153.983908" y="183.033891" style="fill: #808080; stroke: #000000"/>
-     <use xlink:href="#mfff60ce098" x="160.195411" y="179.244506" style="fill: #808080; stroke: #000000"/>
-     <use xlink:href="#mfff60ce098" x="166.406914" y="174.739302" style="fill: #808080; stroke: #000000"/>
-     <use xlink:href="#mfff60ce098" x="172.618417" y="170.162769" style="fill: #808080; stroke: #000000"/>
-     <use xlink:href="#mfff60ce098" x="178.829919" y="166.531697" style="fill: #808080; stroke: #000000"/>
-     <use xlink:href="#mfff60ce098" x="185.041422" y="164.932542" style="fill: #808080; stroke: #000000"/>
-     <use xlink:href="#mfff60ce098" x="191.252925" y="165.929786" style="fill: #808080; stroke: #000000"/>
-     <use xlink:href="#mfff60ce098" x="197.464428" y="169.176013" style="fill: #808080; stroke: #000000"/>
-     <use xlink:href="#mfff60ce098" x="203.675931" y="173.653387" style="fill: #808080; stroke: #000000"/>
-     <use xlink:href="#mfff60ce098" x="209.887433" y="178.271514" style="fill: #808080; stroke: #000000"/>
-     <use xlink:href="#mfff60ce098" x="216.098936" y="182.265063" style="fill: #808080; stroke: #000000"/>
-     <use xlink:href="#mfff60ce098" x="222.310439" y="185.238771" style="fill: #808080; stroke: #000000"/>
-     <use xlink:href="#mfff60ce098" x="228.521942" y="187.036584" style="fill: #808080; stroke: #000000"/>
-     <use xlink:href="#mfff60ce098" x="234.733444" y="187.604451" style="fill: #808080; stroke: #000000"/>
-     <use xlink:href="#mfff60ce098" x="240.944947" y="186.913962" style="fill: #808080; stroke: #000000"/>
-     <use xlink:href="#mfff60ce098" x="247.15645" y="184.966869" style="fill: #808080; stroke: #000000"/>
-     <use xlink:href="#mfff60ce098" x="253.367953" y="181.904221" style="fill: #808080; stroke: #000000"/>
-     <use xlink:href="#mfff60ce098" x="259.579456" y="178.233449" style="fill: #808080; stroke: #000000"/>
-     <use xlink:href="#mfff60ce098" x="265.790958" y="175.040361" style="fill: #808080; stroke: #000000"/>
-     <use xlink:href="#mfff60ce098" x="272.002461" y="173.749304" style="fill: #808080; stroke: #000000"/>
-     <use xlink:href="#mfff60ce098" x="278.213964" y="175.171633" style="fill: #808080; stroke: #000000"/>
-     <use xlink:href="#mfff60ce098" x="284.425467" y="178.775433" style="fill: #808080; stroke: #000000"/>
-     <use xlink:href="#mfff60ce098" x="290.63697" y="183.230722" style="fill: #808080; stroke: #000000"/>
-     <use xlink:href="#mfff60ce098" x="296.848472" y="187.432349" style="fill: #808080; stroke: #000000"/>
-     <use xlink:href="#mfff60ce098" x="303.059975" y="190.875936" style="fill: #808080; stroke: #000000"/>
-     <use xlink:href="#mfff60ce098" x="309.271478" y="193.489679" style="fill: #808080; stroke: #000000"/>
-     <use xlink:href="#mfff60ce098" x="315.482981" y="195.39061" style="fill: #808080; stroke: #000000"/>
-     <use xlink:href="#mfff60ce098" x="321.694483" y="196.740088" style="fill: #808080; stroke: #000000"/>
-     <use xlink:href="#mfff60ce098" x="327.905986" y="197.684749" style="fill: #808080; stroke: #000000"/>
-     <use xlink:href="#mfff60ce098" x="334.117489" y="198.340532" style="fill: #808080; stroke: #000000"/>
-     <use xlink:href="#mfff60ce098" x="340.328992" y="198.793458" style="fill: #808080; stroke: #000000"/>
-     <use xlink:href="#mfff60ce098" x="346.540495" y="199.105281" style="fill: #808080; stroke: #000000"/>
-     <use xlink:href="#mfff60ce098" x="352.751997" y="199.319522" style="fill: #808080; stroke: #000000"/>
-     <use xlink:href="#mfff60ce098" x="358.9635" y="199.466526" style="fill: #808080; stroke: #000000"/>
-     <use xlink:href="#mfff60ce098" x="365.175003" y="199.567308" style="fill: #808080; stroke: #000000"/>
-     <use xlink:href="#mfff60ce098" x="371.386506" y="199.636364" style="fill: #808080; stroke: #000000"/>
->>>>>>> b87ff8b3
+    <g clip-path="url(#p2b17ba32a5)">
+     <use xlink:href="#mb2658ac2c0" x="67.022869" y="16.363636" style="fill: #808080; stroke: #000000"/>
+     <use xlink:href="#mb2658ac2c0" x="73.234372" y="65.589093" style="fill: #808080; stroke: #000000"/>
+     <use xlink:href="#mb2658ac2c0" x="79.445875" y="101.535602" style="fill: #808080; stroke: #000000"/>
+     <use xlink:href="#mb2658ac2c0" x="85.657378" y="127.758149" style="fill: #808080; stroke: #000000"/>
+     <use xlink:href="#mb2658ac2c0" x="91.86888" y="146.849363" style="fill: #808080; stroke: #000000"/>
+     <use xlink:href="#mb2658ac2c0" x="98.080383" y="160.695924" style="fill: #808080; stroke: #000000"/>
+     <use xlink:href="#mb2658ac2c0" x="104.291886" y="170.665167" style="fill: #808080; stroke: #000000"/>
+     <use xlink:href="#mb2658ac2c0" x="110.503389" y="177.740432" style="fill: #808080; stroke: #000000"/>
+     <use xlink:href="#mb2658ac2c0" x="116.714892" y="182.618739" style="fill: #808080; stroke: #000000"/>
+     <use xlink:href="#mb2658ac2c0" x="122.926394" y="185.780844" style="fill: #808080; stroke: #000000"/>
+     <use xlink:href="#mb2658ac2c0" x="129.137897" y="187.541455" style="fill: #808080; stroke: #000000"/>
+     <use xlink:href="#mb2658ac2c0" x="135.3494" y="188.086276" style="fill: #808080; stroke: #000000"/>
+     <use xlink:href="#mb2658ac2c0" x="141.560903" y="187.502923" style="fill: #808080; stroke: #000000"/>
+     <use xlink:href="#mb2658ac2c0" x="147.772405" y="185.815094" style="fill: #808080; stroke: #000000"/>
+     <use xlink:href="#mb2658ac2c0" x="153.983908" y="183.033891" style="fill: #808080; stroke: #000000"/>
+     <use xlink:href="#mb2658ac2c0" x="160.195411" y="179.244506" style="fill: #808080; stroke: #000000"/>
+     <use xlink:href="#mb2658ac2c0" x="166.406914" y="174.739302" style="fill: #808080; stroke: #000000"/>
+     <use xlink:href="#mb2658ac2c0" x="172.618417" y="170.162769" style="fill: #808080; stroke: #000000"/>
+     <use xlink:href="#mb2658ac2c0" x="178.829919" y="166.531697" style="fill: #808080; stroke: #000000"/>
+     <use xlink:href="#mb2658ac2c0" x="185.041422" y="164.932542" style="fill: #808080; stroke: #000000"/>
+     <use xlink:href="#mb2658ac2c0" x="191.252925" y="165.929786" style="fill: #808080; stroke: #000000"/>
+     <use xlink:href="#mb2658ac2c0" x="197.464428" y="169.176013" style="fill: #808080; stroke: #000000"/>
+     <use xlink:href="#mb2658ac2c0" x="203.675931" y="173.653387" style="fill: #808080; stroke: #000000"/>
+     <use xlink:href="#mb2658ac2c0" x="209.887433" y="178.271514" style="fill: #808080; stroke: #000000"/>
+     <use xlink:href="#mb2658ac2c0" x="216.098936" y="182.265063" style="fill: #808080; stroke: #000000"/>
+     <use xlink:href="#mb2658ac2c0" x="222.310439" y="185.238771" style="fill: #808080; stroke: #000000"/>
+     <use xlink:href="#mb2658ac2c0" x="228.521942" y="187.036584" style="fill: #808080; stroke: #000000"/>
+     <use xlink:href="#mb2658ac2c0" x="234.733444" y="187.604451" style="fill: #808080; stroke: #000000"/>
+     <use xlink:href="#mb2658ac2c0" x="240.944947" y="186.913962" style="fill: #808080; stroke: #000000"/>
+     <use xlink:href="#mb2658ac2c0" x="247.15645" y="184.966869" style="fill: #808080; stroke: #000000"/>
+     <use xlink:href="#mb2658ac2c0" x="253.367953" y="181.904221" style="fill: #808080; stroke: #000000"/>
+     <use xlink:href="#mb2658ac2c0" x="259.579456" y="178.233449" style="fill: #808080; stroke: #000000"/>
+     <use xlink:href="#mb2658ac2c0" x="265.790958" y="175.040361" style="fill: #808080; stroke: #000000"/>
+     <use xlink:href="#mb2658ac2c0" x="272.002461" y="173.749304" style="fill: #808080; stroke: #000000"/>
+     <use xlink:href="#mb2658ac2c0" x="278.213964" y="175.171633" style="fill: #808080; stroke: #000000"/>
+     <use xlink:href="#mb2658ac2c0" x="284.425467" y="178.775433" style="fill: #808080; stroke: #000000"/>
+     <use xlink:href="#mb2658ac2c0" x="290.63697" y="183.230722" style="fill: #808080; stroke: #000000"/>
+     <use xlink:href="#mb2658ac2c0" x="296.848472" y="187.432349" style="fill: #808080; stroke: #000000"/>
+     <use xlink:href="#mb2658ac2c0" x="303.059975" y="190.875936" style="fill: #808080; stroke: #000000"/>
+     <use xlink:href="#mb2658ac2c0" x="309.271478" y="193.489679" style="fill: #808080; stroke: #000000"/>
+     <use xlink:href="#mb2658ac2c0" x="315.482981" y="195.39061" style="fill: #808080; stroke: #000000"/>
+     <use xlink:href="#mb2658ac2c0" x="321.694483" y="196.740088" style="fill: #808080; stroke: #000000"/>
+     <use xlink:href="#mb2658ac2c0" x="327.905986" y="197.684749" style="fill: #808080; stroke: #000000"/>
+     <use xlink:href="#mb2658ac2c0" x="334.117489" y="198.340532" style="fill: #808080; stroke: #000000"/>
+     <use xlink:href="#mb2658ac2c0" x="340.328992" y="198.793458" style="fill: #808080; stroke: #000000"/>
+     <use xlink:href="#mb2658ac2c0" x="346.540495" y="199.105281" style="fill: #808080; stroke: #000000"/>
+     <use xlink:href="#mb2658ac2c0" x="352.751997" y="199.319522" style="fill: #808080; stroke: #000000"/>
+     <use xlink:href="#mb2658ac2c0" x="358.9635" y="199.466526" style="fill: #808080; stroke: #000000"/>
+     <use xlink:href="#mb2658ac2c0" x="365.175003" y="199.567308" style="fill: #808080; stroke: #000000"/>
+     <use xlink:href="#mb2658ac2c0" x="371.386506" y="199.636364" style="fill: #808080; stroke: #000000"/>
     </g>
    </g>
    <g id="patch_3">
@@ -850,11 +728,7 @@
     <g id="xtick_6">
      <g id="line2d_15">
       <g>
-<<<<<<< HEAD
-       <use xlink:href="#mf47737e05e" x="115.696062" y="450.72" style="stroke: #000000; stroke-width: 0.8"/>
-=======
-       <use xlink:href="#m041b08be4a" x="115.696062" y="450.72" style="stroke: #000000; stroke-width: 0.8"/>
->>>>>>> b87ff8b3
+       <use xlink:href="#m312d9942c9" x="115.696062" y="450.72" style="stroke: #000000; stroke-width: 0.8"/>
       </g>
      </g>
      <g id="text_16">
@@ -870,11 +744,7 @@
     <g id="xtick_7">
      <g id="line2d_16">
       <g>
-<<<<<<< HEAD
-       <use xlink:href="#mf47737e05e" x="179.618673" y="450.72" style="stroke: #000000; stroke-width: 0.8"/>
-=======
-       <use xlink:href="#m041b08be4a" x="179.618673" y="450.72" style="stroke: #000000; stroke-width: 0.8"/>
->>>>>>> b87ff8b3
+       <use xlink:href="#m312d9942c9" x="179.618673" y="450.72" style="stroke: #000000; stroke-width: 0.8"/>
       </g>
      </g>
      <g id="text_17">
@@ -889,11 +759,7 @@
     <g id="xtick_8">
      <g id="line2d_17">
       <g>
-<<<<<<< HEAD
-       <use xlink:href="#mf47737e05e" x="243.541284" y="450.72" style="stroke: #000000; stroke-width: 0.8"/>
-=======
-       <use xlink:href="#m041b08be4a" x="243.541284" y="450.72" style="stroke: #000000; stroke-width: 0.8"/>
->>>>>>> b87ff8b3
+       <use xlink:href="#m312d9942c9" x="243.541284" y="450.72" style="stroke: #000000; stroke-width: 0.8"/>
       </g>
      </g>
      <g id="text_18">
@@ -908,11 +774,7 @@
     <g id="xtick_9">
      <g id="line2d_18">
       <g>
-<<<<<<< HEAD
-       <use xlink:href="#mf47737e05e" x="307.463895" y="450.72" style="stroke: #000000; stroke-width: 0.8"/>
-=======
-       <use xlink:href="#m041b08be4a" x="307.463895" y="450.72" style="stroke: #000000; stroke-width: 0.8"/>
->>>>>>> b87ff8b3
+       <use xlink:href="#m312d9942c9" x="307.463895" y="450.72" style="stroke: #000000; stroke-width: 0.8"/>
       </g>
      </g>
      <g id="text_19">
@@ -927,11 +789,7 @@
     <g id="xtick_10">
      <g id="line2d_19">
       <g>
-<<<<<<< HEAD
-       <use xlink:href="#mf47737e05e" x="371.386506" y="450.72" style="stroke: #000000; stroke-width: 0.8"/>
-=======
-       <use xlink:href="#m041b08be4a" x="371.386506" y="450.72" style="stroke: #000000; stroke-width: 0.8"/>
->>>>>>> b87ff8b3
+       <use xlink:href="#m312d9942c9" x="371.386506" y="450.72" style="stroke: #000000; stroke-width: 0.8"/>
       </g>
      </g>
      <g id="text_20">
@@ -958,11 +816,7 @@
     <g id="ytick_9">
      <g id="line2d_20">
       <g>
-<<<<<<< HEAD
-       <use xlink:href="#ma09b170224" x="51.804688" y="426.377482" style="stroke: #000000; stroke-width: 0.8"/>
-=======
-       <use xlink:href="#m42d9f1c75a" x="51.804688" y="426.377482" style="stroke: #000000; stroke-width: 0.8"/>
->>>>>>> b87ff8b3
+       <use xlink:href="#m50238615ab" x="51.804688" y="426.377482" style="stroke: #000000; stroke-width: 0.8"/>
       </g>
      </g>
      <g id="text_22">
@@ -976,11 +830,7 @@
     <g id="ytick_10">
      <g id="line2d_21">
       <g>
-<<<<<<< HEAD
-       <use xlink:href="#ma09b170224" x="51.804688" y="400.949837" style="stroke: #000000; stroke-width: 0.8"/>
-=======
-       <use xlink:href="#m42d9f1c75a" x="51.804688" y="400.949837" style="stroke: #000000; stroke-width: 0.8"/>
->>>>>>> b87ff8b3
+       <use xlink:href="#m50238615ab" x="51.804688" y="400.949837" style="stroke: #000000; stroke-width: 0.8"/>
       </g>
      </g>
      <g id="text_23">
@@ -994,11 +844,7 @@
     <g id="ytick_11">
      <g id="line2d_22">
       <g>
-<<<<<<< HEAD
-       <use xlink:href="#ma09b170224" x="51.804688" y="375.522192" style="stroke: #000000; stroke-width: 0.8"/>
-=======
-       <use xlink:href="#m42d9f1c75a" x="51.804688" y="375.522192" style="stroke: #000000; stroke-width: 0.8"/>
->>>>>>> b87ff8b3
+       <use xlink:href="#m50238615ab" x="51.804688" y="375.522192" style="stroke: #000000; stroke-width: 0.8"/>
       </g>
      </g>
      <g id="text_24">
@@ -1012,11 +858,7 @@
     <g id="ytick_12">
      <g id="line2d_23">
       <g>
-<<<<<<< HEAD
-       <use xlink:href="#ma09b170224" x="51.804688" y="350.094547" style="stroke: #000000; stroke-width: 0.8"/>
-=======
-       <use xlink:href="#m42d9f1c75a" x="51.804688" y="350.094547" style="stroke: #000000; stroke-width: 0.8"/>
->>>>>>> b87ff8b3
+       <use xlink:href="#m50238615ab" x="51.804688" y="350.094547" style="stroke: #000000; stroke-width: 0.8"/>
       </g>
      </g>
      <g id="text_25">
@@ -1030,11 +872,7 @@
     <g id="ytick_13">
      <g id="line2d_24">
       <g>
-<<<<<<< HEAD
-       <use xlink:href="#ma09b170224" x="51.804688" y="324.666902" style="stroke: #000000; stroke-width: 0.8"/>
-=======
-       <use xlink:href="#m42d9f1c75a" x="51.804688" y="324.666902" style="stroke: #000000; stroke-width: 0.8"/>
->>>>>>> b87ff8b3
+       <use xlink:href="#m50238615ab" x="51.804688" y="324.666902" style="stroke: #000000; stroke-width: 0.8"/>
       </g>
      </g>
      <g id="text_26">
@@ -1048,11 +886,7 @@
     <g id="ytick_14">
      <g id="line2d_25">
       <g>
-<<<<<<< HEAD
-       <use xlink:href="#ma09b170224" x="51.804688" y="299.239257" style="stroke: #000000; stroke-width: 0.8"/>
-=======
-       <use xlink:href="#m42d9f1c75a" x="51.804688" y="299.239257" style="stroke: #000000; stroke-width: 0.8"/>
->>>>>>> b87ff8b3
+       <use xlink:href="#m50238615ab" x="51.804688" y="299.239257" style="stroke: #000000; stroke-width: 0.8"/>
       </g>
      </g>
      <g id="text_27">
@@ -1066,11 +900,7 @@
     <g id="ytick_15">
      <g id="line2d_26">
       <g>
-<<<<<<< HEAD
-       <use xlink:href="#ma09b170224" x="51.804688" y="273.811612" style="stroke: #000000; stroke-width: 0.8"/>
-=======
-       <use xlink:href="#m42d9f1c75a" x="51.804688" y="273.811612" style="stroke: #000000; stroke-width: 0.8"/>
->>>>>>> b87ff8b3
+       <use xlink:href="#m50238615ab" x="51.804688" y="273.811612" style="stroke: #000000; stroke-width: 0.8"/>
       </g>
      </g>
      <g id="text_28">
@@ -1149,111 +979,57 @@
     </g>
    </g>
    <g id="line2d_27">
-<<<<<<< HEAD
-    <g clip-path="url(#p611efcfdd3)">
-     <use xlink:href="#m0aab9dfc55" x="67.022869" y="362.089404" style="fill: #808080; stroke: #000000"/>
-     <use xlink:href="#m0aab9dfc55" x="73.234372" y="375.967056" style="fill: #808080; stroke: #000000"/>
-     <use xlink:href="#m0aab9dfc55" x="79.445875" y="389.532276" style="fill: #808080; stroke: #000000"/>
-     <use xlink:href="#m0aab9dfc55" x="85.657378" y="401.952883" style="fill: #808080; stroke: #000000"/>
-     <use xlink:href="#m0aab9dfc55" x="91.86888" y="412.675104" style="fill: #808080; stroke: #000000"/>
-     <use xlink:href="#m0aab9dfc55" x="98.080383" y="421.476816" style="fill: #808080; stroke: #000000"/>
-     <use xlink:href="#m0aab9dfc55" x="104.291886" y="428.395723" style="fill: #808080; stroke: #000000"/>
-     <use xlink:href="#m0aab9dfc55" x="110.503389" y="433.613696" style="fill: #808080; stroke: #000000"/>
-     <use xlink:href="#m0aab9dfc55" x="116.714892" y="437.357672" style="fill: #808080; stroke: #000000"/>
-     <use xlink:href="#m0aab9dfc55" x="122.926394" y="439.836039" style="fill: #808080; stroke: #000000"/>
-     <use xlink:href="#m0aab9dfc55" x="129.137897" y="441.205332" style="fill: #808080; stroke: #000000"/>
-     <use xlink:href="#m0aab9dfc55" x="135.3494" y="441.556364" style="fill: #808080; stroke: #000000"/>
-     <use xlink:href="#m0aab9dfc55" x="141.560903" y="440.911935" style="fill: #808080; stroke: #000000"/>
-     <use xlink:href="#m0aab9dfc55" x="147.772405" y="439.233856" style="fill: #808080; stroke: #000000"/>
-     <use xlink:href="#m0aab9dfc55" x="153.983908" y="436.443604" style="fill: #808080; stroke: #000000"/>
-     <use xlink:href="#m0aab9dfc55" x="160.195411" y="432.468403" style="fill: #808080; stroke: #000000"/>
-     <use xlink:href="#m0aab9dfc55" x="166.406914" y="427.330121" style="fill: #808080; stroke: #000000"/>
-     <use xlink:href="#m0aab9dfc55" x="172.618417" y="421.286115" style="fill: #808080; stroke: #000000"/>
-     <use xlink:href="#m0aab9dfc55" x="178.829919" y="414.984334" style="fill: #808080; stroke: #000000"/>
-     <use xlink:href="#m0aab9dfc55" x="185.041422" y="409.501724" style="fill: #808080; stroke: #000000"/>
-     <use xlink:href="#m0aab9dfc55" x="191.252925" y="406.087608" style="fill: #808080; stroke: #000000"/>
-     <use xlink:href="#m0aab9dfc55" x="197.464428" y="405.61054" style="fill: #808080; stroke: #000000"/>
-     <use xlink:href="#m0aab9dfc55" x="203.675931" y="408.053454" style="fill: #808080; stroke: #000000"/>
-     <use xlink:href="#m0aab9dfc55" x="209.887433" y="412.480462" style="fill: #808080; stroke: #000000"/>
-     <use xlink:href="#m0aab9dfc55" x="216.098936" y="417.498158" style="fill: #808080; stroke: #000000"/>
-     <use xlink:href="#m0aab9dfc55" x="222.310439" y="421.804234" style="fill: #808080; stroke: #000000"/>
-     <use xlink:href="#m0aab9dfc55" x="228.521942" y="424.451226" style="fill: #808080; stroke: #000000"/>
-     <use xlink:href="#m0aab9dfc55" x="234.733444" y="424.800262" style="fill: #808080; stroke: #000000"/>
-     <use xlink:href="#m0aab9dfc55" x="240.944947" y="422.346983" style="fill: #808080; stroke: #000000"/>
-     <use xlink:href="#m0aab9dfc55" x="247.15645" y="416.580546" style="fill: #808080; stroke: #000000"/>
-     <use xlink:href="#m0aab9dfc55" x="253.367953" y="406.968813" style="fill: #808080; stroke: #000000"/>
-     <use xlink:href="#m0aab9dfc55" x="259.579456" y="393.14544" style="fill: #808080; stroke: #000000"/>
-     <use xlink:href="#m0aab9dfc55" x="265.790958" y="375.335873" style="fill: #808080; stroke: #000000"/>
-     <use xlink:href="#m0aab9dfc55" x="272.002461" y="354.821609" style="fill: #808080; stroke: #000000"/>
-     <use xlink:href="#m0aab9dfc55" x="278.213964" y="333.873332" style="fill: #808080; stroke: #000000"/>
-     <use xlink:href="#m0aab9dfc55" x="284.425467" y="314.844278" style="fill: #808080; stroke: #000000"/>
-     <use xlink:href="#m0aab9dfc55" x="290.63697" y="299.164906" style="fill: #808080; stroke: #000000"/>
-     <use xlink:href="#m0aab9dfc55" x="296.848472" y="287.124436" style="fill: #808080; stroke: #000000"/>
-     <use xlink:href="#m0aab9dfc55" x="303.059975" y="278.293324" style="fill: #808080; stroke: #000000"/>
-     <use xlink:href="#m0aab9dfc55" x="309.271478" y="271.99701" style="fill: #808080; stroke: #000000"/>
-     <use xlink:href="#m0aab9dfc55" x="315.482981" y="267.584787" style="fill: #808080; stroke: #000000"/>
-     <use xlink:href="#m0aab9dfc55" x="321.694483" y="264.526192" style="fill: #808080; stroke: #000000"/>
-     <use xlink:href="#m0aab9dfc55" x="327.905986" y="262.421427" style="fill: #808080; stroke: #000000"/>
-     <use xlink:href="#m0aab9dfc55" x="334.117489" y="260.981219" style="fill: #808080; stroke: #000000"/>
-     <use xlink:href="#m0aab9dfc55" x="340.328992" y="260.000936" style="fill: #808080; stroke: #000000"/>
-     <use xlink:href="#m0aab9dfc55" x="346.540495" y="259.337705" style="fill: #808080; stroke: #000000"/>
-     <use xlink:href="#m0aab9dfc55" x="352.751997" y="258.89256" style="fill: #808080; stroke: #000000"/>
-     <use xlink:href="#m0aab9dfc55" x="358.9635" y="258.597286" style="fill: #808080; stroke: #000000"/>
-     <use xlink:href="#m0aab9dfc55" x="365.175003" y="258.40502" style="fill: #808080; stroke: #000000"/>
-     <use xlink:href="#m0aab9dfc55" x="371.386506" y="258.283636" style="fill: #808080; stroke: #000000"/>
-=======
-    <g clip-path="url(#p434753c86c)">
-     <use xlink:href="#mfff60ce098" x="67.022869" y="362.089404" style="fill: #808080; stroke: #000000"/>
-     <use xlink:href="#mfff60ce098" x="73.234372" y="375.967056" style="fill: #808080; stroke: #000000"/>
-     <use xlink:href="#mfff60ce098" x="79.445875" y="389.532276" style="fill: #808080; stroke: #000000"/>
-     <use xlink:href="#mfff60ce098" x="85.657378" y="401.952883" style="fill: #808080; stroke: #000000"/>
-     <use xlink:href="#mfff60ce098" x="91.86888" y="412.675104" style="fill: #808080; stroke: #000000"/>
-     <use xlink:href="#mfff60ce098" x="98.080383" y="421.476816" style="fill: #808080; stroke: #000000"/>
-     <use xlink:href="#mfff60ce098" x="104.291886" y="428.395723" style="fill: #808080; stroke: #000000"/>
-     <use xlink:href="#mfff60ce098" x="110.503389" y="433.613696" style="fill: #808080; stroke: #000000"/>
-     <use xlink:href="#mfff60ce098" x="116.714892" y="437.357672" style="fill: #808080; stroke: #000000"/>
-     <use xlink:href="#mfff60ce098" x="122.926394" y="439.836039" style="fill: #808080; stroke: #000000"/>
-     <use xlink:href="#mfff60ce098" x="129.137897" y="441.205332" style="fill: #808080; stroke: #000000"/>
-     <use xlink:href="#mfff60ce098" x="135.3494" y="441.556364" style="fill: #808080; stroke: #000000"/>
-     <use xlink:href="#mfff60ce098" x="141.560903" y="440.911935" style="fill: #808080; stroke: #000000"/>
-     <use xlink:href="#mfff60ce098" x="147.772405" y="439.233856" style="fill: #808080; stroke: #000000"/>
-     <use xlink:href="#mfff60ce098" x="153.983908" y="436.443604" style="fill: #808080; stroke: #000000"/>
-     <use xlink:href="#mfff60ce098" x="160.195411" y="432.468403" style="fill: #808080; stroke: #000000"/>
-     <use xlink:href="#mfff60ce098" x="166.406914" y="427.330121" style="fill: #808080; stroke: #000000"/>
-     <use xlink:href="#mfff60ce098" x="172.618417" y="421.286115" style="fill: #808080; stroke: #000000"/>
-     <use xlink:href="#mfff60ce098" x="178.829919" y="414.984334" style="fill: #808080; stroke: #000000"/>
-     <use xlink:href="#mfff60ce098" x="185.041422" y="409.501724" style="fill: #808080; stroke: #000000"/>
-     <use xlink:href="#mfff60ce098" x="191.252925" y="406.087608" style="fill: #808080; stroke: #000000"/>
-     <use xlink:href="#mfff60ce098" x="197.464428" y="405.61054" style="fill: #808080; stroke: #000000"/>
-     <use xlink:href="#mfff60ce098" x="203.675931" y="408.053454" style="fill: #808080; stroke: #000000"/>
-     <use xlink:href="#mfff60ce098" x="209.887433" y="412.480462" style="fill: #808080; stroke: #000000"/>
-     <use xlink:href="#mfff60ce098" x="216.098936" y="417.498158" style="fill: #808080; stroke: #000000"/>
-     <use xlink:href="#mfff60ce098" x="222.310439" y="421.804234" style="fill: #808080; stroke: #000000"/>
-     <use xlink:href="#mfff60ce098" x="228.521942" y="424.451226" style="fill: #808080; stroke: #000000"/>
-     <use xlink:href="#mfff60ce098" x="234.733444" y="424.800262" style="fill: #808080; stroke: #000000"/>
-     <use xlink:href="#mfff60ce098" x="240.944947" y="422.346983" style="fill: #808080; stroke: #000000"/>
-     <use xlink:href="#mfff60ce098" x="247.15645" y="416.580546" style="fill: #808080; stroke: #000000"/>
-     <use xlink:href="#mfff60ce098" x="253.367953" y="406.968813" style="fill: #808080; stroke: #000000"/>
-     <use xlink:href="#mfff60ce098" x="259.579456" y="393.14544" style="fill: #808080; stroke: #000000"/>
-     <use xlink:href="#mfff60ce098" x="265.790958" y="375.335873" style="fill: #808080; stroke: #000000"/>
-     <use xlink:href="#mfff60ce098" x="272.002461" y="354.821609" style="fill: #808080; stroke: #000000"/>
-     <use xlink:href="#mfff60ce098" x="278.213964" y="333.873332" style="fill: #808080; stroke: #000000"/>
-     <use xlink:href="#mfff60ce098" x="284.425467" y="314.844278" style="fill: #808080; stroke: #000000"/>
-     <use xlink:href="#mfff60ce098" x="290.63697" y="299.164906" style="fill: #808080; stroke: #000000"/>
-     <use xlink:href="#mfff60ce098" x="296.848472" y="287.124436" style="fill: #808080; stroke: #000000"/>
-     <use xlink:href="#mfff60ce098" x="303.059975" y="278.293324" style="fill: #808080; stroke: #000000"/>
-     <use xlink:href="#mfff60ce098" x="309.271478" y="271.99701" style="fill: #808080; stroke: #000000"/>
-     <use xlink:href="#mfff60ce098" x="315.482981" y="267.584787" style="fill: #808080; stroke: #000000"/>
-     <use xlink:href="#mfff60ce098" x="321.694483" y="264.526192" style="fill: #808080; stroke: #000000"/>
-     <use xlink:href="#mfff60ce098" x="327.905986" y="262.421427" style="fill: #808080; stroke: #000000"/>
-     <use xlink:href="#mfff60ce098" x="334.117489" y="260.981219" style="fill: #808080; stroke: #000000"/>
-     <use xlink:href="#mfff60ce098" x="340.328992" y="260.000936" style="fill: #808080; stroke: #000000"/>
-     <use xlink:href="#mfff60ce098" x="346.540495" y="259.337705" style="fill: #808080; stroke: #000000"/>
-     <use xlink:href="#mfff60ce098" x="352.751997" y="258.89256" style="fill: #808080; stroke: #000000"/>
-     <use xlink:href="#mfff60ce098" x="358.9635" y="258.597286" style="fill: #808080; stroke: #000000"/>
-     <use xlink:href="#mfff60ce098" x="365.175003" y="258.40502" style="fill: #808080; stroke: #000000"/>
-     <use xlink:href="#mfff60ce098" x="371.386506" y="258.283636" style="fill: #808080; stroke: #000000"/>
->>>>>>> b87ff8b3
+    <g clip-path="url(#p80e54b6e83)">
+     <use xlink:href="#mb2658ac2c0" x="67.022869" y="362.089404" style="fill: #808080; stroke: #000000"/>
+     <use xlink:href="#mb2658ac2c0" x="73.234372" y="375.967056" style="fill: #808080; stroke: #000000"/>
+     <use xlink:href="#mb2658ac2c0" x="79.445875" y="389.532276" style="fill: #808080; stroke: #000000"/>
+     <use xlink:href="#mb2658ac2c0" x="85.657378" y="401.952883" style="fill: #808080; stroke: #000000"/>
+     <use xlink:href="#mb2658ac2c0" x="91.86888" y="412.675104" style="fill: #808080; stroke: #000000"/>
+     <use xlink:href="#mb2658ac2c0" x="98.080383" y="421.476816" style="fill: #808080; stroke: #000000"/>
+     <use xlink:href="#mb2658ac2c0" x="104.291886" y="428.395723" style="fill: #808080; stroke: #000000"/>
+     <use xlink:href="#mb2658ac2c0" x="110.503389" y="433.613696" style="fill: #808080; stroke: #000000"/>
+     <use xlink:href="#mb2658ac2c0" x="116.714892" y="437.357672" style="fill: #808080; stroke: #000000"/>
+     <use xlink:href="#mb2658ac2c0" x="122.926394" y="439.836039" style="fill: #808080; stroke: #000000"/>
+     <use xlink:href="#mb2658ac2c0" x="129.137897" y="441.205332" style="fill: #808080; stroke: #000000"/>
+     <use xlink:href="#mb2658ac2c0" x="135.3494" y="441.556364" style="fill: #808080; stroke: #000000"/>
+     <use xlink:href="#mb2658ac2c0" x="141.560903" y="440.911935" style="fill: #808080; stroke: #000000"/>
+     <use xlink:href="#mb2658ac2c0" x="147.772405" y="439.233856" style="fill: #808080; stroke: #000000"/>
+     <use xlink:href="#mb2658ac2c0" x="153.983908" y="436.443604" style="fill: #808080; stroke: #000000"/>
+     <use xlink:href="#mb2658ac2c0" x="160.195411" y="432.468403" style="fill: #808080; stroke: #000000"/>
+     <use xlink:href="#mb2658ac2c0" x="166.406914" y="427.330121" style="fill: #808080; stroke: #000000"/>
+     <use xlink:href="#mb2658ac2c0" x="172.618417" y="421.286115" style="fill: #808080; stroke: #000000"/>
+     <use xlink:href="#mb2658ac2c0" x="178.829919" y="414.984334" style="fill: #808080; stroke: #000000"/>
+     <use xlink:href="#mb2658ac2c0" x="185.041422" y="409.501724" style="fill: #808080; stroke: #000000"/>
+     <use xlink:href="#mb2658ac2c0" x="191.252925" y="406.087608" style="fill: #808080; stroke: #000000"/>
+     <use xlink:href="#mb2658ac2c0" x="197.464428" y="405.61054" style="fill: #808080; stroke: #000000"/>
+     <use xlink:href="#mb2658ac2c0" x="203.675931" y="408.053454" style="fill: #808080; stroke: #000000"/>
+     <use xlink:href="#mb2658ac2c0" x="209.887433" y="412.480462" style="fill: #808080; stroke: #000000"/>
+     <use xlink:href="#mb2658ac2c0" x="216.098936" y="417.498158" style="fill: #808080; stroke: #000000"/>
+     <use xlink:href="#mb2658ac2c0" x="222.310439" y="421.804234" style="fill: #808080; stroke: #000000"/>
+     <use xlink:href="#mb2658ac2c0" x="228.521942" y="424.451226" style="fill: #808080; stroke: #000000"/>
+     <use xlink:href="#mb2658ac2c0" x="234.733444" y="424.800262" style="fill: #808080; stroke: #000000"/>
+     <use xlink:href="#mb2658ac2c0" x="240.944947" y="422.346983" style="fill: #808080; stroke: #000000"/>
+     <use xlink:href="#mb2658ac2c0" x="247.15645" y="416.580546" style="fill: #808080; stroke: #000000"/>
+     <use xlink:href="#mb2658ac2c0" x="253.367953" y="406.968813" style="fill: #808080; stroke: #000000"/>
+     <use xlink:href="#mb2658ac2c0" x="259.579456" y="393.14544" style="fill: #808080; stroke: #000000"/>
+     <use xlink:href="#mb2658ac2c0" x="265.790958" y="375.335873" style="fill: #808080; stroke: #000000"/>
+     <use xlink:href="#mb2658ac2c0" x="272.002461" y="354.821609" style="fill: #808080; stroke: #000000"/>
+     <use xlink:href="#mb2658ac2c0" x="278.213964" y="333.873332" style="fill: #808080; stroke: #000000"/>
+     <use xlink:href="#mb2658ac2c0" x="284.425467" y="314.844278" style="fill: #808080; stroke: #000000"/>
+     <use xlink:href="#mb2658ac2c0" x="290.63697" y="299.164906" style="fill: #808080; stroke: #000000"/>
+     <use xlink:href="#mb2658ac2c0" x="296.848472" y="287.124436" style="fill: #808080; stroke: #000000"/>
+     <use xlink:href="#mb2658ac2c0" x="303.059975" y="278.293324" style="fill: #808080; stroke: #000000"/>
+     <use xlink:href="#mb2658ac2c0" x="309.271478" y="271.99701" style="fill: #808080; stroke: #000000"/>
+     <use xlink:href="#mb2658ac2c0" x="315.482981" y="267.584787" style="fill: #808080; stroke: #000000"/>
+     <use xlink:href="#mb2658ac2c0" x="321.694483" y="264.526192" style="fill: #808080; stroke: #000000"/>
+     <use xlink:href="#mb2658ac2c0" x="327.905986" y="262.421427" style="fill: #808080; stroke: #000000"/>
+     <use xlink:href="#mb2658ac2c0" x="334.117489" y="260.981219" style="fill: #808080; stroke: #000000"/>
+     <use xlink:href="#mb2658ac2c0" x="340.328992" y="260.000936" style="fill: #808080; stroke: #000000"/>
+     <use xlink:href="#mb2658ac2c0" x="346.540495" y="259.337705" style="fill: #808080; stroke: #000000"/>
+     <use xlink:href="#mb2658ac2c0" x="352.751997" y="258.89256" style="fill: #808080; stroke: #000000"/>
+     <use xlink:href="#mb2658ac2c0" x="358.9635" y="258.597286" style="fill: #808080; stroke: #000000"/>
+     <use xlink:href="#mb2658ac2c0" x="365.175003" y="258.40502" style="fill: #808080; stroke: #000000"/>
+     <use xlink:href="#mb2658ac2c0" x="371.386506" y="258.283636" style="fill: #808080; stroke: #000000"/>
     </g>
    </g>
    <g id="patch_8">
@@ -1279,17 +1055,10 @@
   </g>
  </g>
  <defs>
-<<<<<<< HEAD
-  <clipPath id="p4800c6ec8b">
+  <clipPath id="p2b17ba32a5">
    <rect x="51.804688" y="7.2" width="334.8" height="201.6"/>
   </clipPath>
-  <clipPath id="p611efcfdd3">
-=======
-  <clipPath id="p1c112e9b51">
-   <rect x="51.804688" y="7.2" width="334.8" height="201.6"/>
-  </clipPath>
-  <clipPath id="p434753c86c">
->>>>>>> b87ff8b3
+  <clipPath id="p80e54b6e83">
    <rect x="51.804688" y="249.12" width="334.8" height="201.6"/>
   </clipPath>
  </defs>
