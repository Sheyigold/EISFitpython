<?xml version="1.0" encoding="utf-8" standalone="no"?>
<!DOCTYPE svg PUBLIC "-//W3C//DTD SVG 1.1//EN"
  "http://www.w3.org/Graphics/SVG/1.1/DTD/svg11.dtd">
<svg xmlns:xlink="http://www.w3.org/1999/xlink" width="336.443672pt" height="326.795313pt" viewBox="0 0 336.443672 326.795313" xmlns="http://www.w3.org/2000/svg" version="1.1">
 <metadata>
  <rdf:RDF xmlns:dc="http://purl.org/dc/elements/1.1/" xmlns:cc="http://creativecommons.org/ns#" xmlns:rdf="http://www.w3.org/1999/02/22-rdf-syntax-ns#">
   <cc:Work>
    <dc:type rdf:resource="http://purl.org/dc/dcmitype/StillImage"/>
<<<<<<< HEAD
    <dc:date>2025-06-05T17:14:01.767179</dc:date>
=======
    <dc:date>2025-05-18T16:13:22.254312</dc:date>
>>>>>>> b87ff8b3
    <dc:format>image/svg+xml</dc:format>
    <dc:creator>
     <cc:Agent>
      <dc:title>Matplotlib v3.10.1, https://matplotlib.org/</dc:title>
     </cc:Agent>
    </dc:creator>
   </cc:Work>
  </rdf:RDF>
 </metadata>
 <defs>
  <style type="text/css">*{stroke-linejoin: round; stroke-linecap: butt}</style>
 </defs>
 <g id="figure_1">
  <g id="patch_1">
   <path d="M 0 326.795313 
L 336.443672 326.795313 
L 336.443672 0 
L 0 0 
z
" style="fill: #ffffff"/>
  </g>
  <g id="axes_1">
   <g id="patch_2">
    <path d="M 51.804688 284.4 
L 329.243672 284.4 
L 329.243672 7.2 
L 51.804688 7.2 
z
" style="fill: #ffffff"/>
   </g>
   <g id="matplotlib.axis_1">
    <g id="xtick_1">
     <g id="line2d_1">
      <defs>
<<<<<<< HEAD
       <path id="m7d36ae2885" d="M 0 0 
=======
       <path id="m6819139445" d="M 0 0 
>>>>>>> b87ff8b3
L 0 3.5 
" style="stroke: #000000; stroke-width: 0.8"/>
      </defs>
      <g>
<<<<<<< HEAD
       <use xlink:href="#m7d36ae2885" x="52.043672" y="284.4" style="stroke: #000000; stroke-width: 0.8"/>
=======
       <use xlink:href="#m6819139445" x="52.043672" y="284.4" style="stroke: #000000; stroke-width: 0.8"/>
>>>>>>> b87ff8b3
      </g>
     </g>
     <g id="text_1">
      <!-- 0 -->
      <g transform="translate(48.862422 298.998438) scale(0.1 -0.1)">
       <defs>
        <path id="DejaVuSans-30" d="M 2034 4250 
Q 1547 4250 1301 3770 
Q 1056 3291 1056 2328 
Q 1056 1369 1301 889 
Q 1547 409 2034 409 
Q 2525 409 2770 889 
Q 3016 1369 3016 2328 
Q 3016 3291 2770 3770 
Q 2525 4250 2034 4250 
z
M 2034 4750 
Q 2819 4750 3233 4129 
Q 3647 3509 3647 2328 
Q 3647 1150 3233 529 
Q 2819 -91 2034 -91 
Q 1250 -91 836 529 
Q 422 1150 422 2328 
Q 422 3509 836 4129 
Q 1250 4750 2034 4750 
z
" transform="scale(0.015625)"/>
       </defs>
       <use xlink:href="#DejaVuSans-30"/>
      </g>
     </g>
    </g>
    <g id="xtick_2">
     <g id="line2d_2">
      <g>
<<<<<<< HEAD
       <use xlink:href="#m7d36ae2885" x="99.840583" y="284.4" style="stroke: #000000; stroke-width: 0.8"/>
=======
       <use xlink:href="#m6819139445" x="99.840583" y="284.4" style="stroke: #000000; stroke-width: 0.8"/>
>>>>>>> b87ff8b3
      </g>
     </g>
     <g id="text_2">
      <!-- 20 -->
      <g transform="translate(93.478083 298.998438) scale(0.1 -0.1)">
       <defs>
        <path id="DejaVuSans-32" d="M 1228 531 
L 3431 531 
L 3431 0 
L 469 0 
L 469 531 
Q 828 903 1448 1529 
Q 2069 2156 2228 2338 
Q 2531 2678 2651 2914 
Q 2772 3150 2772 3378 
Q 2772 3750 2511 3984 
Q 2250 4219 1831 4219 
Q 1534 4219 1204 4116 
Q 875 4013 500 3803 
L 500 4441 
Q 881 4594 1212 4672 
Q 1544 4750 1819 4750 
Q 2544 4750 2975 4387 
Q 3406 4025 3406 3419 
Q 3406 3131 3298 2873 
Q 3191 2616 2906 2266 
Q 2828 2175 2409 1742 
Q 1991 1309 1228 531 
z
" transform="scale(0.015625)"/>
       </defs>
       <use xlink:href="#DejaVuSans-32"/>
       <use xlink:href="#DejaVuSans-30" transform="translate(63.623047 0)"/>
      </g>
     </g>
    </g>
    <g id="xtick_3">
     <g id="line2d_3">
      <g>
<<<<<<< HEAD
       <use xlink:href="#m7d36ae2885" x="147.637494" y="284.4" style="stroke: #000000; stroke-width: 0.8"/>
=======
       <use xlink:href="#m6819139445" x="147.637494" y="284.4" style="stroke: #000000; stroke-width: 0.8"/>
>>>>>>> b87ff8b3
      </g>
     </g>
     <g id="text_3">
      <!-- 40 -->
      <g transform="translate(141.274994 298.998438) scale(0.1 -0.1)">
       <defs>
        <path id="DejaVuSans-34" d="M 2419 4116 
L 825 1625 
L 2419 1625 
L 2419 4116 
z
M 2253 4666 
L 3047 4666 
L 3047 1625 
L 3713 1625 
L 3713 1100 
L 3047 1100 
L 3047 0 
L 2419 0 
L 2419 1100 
L 313 1100 
L 313 1709 
L 2253 4666 
z
" transform="scale(0.015625)"/>
       </defs>
       <use xlink:href="#DejaVuSans-34"/>
       <use xlink:href="#DejaVuSans-30" transform="translate(63.623047 0)"/>
      </g>
     </g>
    </g>
    <g id="xtick_4">
     <g id="line2d_4">
      <g>
<<<<<<< HEAD
       <use xlink:href="#m7d36ae2885" x="195.434405" y="284.4" style="stroke: #000000; stroke-width: 0.8"/>
=======
       <use xlink:href="#m6819139445" x="195.434405" y="284.4" style="stroke: #000000; stroke-width: 0.8"/>
>>>>>>> b87ff8b3
      </g>
     </g>
     <g id="text_4">
      <!-- 60 -->
      <g transform="translate(189.071905 298.998438) scale(0.1 -0.1)">
       <defs>
        <path id="DejaVuSans-36" d="M 2113 2584 
Q 1688 2584 1439 2293 
Q 1191 2003 1191 1497 
Q 1191 994 1439 701 
Q 1688 409 2113 409 
Q 2538 409 2786 701 
Q 3034 994 3034 1497 
Q 3034 2003 2786 2293 
Q 2538 2584 2113 2584 
z
M 3366 4563 
L 3366 3988 
Q 3128 4100 2886 4159 
Q 2644 4219 2406 4219 
Q 1781 4219 1451 3797 
Q 1122 3375 1075 2522 
Q 1259 2794 1537 2939 
Q 1816 3084 2150 3084 
Q 2853 3084 3261 2657 
Q 3669 2231 3669 1497 
Q 3669 778 3244 343 
Q 2819 -91 2113 -91 
Q 1303 -91 875 529 
Q 447 1150 447 2328 
Q 447 3434 972 4092 
Q 1497 4750 2381 4750 
Q 2619 4750 2861 4703 
Q 3103 4656 3366 4563 
z
" transform="scale(0.015625)"/>
       </defs>
       <use xlink:href="#DejaVuSans-36"/>
       <use xlink:href="#DejaVuSans-30" transform="translate(63.623047 0)"/>
      </g>
     </g>
    </g>
    <g id="xtick_5">
     <g id="line2d_5">
      <g>
<<<<<<< HEAD
       <use xlink:href="#m7d36ae2885" x="243.231317" y="284.4" style="stroke: #000000; stroke-width: 0.8"/>
=======
       <use xlink:href="#m6819139445" x="243.231317" y="284.4" style="stroke: #000000; stroke-width: 0.8"/>
>>>>>>> b87ff8b3
      </g>
     </g>
     <g id="text_5">
      <!-- 80 -->
      <g transform="translate(236.868817 298.998438) scale(0.1 -0.1)">
       <defs>
        <path id="DejaVuSans-38" d="M 2034 2216 
Q 1584 2216 1326 1975 
Q 1069 1734 1069 1313 
Q 1069 891 1326 650 
Q 1584 409 2034 409 
Q 2484 409 2743 651 
Q 3003 894 3003 1313 
Q 3003 1734 2745 1975 
Q 2488 2216 2034 2216 
z
M 1403 2484 
Q 997 2584 770 2862 
Q 544 3141 544 3541 
Q 544 4100 942 4425 
Q 1341 4750 2034 4750 
Q 2731 4750 3128 4425 
Q 3525 4100 3525 3541 
Q 3525 3141 3298 2862 
Q 3072 2584 2669 2484 
Q 3125 2378 3379 2068 
Q 3634 1759 3634 1313 
Q 3634 634 3220 271 
Q 2806 -91 2034 -91 
Q 1263 -91 848 271 
Q 434 634 434 1313 
Q 434 1759 690 2068 
Q 947 2378 1403 2484 
z
M 1172 3481 
Q 1172 3119 1398 2916 
Q 1625 2713 2034 2713 
Q 2441 2713 2670 2916 
Q 2900 3119 2900 3481 
Q 2900 3844 2670 4047 
Q 2441 4250 2034 4250 
Q 1625 4250 1398 4047 
Q 1172 3844 1172 3481 
z
" transform="scale(0.015625)"/>
       </defs>
       <use xlink:href="#DejaVuSans-38"/>
       <use xlink:href="#DejaVuSans-30" transform="translate(63.623047 0)"/>
      </g>
     </g>
    </g>
    <g id="xtick_6">
     <g id="line2d_6">
      <g>
<<<<<<< HEAD
       <use xlink:href="#m7d36ae2885" x="291.028228" y="284.4" style="stroke: #000000; stroke-width: 0.8"/>
=======
       <use xlink:href="#m6819139445" x="291.028228" y="284.4" style="stroke: #000000; stroke-width: 0.8"/>
>>>>>>> b87ff8b3
      </g>
     </g>
     <g id="text_6">
      <!-- 100 -->
      <g transform="translate(281.484478 298.998438) scale(0.1 -0.1)">
       <defs>
        <path id="DejaVuSans-31" d="M 794 531 
L 1825 531 
L 1825 4091 
L 703 3866 
L 703 4441 
L 1819 4666 
L 2450 4666 
L 2450 531 
L 3481 531 
L 3481 0 
L 794 0 
L 794 531 
z
" transform="scale(0.015625)"/>
       </defs>
       <use xlink:href="#DejaVuSans-31"/>
       <use xlink:href="#DejaVuSans-30" transform="translate(63.623047 0)"/>
       <use xlink:href="#DejaVuSans-30" transform="translate(127.246094 0)"/>
      </g>
     </g>
    </g>
    <g id="text_7">
     <!-- $ \mathit{Z^{\prime}} \,/\, \mathrm{k\Omega}$ -->
     <g transform="translate(168.17418 316.475781) scale(0.15 -0.15)">
      <defs>
       <path id="DejaVuSans-Oblique-5a" d="M 838 4666 
L 4500 4666 
L 4409 4184 
L 794 531 
L 3769 531 
L 3669 0 
L -141 0 
L -50 481 
L 3566 4134 
L 738 4134 
L 838 4666 
z
" transform="scale(0.015625)"/>
       <path id="Cmsy10-30" d="M 225 347 
Q 184 359 184 409 
L 966 3316 
Q 1003 3434 1093 3506 
Q 1184 3578 1300 3578 
Q 1450 3578 1564 3479 
Q 1678 3381 1678 3231 
Q 1678 3166 1644 3084 
L 488 319 
Q 466 275 428 275 
Q 394 275 320 306 
Q 247 338 225 347 
z
" transform="scale(0.015625)"/>
       <path id="DejaVuSans-2f" d="M 1625 4666 
L 2156 4666 
L 531 -594 
L 0 -594 
L 1625 4666 
z
" transform="scale(0.015625)"/>
       <path id="DejaVuSans-6b" d="M 581 4863 
L 1159 4863 
L 1159 1991 
L 2875 3500 
L 3609 3500 
L 1753 1863 
L 3688 0 
L 2938 0 
L 1159 1709 
L 1159 0 
L 581 0 
L 581 4863 
z
" transform="scale(0.015625)"/>
       <path id="DejaVuSans-3a9" d="M 4647 556 
L 4647 0 
L 2772 0 
L 2772 556 
Q 3325 859 3634 1378 
Q 3944 1897 3944 2528 
Q 3944 3278 3531 3731 
Q 3119 4184 2444 4184 
Q 1769 4184 1355 3729 
Q 941 3275 941 2528 
Q 941 1897 1250 1378 
Q 1563 859 2119 556 
L 2119 0 
L 244 0 
L 244 556 
L 1241 556 
Q 747 991 519 1456 
Q 294 1922 294 2497 
Q 294 3491 894 4106 
Q 1491 4722 2444 4722 
Q 3391 4722 3994 4106 
Q 4594 3494 4594 2528 
Q 4594 1922 4372 1459 
Q 4150 997 3647 556 
L 4647 556 
z
" transform="scale(0.015625)"/>
      </defs>
      <use xlink:href="#DejaVuSans-Oblique-5a" transform="translate(0 0.584375)"/>
      <use xlink:href="#Cmsy10-30" transform="translate(75.52263 38.865625) scale(0.7)"/>
      <use xlink:href="#DejaVuSans-2f" transform="translate(113.735846 0.584375)"/>
      <use xlink:href="#DejaVuSans-6b" transform="translate(163.662928 0.584375)"/>
      <use xlink:href="#DejaVuSans-3a9" transform="translate(221.573084 0.584375)"/>
     </g>
    </g>
   </g>
   <g id="matplotlib.axis_2">
    <g id="ytick_1">
     <g id="line2d_7">
      <defs>
<<<<<<< HEAD
       <path id="ma33ecd6620" d="M 0 0 
=======
       <path id="m7345b83157" d="M 0 0 
>>>>>>> b87ff8b3
L -3.5 0 
" style="stroke: #000000; stroke-width: 0.8"/>
      </defs>
      <g>
<<<<<<< HEAD
       <use xlink:href="#ma33ecd6620" x="51.804688" y="284.4" style="stroke: #000000; stroke-width: 0.8"/>
=======
       <use xlink:href="#m7345b83157" x="51.804688" y="284.4" style="stroke: #000000; stroke-width: 0.8"/>
>>>>>>> b87ff8b3
      </g>
     </g>
     <g id="text_8">
      <!-- 0 -->
      <g transform="translate(38.442188 288.199219) scale(0.1 -0.1)">
       <use xlink:href="#DejaVuSans-30"/>
      </g>
     </g>
    </g>
    <g id="ytick_2">
     <g id="line2d_8">
      <g>
<<<<<<< HEAD
       <use xlink:href="#ma33ecd6620" x="51.804688" y="236.603089" style="stroke: #000000; stroke-width: 0.8"/>
=======
       <use xlink:href="#m7345b83157" x="51.804688" y="236.603089" style="stroke: #000000; stroke-width: 0.8"/>
>>>>>>> b87ff8b3
      </g>
     </g>
     <g id="text_9">
      <!-- 20 -->
      <g transform="translate(32.079687 240.402308) scale(0.1 -0.1)">
       <use xlink:href="#DejaVuSans-32"/>
       <use xlink:href="#DejaVuSans-30" transform="translate(63.623047 0)"/>
      </g>
     </g>
    </g>
    <g id="ytick_3">
     <g id="line2d_9">
      <g>
<<<<<<< HEAD
       <use xlink:href="#ma33ecd6620" x="51.804688" y="188.806178" style="stroke: #000000; stroke-width: 0.8"/>
=======
       <use xlink:href="#m7345b83157" x="51.804688" y="188.806178" style="stroke: #000000; stroke-width: 0.8"/>
>>>>>>> b87ff8b3
      </g>
     </g>
     <g id="text_10">
      <!-- 40 -->
      <g transform="translate(32.079687 192.605396) scale(0.1 -0.1)">
       <use xlink:href="#DejaVuSans-34"/>
       <use xlink:href="#DejaVuSans-30" transform="translate(63.623047 0)"/>
      </g>
     </g>
    </g>
    <g id="ytick_4">
     <g id="line2d_10">
      <g>
<<<<<<< HEAD
       <use xlink:href="#ma33ecd6620" x="51.804688" y="141.009267" style="stroke: #000000; stroke-width: 0.8"/>
=======
       <use xlink:href="#m7345b83157" x="51.804688" y="141.009267" style="stroke: #000000; stroke-width: 0.8"/>
>>>>>>> b87ff8b3
      </g>
     </g>
     <g id="text_11">
      <!-- 60 -->
      <g transform="translate(32.079687 144.808485) scale(0.1 -0.1)">
       <use xlink:href="#DejaVuSans-36"/>
       <use xlink:href="#DejaVuSans-30" transform="translate(63.623047 0)"/>
      </g>
     </g>
    </g>
    <g id="ytick_5">
     <g id="line2d_11">
      <g>
<<<<<<< HEAD
       <use xlink:href="#ma33ecd6620" x="51.804688" y="93.212355" style="stroke: #000000; stroke-width: 0.8"/>
=======
       <use xlink:href="#m7345b83157" x="51.804688" y="93.212355" style="stroke: #000000; stroke-width: 0.8"/>
>>>>>>> b87ff8b3
      </g>
     </g>
     <g id="text_12">
      <!-- 80 -->
      <g transform="translate(32.079687 97.011574) scale(0.1 -0.1)">
       <use xlink:href="#DejaVuSans-38"/>
       <use xlink:href="#DejaVuSans-30" transform="translate(63.623047 0)"/>
      </g>
     </g>
    </g>
    <g id="ytick_6">
     <g id="line2d_12">
      <g>
<<<<<<< HEAD
       <use xlink:href="#ma33ecd6620" x="51.804688" y="45.415444" style="stroke: #000000; stroke-width: 0.8"/>
=======
       <use xlink:href="#m7345b83157" x="51.804688" y="45.415444" style="stroke: #000000; stroke-width: 0.8"/>
>>>>>>> b87ff8b3
      </g>
     </g>
     <g id="text_13">
      <!-- 100 -->
      <g transform="translate(25.717187 49.214663) scale(0.1 -0.1)">
       <use xlink:href="#DejaVuSans-31"/>
       <use xlink:href="#DejaVuSans-30" transform="translate(63.623047 0)"/>
       <use xlink:href="#DejaVuSans-30" transform="translate(127.246094 0)"/>
      </g>
     </g>
    </g>
    <g id="text_14">
     <!-- $ \mathit{-Z^{\prime\prime}} \,/\, \mathrm{k\Omega}$ -->
     <g transform="translate(18.597656 175.95) rotate(-90) scale(0.15 -0.15)">
      <defs>
       <path id="DejaVuSans-2212" d="M 678 2272 
L 4684 2272 
L 4684 1741 
L 678 1741 
L 678 2272 
z
" transform="scale(0.015625)"/>
      </defs>
      <use xlink:href="#DejaVuSans-2212" transform="translate(0 0.584375)"/>
      <use xlink:href="#DejaVuSans-Oblique-5a" transform="translate(83.789062 0.584375)"/>
      <use xlink:href="#Cmsy10-30" transform="translate(159.311693 38.865625) scale(0.7)"/>
      <use xlink:href="#Cmsy10-30" transform="translate(178.554857 38.865625) scale(0.7)"/>
      <use xlink:href="#DejaVuSans-2f" transform="translate(216.768072 0.584375)"/>
      <use xlink:href="#DejaVuSans-6b" transform="translate(266.695155 0.584375)"/>
      <use xlink:href="#DejaVuSans-3a9" transform="translate(324.605311 0.584375)"/>
     </g>
    </g>
   </g>
   <g id="line2d_13">
    <defs>
<<<<<<< HEAD
     <path id="m56cd27c25c" d="M 0 3 
=======
     <path id="mbda9d6f706" d="M 0 3 
>>>>>>> b87ff8b3
C 0.795609 3 1.55874 2.683901 2.12132 2.12132 
C 2.683901 1.55874 3 0.795609 3 0 
C 3 -0.795609 2.683901 -1.55874 2.12132 -2.12132 
C 1.55874 -2.683901 0.795609 -3 0 -3 
C -0.795609 -3 -1.55874 -2.683901 -2.12132 -2.12132 
C -2.683901 -1.55874 -3 -0.795609 -3 0 
C -3 0.795609 -2.683901 1.55874 -2.12132 2.12132 
C -1.55874 2.683901 -0.795609 3 0 3 
z
" style="stroke: #000000"/>
    </defs>
<<<<<<< HEAD
    <g clip-path="url(#pd1f39eaba7)">
     <use xlink:href="#m56cd27c25c" x="60.656245" y="263.899068" style="fill-opacity: 0; stroke: #000000"/>
     <use xlink:href="#m56cd27c25c" x="64.244479" y="259.477496" style="fill-opacity: 0; stroke: #000000"/>
     <use xlink:href="#m56cd27c25c" x="69.073879" y="254.878477" style="fill-opacity: 0; stroke: #000000"/>
     <use xlink:href="#m56cd27c25c" x="75.296965" y="250.321041" style="fill-opacity: 0; stroke: #000000"/>
     <use xlink:href="#m56cd27c25c" x="82.967318" y="246.270492" style="fill-opacity: 0; stroke: #000000"/>
     <use xlink:href="#m56cd27c25c" x="91.83699" y="243.091759" style="fill-opacity: 0; stroke: #000000"/>
     <use xlink:href="#m56cd27c25c" x="101.625559" y="241.394012" style="fill-opacity: 0; stroke: #000000"/>
     <use xlink:href="#m56cd27c25c" x="111.688243" y="240.835505" style="fill-opacity: 0; stroke: #000000"/>
     <use xlink:href="#m56cd27c25c" x="121.346325" y="241.899943" style="fill-opacity: 0; stroke: #000000"/>
     <use xlink:href="#m56cd27c25c" x="130.210741" y="243.995359" style="fill-opacity: 0; stroke: #000000"/>
     <use xlink:href="#m56cd27c25c" x="137.919187" y="246.799126" style="fill-opacity: 0; stroke: #000000"/>
     <use xlink:href="#m56cd27c25c" x="144.537865" y="249.834469" style="fill-opacity: 0; stroke: #000000"/>
     <use xlink:href="#m56cd27c25c" x="149.961619" y="252.784494" style="fill-opacity: 0; stroke: #000000"/>
     <use xlink:href="#m56cd27c25c" x="154.422266" y="255.036924" style="fill-opacity: 0; stroke: #000000"/>
     <use xlink:href="#m56cd27c25c" x="158.194398" y="256.539658" style="fill-opacity: 0; stroke: #000000"/>
     <use xlink:href="#m56cd27c25c" x="161.579614" y="257.100077" style="fill-opacity: 0; stroke: #000000"/>
     <use xlink:href="#m56cd27c25c" x="164.89672" y="256.682571" style="fill-opacity: 0; stroke: #000000"/>
     <use xlink:href="#m56cd27c25c" x="168.508733" y="255.232413" style="fill-opacity: 0; stroke: #000000"/>
     <use xlink:href="#m56cd27c25c" x="172.710081" y="252.8961" style="fill-opacity: 0; stroke: #000000"/>
     <use xlink:href="#m56cd27c25c" x="177.825545" y="249.794319" style="fill-opacity: 0; stroke: #000000"/>
     <use xlink:href="#m56cd27c25c" x="184.17178" y="246.2356" style="fill-opacity: 0; stroke: #000000"/>
     <use xlink:href="#m56cd27c25c" x="191.917987" y="242.744753" style="fill-opacity: 0; stroke: #000000"/>
     <use xlink:href="#m56cd27c25c" x="201.102163" y="239.822211" style="fill-opacity: 0; stroke: #000000"/>
     <use xlink:href="#m56cd27c25c" x="211.402875" y="238.117534" style="fill-opacity: 0; stroke: #000000"/>
     <use xlink:href="#m56cd27c25c" x="222.189204" y="238.069976" style="fill-opacity: 0; stroke: #000000"/>
     <use xlink:href="#m56cd27c25c" x="232.53628" y="239.788036" style="fill-opacity: 0; stroke: #000000"/>
     <use xlink:href="#m56cd27c25c" x="241.860501" y="242.906784" style="fill-opacity: 0; stroke: #000000"/>
     <use xlink:href="#m56cd27c25c" x="249.454952" y="246.822785" style="fill-opacity: 0; stroke: #000000"/>
     <use xlink:href="#m56cd27c25c" x="255.441515" y="250.512468" style="fill-opacity: 0; stroke: #000000"/>
     <use xlink:href="#m56cd27c25c" x="259.941356" y="253.691919" style="fill-opacity: 0; stroke: #000000"/>
     <use xlink:href="#m56cd27c25c" x="263.322748" y="255.878149" style="fill-opacity: 0; stroke: #000000"/>
     <use xlink:href="#m56cd27c25c" x="266.027814" y="256.783184" style="fill-opacity: 0; stroke: #000000"/>
     <use xlink:href="#m56cd27c25c" x="268.26471" y="256.323616" style="fill-opacity: 0; stroke: #000000"/>
     <use xlink:href="#m56cd27c25c" x="270.263816" y="254.357729" style="fill-opacity: 0; stroke: #000000"/>
     <use xlink:href="#m56cd27c25c" x="272.214408" y="250.647494" style="fill-opacity: 0; stroke: #000000"/>
     <use xlink:href="#m56cd27c25c" x="274.432662" y="244.892507" style="fill-opacity: 0; stroke: #000000"/>
     <use xlink:href="#m56cd27c25c" x="276.738146" y="237.119057" style="fill-opacity: 0; stroke: #000000"/>
     <use xlink:href="#m56cd27c25c" x="279.47667" y="226.484005" style="fill-opacity: 0; stroke: #000000"/>
     <use xlink:href="#m56cd27c25c" x="282.754104" y="212.2606" style="fill-opacity: 0; stroke: #000000"/>
     <use xlink:href="#m56cd27c25c" x="286.798918" y="193.764151" style="fill-opacity: 0; stroke: #000000"/>
     <use xlink:href="#m56cd27c25c" x="291.683045" y="169.641289" style="fill-opacity: 0; stroke: #000000"/>
     <use xlink:href="#m56cd27c25c" x="298.10934" y="138.55131" style="fill-opacity: 0; stroke: #000000"/>
     <use xlink:href="#m56cd27c25c" x="306.108153" y="98.355781" style="fill-opacity: 0; stroke: #000000"/>
     <use xlink:href="#m56cd27c25c" x="316.453795" y="46.702615" style="fill-opacity: 0; stroke: #000000"/>
=======
    <g clip-path="url(#p106632b893)">
     <use xlink:href="#mbda9d6f706" x="60.656245" y="263.899068" style="fill-opacity: 0; stroke: #000000"/>
     <use xlink:href="#mbda9d6f706" x="64.244479" y="259.477496" style="fill-opacity: 0; stroke: #000000"/>
     <use xlink:href="#mbda9d6f706" x="69.073879" y="254.878477" style="fill-opacity: 0; stroke: #000000"/>
     <use xlink:href="#mbda9d6f706" x="75.296965" y="250.321041" style="fill-opacity: 0; stroke: #000000"/>
     <use xlink:href="#mbda9d6f706" x="82.967318" y="246.270492" style="fill-opacity: 0; stroke: #000000"/>
     <use xlink:href="#mbda9d6f706" x="91.83699" y="243.091759" style="fill-opacity: 0; stroke: #000000"/>
     <use xlink:href="#mbda9d6f706" x="101.625559" y="241.394012" style="fill-opacity: 0; stroke: #000000"/>
     <use xlink:href="#mbda9d6f706" x="111.688243" y="240.835505" style="fill-opacity: 0; stroke: #000000"/>
     <use xlink:href="#mbda9d6f706" x="121.346325" y="241.899943" style="fill-opacity: 0; stroke: #000000"/>
     <use xlink:href="#mbda9d6f706" x="130.210741" y="243.995359" style="fill-opacity: 0; stroke: #000000"/>
     <use xlink:href="#mbda9d6f706" x="137.919187" y="246.799126" style="fill-opacity: 0; stroke: #000000"/>
     <use xlink:href="#mbda9d6f706" x="144.537865" y="249.834469" style="fill-opacity: 0; stroke: #000000"/>
     <use xlink:href="#mbda9d6f706" x="149.961619" y="252.784494" style="fill-opacity: 0; stroke: #000000"/>
     <use xlink:href="#mbda9d6f706" x="154.422266" y="255.036924" style="fill-opacity: 0; stroke: #000000"/>
     <use xlink:href="#mbda9d6f706" x="158.194398" y="256.539658" style="fill-opacity: 0; stroke: #000000"/>
     <use xlink:href="#mbda9d6f706" x="161.579614" y="257.100077" style="fill-opacity: 0; stroke: #000000"/>
     <use xlink:href="#mbda9d6f706" x="164.89672" y="256.682571" style="fill-opacity: 0; stroke: #000000"/>
     <use xlink:href="#mbda9d6f706" x="168.508733" y="255.232413" style="fill-opacity: 0; stroke: #000000"/>
     <use xlink:href="#mbda9d6f706" x="172.710081" y="252.8961" style="fill-opacity: 0; stroke: #000000"/>
     <use xlink:href="#mbda9d6f706" x="177.825545" y="249.794319" style="fill-opacity: 0; stroke: #000000"/>
     <use xlink:href="#mbda9d6f706" x="184.17178" y="246.2356" style="fill-opacity: 0; stroke: #000000"/>
     <use xlink:href="#mbda9d6f706" x="191.917987" y="242.744753" style="fill-opacity: 0; stroke: #000000"/>
     <use xlink:href="#mbda9d6f706" x="201.102163" y="239.822211" style="fill-opacity: 0; stroke: #000000"/>
     <use xlink:href="#mbda9d6f706" x="211.402875" y="238.117534" style="fill-opacity: 0; stroke: #000000"/>
     <use xlink:href="#mbda9d6f706" x="222.189204" y="238.069976" style="fill-opacity: 0; stroke: #000000"/>
     <use xlink:href="#mbda9d6f706" x="232.53628" y="239.788036" style="fill-opacity: 0; stroke: #000000"/>
     <use xlink:href="#mbda9d6f706" x="241.860501" y="242.906784" style="fill-opacity: 0; stroke: #000000"/>
     <use xlink:href="#mbda9d6f706" x="249.454952" y="246.822785" style="fill-opacity: 0; stroke: #000000"/>
     <use xlink:href="#mbda9d6f706" x="255.441515" y="250.512468" style="fill-opacity: 0; stroke: #000000"/>
     <use xlink:href="#mbda9d6f706" x="259.941356" y="253.691919" style="fill-opacity: 0; stroke: #000000"/>
     <use xlink:href="#mbda9d6f706" x="263.322748" y="255.878149" style="fill-opacity: 0; stroke: #000000"/>
     <use xlink:href="#mbda9d6f706" x="266.027814" y="256.783184" style="fill-opacity: 0; stroke: #000000"/>
     <use xlink:href="#mbda9d6f706" x="268.26471" y="256.323616" style="fill-opacity: 0; stroke: #000000"/>
     <use xlink:href="#mbda9d6f706" x="270.263816" y="254.357729" style="fill-opacity: 0; stroke: #000000"/>
     <use xlink:href="#mbda9d6f706" x="272.214408" y="250.647494" style="fill-opacity: 0; stroke: #000000"/>
     <use xlink:href="#mbda9d6f706" x="274.432662" y="244.892507" style="fill-opacity: 0; stroke: #000000"/>
     <use xlink:href="#mbda9d6f706" x="276.738146" y="237.119057" style="fill-opacity: 0; stroke: #000000"/>
     <use xlink:href="#mbda9d6f706" x="279.47667" y="226.484005" style="fill-opacity: 0; stroke: #000000"/>
     <use xlink:href="#mbda9d6f706" x="282.754104" y="212.2606" style="fill-opacity: 0; stroke: #000000"/>
     <use xlink:href="#mbda9d6f706" x="286.798918" y="193.764151" style="fill-opacity: 0; stroke: #000000"/>
     <use xlink:href="#mbda9d6f706" x="291.683045" y="169.641289" style="fill-opacity: 0; stroke: #000000"/>
     <use xlink:href="#mbda9d6f706" x="298.10934" y="138.55131" style="fill-opacity: 0; stroke: #000000"/>
     <use xlink:href="#mbda9d6f706" x="306.108153" y="98.355781" style="fill-opacity: 0; stroke: #000000"/>
     <use xlink:href="#mbda9d6f706" x="316.453795" y="46.702615" style="fill-opacity: 0; stroke: #000000"/>
>>>>>>> b87ff8b3
    </g>
   </g>
   <g id="patch_3">
    <path d="M 51.804688 284.4 
L 51.804688 7.2 
" style="fill: none; stroke: #000000; stroke-width: 0.8; stroke-linejoin: miter; stroke-linecap: square"/>
   </g>
   <g id="patch_4">
    <path d="M 329.243672 284.4 
L 329.243672 7.2 
" style="fill: none; stroke: #000000; stroke-width: 0.8; stroke-linejoin: miter; stroke-linecap: square"/>
   </g>
   <g id="patch_5">
    <path d="M 51.804688 284.4 
L 329.243672 284.4 
" style="fill: none; stroke: #000000; stroke-width: 0.8; stroke-linejoin: miter; stroke-linecap: square"/>
   </g>
   <g id="patch_6">
    <path d="M 51.804688 7.2 
L 329.243672 7.2 
" style="fill: none; stroke: #000000; stroke-width: 0.8; stroke-linejoin: miter; stroke-linecap: square"/>
   </g>
   <g id="legend_1">
    <g id="patch_7">
     <path d="M 266.36711 29.878125 
L 322.243672 29.878125 
Q 324.243672 29.878125 324.243672 27.878125 
L 324.243672 14.2 
Q 324.243672 12.2 322.243672 12.2 
L 266.36711 12.2 
Q 264.36711 12.2 264.36711 14.2 
L 264.36711 27.878125 
Q 264.36711 29.878125 266.36711 29.878125 
z
" style="fill: #ffffff; opacity: 0.9; stroke: #cccccc; stroke-linejoin: miter"/>
    </g>
    <g id="line2d_14">
     <g>
<<<<<<< HEAD
      <use xlink:href="#m56cd27c25c" x="278.36711" y="20.298437" style="fill-opacity: 0; stroke: #000000"/>
=======
      <use xlink:href="#mbda9d6f706" x="278.36711" y="20.298437" style="fill-opacity: 0; stroke: #000000"/>
>>>>>>> b87ff8b3
     </g>
    </g>
    <g id="text_15">
     <!-- Data -->
     <g transform="translate(296.36711 23.798437) scale(0.1 -0.1)">
      <defs>
       <path id="DejaVuSans-44" d="M 1259 4147 
L 1259 519 
L 2022 519 
Q 2988 519 3436 956 
Q 3884 1394 3884 2338 
Q 3884 3275 3436 3711 
Q 2988 4147 2022 4147 
L 1259 4147 
z
M 628 4666 
L 1925 4666 
Q 3281 4666 3915 4102 
Q 4550 3538 4550 2338 
Q 4550 1131 3912 565 
Q 3275 0 1925 0 
L 628 0 
L 628 4666 
z
" transform="scale(0.015625)"/>
       <path id="DejaVuSans-61" d="M 2194 1759 
Q 1497 1759 1228 1600 
Q 959 1441 959 1056 
Q 959 750 1161 570 
Q 1363 391 1709 391 
Q 2188 391 2477 730 
Q 2766 1069 2766 1631 
L 2766 1759 
L 2194 1759 
z
M 3341 1997 
L 3341 0 
L 2766 0 
L 2766 531 
Q 2569 213 2275 61 
Q 1981 -91 1556 -91 
Q 1019 -91 701 211 
Q 384 513 384 1019 
Q 384 1609 779 1909 
Q 1175 2209 1959 2209 
L 2766 2209 
L 2766 2266 
Q 2766 2663 2505 2880 
Q 2244 3097 1772 3097 
Q 1472 3097 1187 3025 
Q 903 2953 641 2809 
L 641 3341 
Q 956 3463 1253 3523 
Q 1550 3584 1831 3584 
Q 2591 3584 2966 3190 
Q 3341 2797 3341 1997 
z
" transform="scale(0.015625)"/>
       <path id="DejaVuSans-74" d="M 1172 4494 
L 1172 3500 
L 2356 3500 
L 2356 3053 
L 1172 3053 
L 1172 1153 
Q 1172 725 1289 603 
Q 1406 481 1766 481 
L 2356 481 
L 2356 0 
L 1766 0 
Q 1100 0 847 248 
Q 594 497 594 1153 
L 594 3053 
L 172 3053 
L 172 3500 
L 594 3500 
L 594 4494 
L 1172 4494 
z
" transform="scale(0.015625)"/>
      </defs>
      <use xlink:href="#DejaVuSans-44"/>
      <use xlink:href="#DejaVuSans-61" transform="translate(77.001953 0)"/>
      <use xlink:href="#DejaVuSans-74" transform="translate(138.28125 0)"/>
      <use xlink:href="#DejaVuSans-61" transform="translate(177.490234 0)"/>
     </g>
    </g>
   </g>
  </g>
 </g>
 <defs>
<<<<<<< HEAD
  <clipPath id="pd1f39eaba7">
=======
  <clipPath id="p106632b893">
>>>>>>> b87ff8b3
   <rect x="51.804688" y="7.2" width="277.438985" height="277.2"/>
  </clipPath>
 </defs>
</svg><|MERGE_RESOLUTION|>--- conflicted
+++ resolved
@@ -6,11 +6,7 @@
   <rdf:RDF xmlns:dc="http://purl.org/dc/elements/1.1/" xmlns:cc="http://creativecommons.org/ns#" xmlns:rdf="http://www.w3.org/1999/02/22-rdf-syntax-ns#">
    <cc:Work>
     <dc:type rdf:resource="http://purl.org/dc/dcmitype/StillImage"/>
-<<<<<<< HEAD
-    <dc:date>2025-06-05T17:14:01.767179</dc:date>
-=======
-    <dc:date>2025-05-18T16:13:22.254312</dc:date>
->>>>>>> b87ff8b3
+    <dc:date>2025-06-05T17:25:27.989501</dc:date>
     <dc:format>image/svg+xml</dc:format>
     <dc:creator>
      <cc:Agent>
@@ -45,20 +41,12 @@
     <g id="xtick_1">
      <g id="line2d_1">
       <defs>
-<<<<<<< HEAD
-       <path id="m7d36ae2885" d="M 0 0 
-=======
-       <path id="m6819139445" d="M 0 0 
->>>>>>> b87ff8b3
+       <path id="m834426b4dc" d="M 0 0 
 L 0 3.5 
 " style="stroke: #000000; stroke-width: 0.8"/>
       </defs>
       <g>
-<<<<<<< HEAD
-       <use xlink:href="#m7d36ae2885" x="52.043672" y="284.4" style="stroke: #000000; stroke-width: 0.8"/>
-=======
-       <use xlink:href="#m6819139445" x="52.043672" y="284.4" style="stroke: #000000; stroke-width: 0.8"/>
->>>>>>> b87ff8b3
+       <use xlink:href="#m834426b4dc" x="52.043672" y="284.4" style="stroke: #000000; stroke-width: 0.8"/>
       </g>
      </g>
      <g id="text_1">
@@ -94,11 +82,7 @@
     <g id="xtick_2">
      <g id="line2d_2">
       <g>
-<<<<<<< HEAD
-       <use xlink:href="#m7d36ae2885" x="99.840583" y="284.4" style="stroke: #000000; stroke-width: 0.8"/>
-=======
-       <use xlink:href="#m6819139445" x="99.840583" y="284.4" style="stroke: #000000; stroke-width: 0.8"/>
->>>>>>> b87ff8b3
+       <use xlink:href="#m834426b4dc" x="99.840583" y="284.4" style="stroke: #000000; stroke-width: 0.8"/>
       </g>
      </g>
      <g id="text_2">
@@ -138,11 +122,7 @@
     <g id="xtick_3">
      <g id="line2d_3">
       <g>
-<<<<<<< HEAD
-       <use xlink:href="#m7d36ae2885" x="147.637494" y="284.4" style="stroke: #000000; stroke-width: 0.8"/>
-=======
-       <use xlink:href="#m6819139445" x="147.637494" y="284.4" style="stroke: #000000; stroke-width: 0.8"/>
->>>>>>> b87ff8b3
+       <use xlink:href="#m834426b4dc" x="147.637494" y="284.4" style="stroke: #000000; stroke-width: 0.8"/>
       </g>
      </g>
      <g id="text_3">
@@ -177,11 +157,7 @@
     <g id="xtick_4">
      <g id="line2d_4">
       <g>
-<<<<<<< HEAD
-       <use xlink:href="#m7d36ae2885" x="195.434405" y="284.4" style="stroke: #000000; stroke-width: 0.8"/>
-=======
-       <use xlink:href="#m6819139445" x="195.434405" y="284.4" style="stroke: #000000; stroke-width: 0.8"/>
->>>>>>> b87ff8b3
+       <use xlink:href="#m834426b4dc" x="195.434405" y="284.4" style="stroke: #000000; stroke-width: 0.8"/>
       </g>
      </g>
      <g id="text_4">
@@ -227,11 +203,7 @@
     <g id="xtick_5">
      <g id="line2d_5">
       <g>
-<<<<<<< HEAD
-       <use xlink:href="#m7d36ae2885" x="243.231317" y="284.4" style="stroke: #000000; stroke-width: 0.8"/>
-=======
-       <use xlink:href="#m6819139445" x="243.231317" y="284.4" style="stroke: #000000; stroke-width: 0.8"/>
->>>>>>> b87ff8b3
+       <use xlink:href="#m834426b4dc" x="243.231317" y="284.4" style="stroke: #000000; stroke-width: 0.8"/>
       </g>
      </g>
      <g id="text_5">
@@ -286,11 +258,7 @@
     <g id="xtick_6">
      <g id="line2d_6">
       <g>
-<<<<<<< HEAD
-       <use xlink:href="#m7d36ae2885" x="291.028228" y="284.4" style="stroke: #000000; stroke-width: 0.8"/>
-=======
-       <use xlink:href="#m6819139445" x="291.028228" y="284.4" style="stroke: #000000; stroke-width: 0.8"/>
->>>>>>> b87ff8b3
+       <use xlink:href="#m834426b4dc" x="291.028228" y="284.4" style="stroke: #000000; stroke-width: 0.8"/>
       </g>
      </g>
      <g id="text_6">
@@ -410,20 +378,12 @@
     <g id="ytick_1">
      <g id="line2d_7">
       <defs>
-<<<<<<< HEAD
-       <path id="ma33ecd6620" d="M 0 0 
-=======
-       <path id="m7345b83157" d="M 0 0 
->>>>>>> b87ff8b3
+       <path id="m82bf42249b" d="M 0 0 
 L -3.5 0 
 " style="stroke: #000000; stroke-width: 0.8"/>
       </defs>
       <g>
-<<<<<<< HEAD
-       <use xlink:href="#ma33ecd6620" x="51.804688" y="284.4" style="stroke: #000000; stroke-width: 0.8"/>
-=======
-       <use xlink:href="#m7345b83157" x="51.804688" y="284.4" style="stroke: #000000; stroke-width: 0.8"/>
->>>>>>> b87ff8b3
+       <use xlink:href="#m82bf42249b" x="51.804688" y="284.4" style="stroke: #000000; stroke-width: 0.8"/>
       </g>
      </g>
      <g id="text_8">
@@ -436,11 +396,7 @@
     <g id="ytick_2">
      <g id="line2d_8">
       <g>
-<<<<<<< HEAD
-       <use xlink:href="#ma33ecd6620" x="51.804688" y="236.603089" style="stroke: #000000; stroke-width: 0.8"/>
-=======
-       <use xlink:href="#m7345b83157" x="51.804688" y="236.603089" style="stroke: #000000; stroke-width: 0.8"/>
->>>>>>> b87ff8b3
+       <use xlink:href="#m82bf42249b" x="51.804688" y="236.603089" style="stroke: #000000; stroke-width: 0.8"/>
       </g>
      </g>
      <g id="text_9">
@@ -454,11 +410,7 @@
     <g id="ytick_3">
      <g id="line2d_9">
       <g>
-<<<<<<< HEAD
-       <use xlink:href="#ma33ecd6620" x="51.804688" y="188.806178" style="stroke: #000000; stroke-width: 0.8"/>
-=======
-       <use xlink:href="#m7345b83157" x="51.804688" y="188.806178" style="stroke: #000000; stroke-width: 0.8"/>
->>>>>>> b87ff8b3
+       <use xlink:href="#m82bf42249b" x="51.804688" y="188.806178" style="stroke: #000000; stroke-width: 0.8"/>
       </g>
      </g>
      <g id="text_10">
@@ -472,11 +424,7 @@
     <g id="ytick_4">
      <g id="line2d_10">
       <g>
-<<<<<<< HEAD
-       <use xlink:href="#ma33ecd6620" x="51.804688" y="141.009267" style="stroke: #000000; stroke-width: 0.8"/>
-=======
-       <use xlink:href="#m7345b83157" x="51.804688" y="141.009267" style="stroke: #000000; stroke-width: 0.8"/>
->>>>>>> b87ff8b3
+       <use xlink:href="#m82bf42249b" x="51.804688" y="141.009267" style="stroke: #000000; stroke-width: 0.8"/>
       </g>
      </g>
      <g id="text_11">
@@ -490,11 +438,7 @@
     <g id="ytick_5">
      <g id="line2d_11">
       <g>
-<<<<<<< HEAD
-       <use xlink:href="#ma33ecd6620" x="51.804688" y="93.212355" style="stroke: #000000; stroke-width: 0.8"/>
-=======
-       <use xlink:href="#m7345b83157" x="51.804688" y="93.212355" style="stroke: #000000; stroke-width: 0.8"/>
->>>>>>> b87ff8b3
+       <use xlink:href="#m82bf42249b" x="51.804688" y="93.212355" style="stroke: #000000; stroke-width: 0.8"/>
       </g>
      </g>
      <g id="text_12">
@@ -508,11 +452,7 @@
     <g id="ytick_6">
      <g id="line2d_12">
       <g>
-<<<<<<< HEAD
-       <use xlink:href="#ma33ecd6620" x="51.804688" y="45.415444" style="stroke: #000000; stroke-width: 0.8"/>
-=======
-       <use xlink:href="#m7345b83157" x="51.804688" y="45.415444" style="stroke: #000000; stroke-width: 0.8"/>
->>>>>>> b87ff8b3
+       <use xlink:href="#m82bf42249b" x="51.804688" y="45.415444" style="stroke: #000000; stroke-width: 0.8"/>
       </g>
      </g>
      <g id="text_13">
@@ -548,11 +488,7 @@
    </g>
    <g id="line2d_13">
     <defs>
-<<<<<<< HEAD
-     <path id="m56cd27c25c" d="M 0 3 
-=======
-     <path id="mbda9d6f706" d="M 0 3 
->>>>>>> b87ff8b3
+     <path id="m7455eea091" d="M 0 3 
 C 0.795609 3 1.55874 2.683901 2.12132 2.12132 
 C 2.683901 1.55874 3 0.795609 3 0 
 C 3 -0.795609 2.683901 -1.55874 2.12132 -2.12132 
@@ -564,99 +500,51 @@
 z
 " style="stroke: #000000"/>
     </defs>
-<<<<<<< HEAD
-    <g clip-path="url(#pd1f39eaba7)">
-     <use xlink:href="#m56cd27c25c" x="60.656245" y="263.899068" style="fill-opacity: 0; stroke: #000000"/>
-     <use xlink:href="#m56cd27c25c" x="64.244479" y="259.477496" style="fill-opacity: 0; stroke: #000000"/>
-     <use xlink:href="#m56cd27c25c" x="69.073879" y="254.878477" style="fill-opacity: 0; stroke: #000000"/>
-     <use xlink:href="#m56cd27c25c" x="75.296965" y="250.321041" style="fill-opacity: 0; stroke: #000000"/>
-     <use xlink:href="#m56cd27c25c" x="82.967318" y="246.270492" style="fill-opacity: 0; stroke: #000000"/>
-     <use xlink:href="#m56cd27c25c" x="91.83699" y="243.091759" style="fill-opacity: 0; stroke: #000000"/>
-     <use xlink:href="#m56cd27c25c" x="101.625559" y="241.394012" style="fill-opacity: 0; stroke: #000000"/>
-     <use xlink:href="#m56cd27c25c" x="111.688243" y="240.835505" style="fill-opacity: 0; stroke: #000000"/>
-     <use xlink:href="#m56cd27c25c" x="121.346325" y="241.899943" style="fill-opacity: 0; stroke: #000000"/>
-     <use xlink:href="#m56cd27c25c" x="130.210741" y="243.995359" style="fill-opacity: 0; stroke: #000000"/>
-     <use xlink:href="#m56cd27c25c" x="137.919187" y="246.799126" style="fill-opacity: 0; stroke: #000000"/>
-     <use xlink:href="#m56cd27c25c" x="144.537865" y="249.834469" style="fill-opacity: 0; stroke: #000000"/>
-     <use xlink:href="#m56cd27c25c" x="149.961619" y="252.784494" style="fill-opacity: 0; stroke: #000000"/>
-     <use xlink:href="#m56cd27c25c" x="154.422266" y="255.036924" style="fill-opacity: 0; stroke: #000000"/>
-     <use xlink:href="#m56cd27c25c" x="158.194398" y="256.539658" style="fill-opacity: 0; stroke: #000000"/>
-     <use xlink:href="#m56cd27c25c" x="161.579614" y="257.100077" style="fill-opacity: 0; stroke: #000000"/>
-     <use xlink:href="#m56cd27c25c" x="164.89672" y="256.682571" style="fill-opacity: 0; stroke: #000000"/>
-     <use xlink:href="#m56cd27c25c" x="168.508733" y="255.232413" style="fill-opacity: 0; stroke: #000000"/>
-     <use xlink:href="#m56cd27c25c" x="172.710081" y="252.8961" style="fill-opacity: 0; stroke: #000000"/>
-     <use xlink:href="#m56cd27c25c" x="177.825545" y="249.794319" style="fill-opacity: 0; stroke: #000000"/>
-     <use xlink:href="#m56cd27c25c" x="184.17178" y="246.2356" style="fill-opacity: 0; stroke: #000000"/>
-     <use xlink:href="#m56cd27c25c" x="191.917987" y="242.744753" style="fill-opacity: 0; stroke: #000000"/>
-     <use xlink:href="#m56cd27c25c" x="201.102163" y="239.822211" style="fill-opacity: 0; stroke: #000000"/>
-     <use xlink:href="#m56cd27c25c" x="211.402875" y="238.117534" style="fill-opacity: 0; stroke: #000000"/>
-     <use xlink:href="#m56cd27c25c" x="222.189204" y="238.069976" style="fill-opacity: 0; stroke: #000000"/>
-     <use xlink:href="#m56cd27c25c" x="232.53628" y="239.788036" style="fill-opacity: 0; stroke: #000000"/>
-     <use xlink:href="#m56cd27c25c" x="241.860501" y="242.906784" style="fill-opacity: 0; stroke: #000000"/>
-     <use xlink:href="#m56cd27c25c" x="249.454952" y="246.822785" style="fill-opacity: 0; stroke: #000000"/>
-     <use xlink:href="#m56cd27c25c" x="255.441515" y="250.512468" style="fill-opacity: 0; stroke: #000000"/>
-     <use xlink:href="#m56cd27c25c" x="259.941356" y="253.691919" style="fill-opacity: 0; stroke: #000000"/>
-     <use xlink:href="#m56cd27c25c" x="263.322748" y="255.878149" style="fill-opacity: 0; stroke: #000000"/>
-     <use xlink:href="#m56cd27c25c" x="266.027814" y="256.783184" style="fill-opacity: 0; stroke: #000000"/>
-     <use xlink:href="#m56cd27c25c" x="268.26471" y="256.323616" style="fill-opacity: 0; stroke: #000000"/>
-     <use xlink:href="#m56cd27c25c" x="270.263816" y="254.357729" style="fill-opacity: 0; stroke: #000000"/>
-     <use xlink:href="#m56cd27c25c" x="272.214408" y="250.647494" style="fill-opacity: 0; stroke: #000000"/>
-     <use xlink:href="#m56cd27c25c" x="274.432662" y="244.892507" style="fill-opacity: 0; stroke: #000000"/>
-     <use xlink:href="#m56cd27c25c" x="276.738146" y="237.119057" style="fill-opacity: 0; stroke: #000000"/>
-     <use xlink:href="#m56cd27c25c" x="279.47667" y="226.484005" style="fill-opacity: 0; stroke: #000000"/>
-     <use xlink:href="#m56cd27c25c" x="282.754104" y="212.2606" style="fill-opacity: 0; stroke: #000000"/>
-     <use xlink:href="#m56cd27c25c" x="286.798918" y="193.764151" style="fill-opacity: 0; stroke: #000000"/>
-     <use xlink:href="#m56cd27c25c" x="291.683045" y="169.641289" style="fill-opacity: 0; stroke: #000000"/>
-     <use xlink:href="#m56cd27c25c" x="298.10934" y="138.55131" style="fill-opacity: 0; stroke: #000000"/>
-     <use xlink:href="#m56cd27c25c" x="306.108153" y="98.355781" style="fill-opacity: 0; stroke: #000000"/>
-     <use xlink:href="#m56cd27c25c" x="316.453795" y="46.702615" style="fill-opacity: 0; stroke: #000000"/>
-=======
-    <g clip-path="url(#p106632b893)">
-     <use xlink:href="#mbda9d6f706" x="60.656245" y="263.899068" style="fill-opacity: 0; stroke: #000000"/>
-     <use xlink:href="#mbda9d6f706" x="64.244479" y="259.477496" style="fill-opacity: 0; stroke: #000000"/>
-     <use xlink:href="#mbda9d6f706" x="69.073879" y="254.878477" style="fill-opacity: 0; stroke: #000000"/>
-     <use xlink:href="#mbda9d6f706" x="75.296965" y="250.321041" style="fill-opacity: 0; stroke: #000000"/>
-     <use xlink:href="#mbda9d6f706" x="82.967318" y="246.270492" style="fill-opacity: 0; stroke: #000000"/>
-     <use xlink:href="#mbda9d6f706" x="91.83699" y="243.091759" style="fill-opacity: 0; stroke: #000000"/>
-     <use xlink:href="#mbda9d6f706" x="101.625559" y="241.394012" style="fill-opacity: 0; stroke: #000000"/>
-     <use xlink:href="#mbda9d6f706" x="111.688243" y="240.835505" style="fill-opacity: 0; stroke: #000000"/>
-     <use xlink:href="#mbda9d6f706" x="121.346325" y="241.899943" style="fill-opacity: 0; stroke: #000000"/>
-     <use xlink:href="#mbda9d6f706" x="130.210741" y="243.995359" style="fill-opacity: 0; stroke: #000000"/>
-     <use xlink:href="#mbda9d6f706" x="137.919187" y="246.799126" style="fill-opacity: 0; stroke: #000000"/>
-     <use xlink:href="#mbda9d6f706" x="144.537865" y="249.834469" style="fill-opacity: 0; stroke: #000000"/>
-     <use xlink:href="#mbda9d6f706" x="149.961619" y="252.784494" style="fill-opacity: 0; stroke: #000000"/>
-     <use xlink:href="#mbda9d6f706" x="154.422266" y="255.036924" style="fill-opacity: 0; stroke: #000000"/>
-     <use xlink:href="#mbda9d6f706" x="158.194398" y="256.539658" style="fill-opacity: 0; stroke: #000000"/>
-     <use xlink:href="#mbda9d6f706" x="161.579614" y="257.100077" style="fill-opacity: 0; stroke: #000000"/>
-     <use xlink:href="#mbda9d6f706" x="164.89672" y="256.682571" style="fill-opacity: 0; stroke: #000000"/>
-     <use xlink:href="#mbda9d6f706" x="168.508733" y="255.232413" style="fill-opacity: 0; stroke: #000000"/>
-     <use xlink:href="#mbda9d6f706" x="172.710081" y="252.8961" style="fill-opacity: 0; stroke: #000000"/>
-     <use xlink:href="#mbda9d6f706" x="177.825545" y="249.794319" style="fill-opacity: 0; stroke: #000000"/>
-     <use xlink:href="#mbda9d6f706" x="184.17178" y="246.2356" style="fill-opacity: 0; stroke: #000000"/>
-     <use xlink:href="#mbda9d6f706" x="191.917987" y="242.744753" style="fill-opacity: 0; stroke: #000000"/>
-     <use xlink:href="#mbda9d6f706" x="201.102163" y="239.822211" style="fill-opacity: 0; stroke: #000000"/>
-     <use xlink:href="#mbda9d6f706" x="211.402875" y="238.117534" style="fill-opacity: 0; stroke: #000000"/>
-     <use xlink:href="#mbda9d6f706" x="222.189204" y="238.069976" style="fill-opacity: 0; stroke: #000000"/>
-     <use xlink:href="#mbda9d6f706" x="232.53628" y="239.788036" style="fill-opacity: 0; stroke: #000000"/>
-     <use xlink:href="#mbda9d6f706" x="241.860501" y="242.906784" style="fill-opacity: 0; stroke: #000000"/>
-     <use xlink:href="#mbda9d6f706" x="249.454952" y="246.822785" style="fill-opacity: 0; stroke: #000000"/>
-     <use xlink:href="#mbda9d6f706" x="255.441515" y="250.512468" style="fill-opacity: 0; stroke: #000000"/>
-     <use xlink:href="#mbda9d6f706" x="259.941356" y="253.691919" style="fill-opacity: 0; stroke: #000000"/>
-     <use xlink:href="#mbda9d6f706" x="263.322748" y="255.878149" style="fill-opacity: 0; stroke: #000000"/>
-     <use xlink:href="#mbda9d6f706" x="266.027814" y="256.783184" style="fill-opacity: 0; stroke: #000000"/>
-     <use xlink:href="#mbda9d6f706" x="268.26471" y="256.323616" style="fill-opacity: 0; stroke: #000000"/>
-     <use xlink:href="#mbda9d6f706" x="270.263816" y="254.357729" style="fill-opacity: 0; stroke: #000000"/>
-     <use xlink:href="#mbda9d6f706" x="272.214408" y="250.647494" style="fill-opacity: 0; stroke: #000000"/>
-     <use xlink:href="#mbda9d6f706" x="274.432662" y="244.892507" style="fill-opacity: 0; stroke: #000000"/>
-     <use xlink:href="#mbda9d6f706" x="276.738146" y="237.119057" style="fill-opacity: 0; stroke: #000000"/>
-     <use xlink:href="#mbda9d6f706" x="279.47667" y="226.484005" style="fill-opacity: 0; stroke: #000000"/>
-     <use xlink:href="#mbda9d6f706" x="282.754104" y="212.2606" style="fill-opacity: 0; stroke: #000000"/>
-     <use xlink:href="#mbda9d6f706" x="286.798918" y="193.764151" style="fill-opacity: 0; stroke: #000000"/>
-     <use xlink:href="#mbda9d6f706" x="291.683045" y="169.641289" style="fill-opacity: 0; stroke: #000000"/>
-     <use xlink:href="#mbda9d6f706" x="298.10934" y="138.55131" style="fill-opacity: 0; stroke: #000000"/>
-     <use xlink:href="#mbda9d6f706" x="306.108153" y="98.355781" style="fill-opacity: 0; stroke: #000000"/>
-     <use xlink:href="#mbda9d6f706" x="316.453795" y="46.702615" style="fill-opacity: 0; stroke: #000000"/>
->>>>>>> b87ff8b3
+    <g clip-path="url(#p39129085d7)">
+     <use xlink:href="#m7455eea091" x="60.656245" y="263.899068" style="fill-opacity: 0; stroke: #000000"/>
+     <use xlink:href="#m7455eea091" x="64.244479" y="259.477496" style="fill-opacity: 0; stroke: #000000"/>
+     <use xlink:href="#m7455eea091" x="69.073879" y="254.878477" style="fill-opacity: 0; stroke: #000000"/>
+     <use xlink:href="#m7455eea091" x="75.296965" y="250.321041" style="fill-opacity: 0; stroke: #000000"/>
+     <use xlink:href="#m7455eea091" x="82.967318" y="246.270492" style="fill-opacity: 0; stroke: #000000"/>
+     <use xlink:href="#m7455eea091" x="91.83699" y="243.091759" style="fill-opacity: 0; stroke: #000000"/>
+     <use xlink:href="#m7455eea091" x="101.625559" y="241.394012" style="fill-opacity: 0; stroke: #000000"/>
+     <use xlink:href="#m7455eea091" x="111.688243" y="240.835505" style="fill-opacity: 0; stroke: #000000"/>
+     <use xlink:href="#m7455eea091" x="121.346325" y="241.899943" style="fill-opacity: 0; stroke: #000000"/>
+     <use xlink:href="#m7455eea091" x="130.210741" y="243.995359" style="fill-opacity: 0; stroke: #000000"/>
+     <use xlink:href="#m7455eea091" x="137.919187" y="246.799126" style="fill-opacity: 0; stroke: #000000"/>
+     <use xlink:href="#m7455eea091" x="144.537865" y="249.834469" style="fill-opacity: 0; stroke: #000000"/>
+     <use xlink:href="#m7455eea091" x="149.961619" y="252.784494" style="fill-opacity: 0; stroke: #000000"/>
+     <use xlink:href="#m7455eea091" x="154.422266" y="255.036924" style="fill-opacity: 0; stroke: #000000"/>
+     <use xlink:href="#m7455eea091" x="158.194398" y="256.539658" style="fill-opacity: 0; stroke: #000000"/>
+     <use xlink:href="#m7455eea091" x="161.579614" y="257.100077" style="fill-opacity: 0; stroke: #000000"/>
+     <use xlink:href="#m7455eea091" x="164.89672" y="256.682571" style="fill-opacity: 0; stroke: #000000"/>
+     <use xlink:href="#m7455eea091" x="168.508733" y="255.232413" style="fill-opacity: 0; stroke: #000000"/>
+     <use xlink:href="#m7455eea091" x="172.710081" y="252.8961" style="fill-opacity: 0; stroke: #000000"/>
+     <use xlink:href="#m7455eea091" x="177.825545" y="249.794319" style="fill-opacity: 0; stroke: #000000"/>
+     <use xlink:href="#m7455eea091" x="184.17178" y="246.2356" style="fill-opacity: 0; stroke: #000000"/>
+     <use xlink:href="#m7455eea091" x="191.917987" y="242.744753" style="fill-opacity: 0; stroke: #000000"/>
+     <use xlink:href="#m7455eea091" x="201.102163" y="239.822211" style="fill-opacity: 0; stroke: #000000"/>
+     <use xlink:href="#m7455eea091" x="211.402875" y="238.117534" style="fill-opacity: 0; stroke: #000000"/>
+     <use xlink:href="#m7455eea091" x="222.189204" y="238.069976" style="fill-opacity: 0; stroke: #000000"/>
+     <use xlink:href="#m7455eea091" x="232.53628" y="239.788036" style="fill-opacity: 0; stroke: #000000"/>
+     <use xlink:href="#m7455eea091" x="241.860501" y="242.906784" style="fill-opacity: 0; stroke: #000000"/>
+     <use xlink:href="#m7455eea091" x="249.454952" y="246.822785" style="fill-opacity: 0; stroke: #000000"/>
+     <use xlink:href="#m7455eea091" x="255.441515" y="250.512468" style="fill-opacity: 0; stroke: #000000"/>
+     <use xlink:href="#m7455eea091" x="259.941356" y="253.691919" style="fill-opacity: 0; stroke: #000000"/>
+     <use xlink:href="#m7455eea091" x="263.322748" y="255.878149" style="fill-opacity: 0; stroke: #000000"/>
+     <use xlink:href="#m7455eea091" x="266.027814" y="256.783184" style="fill-opacity: 0; stroke: #000000"/>
+     <use xlink:href="#m7455eea091" x="268.26471" y="256.323616" style="fill-opacity: 0; stroke: #000000"/>
+     <use xlink:href="#m7455eea091" x="270.263816" y="254.357729" style="fill-opacity: 0; stroke: #000000"/>
+     <use xlink:href="#m7455eea091" x="272.214408" y="250.647494" style="fill-opacity: 0; stroke: #000000"/>
+     <use xlink:href="#m7455eea091" x="274.432662" y="244.892507" style="fill-opacity: 0; stroke: #000000"/>
+     <use xlink:href="#m7455eea091" x="276.738146" y="237.119057" style="fill-opacity: 0; stroke: #000000"/>
+     <use xlink:href="#m7455eea091" x="279.47667" y="226.484005" style="fill-opacity: 0; stroke: #000000"/>
+     <use xlink:href="#m7455eea091" x="282.754104" y="212.2606" style="fill-opacity: 0; stroke: #000000"/>
+     <use xlink:href="#m7455eea091" x="286.798918" y="193.764151" style="fill-opacity: 0; stroke: #000000"/>
+     <use xlink:href="#m7455eea091" x="291.683045" y="169.641289" style="fill-opacity: 0; stroke: #000000"/>
+     <use xlink:href="#m7455eea091" x="298.10934" y="138.55131" style="fill-opacity: 0; stroke: #000000"/>
+     <use xlink:href="#m7455eea091" x="306.108153" y="98.355781" style="fill-opacity: 0; stroke: #000000"/>
+     <use xlink:href="#m7455eea091" x="316.453795" y="46.702615" style="fill-opacity: 0; stroke: #000000"/>
     </g>
    </g>
    <g id="patch_3">
@@ -695,11 +583,7 @@
     </g>
     <g id="line2d_14">
      <g>
-<<<<<<< HEAD
-      <use xlink:href="#m56cd27c25c" x="278.36711" y="20.298437" style="fill-opacity: 0; stroke: #000000"/>
-=======
-      <use xlink:href="#mbda9d6f706" x="278.36711" y="20.298437" style="fill-opacity: 0; stroke: #000000"/>
->>>>>>> b87ff8b3
+      <use xlink:href="#m7455eea091" x="278.36711" y="20.298437" style="fill-opacity: 0; stroke: #000000"/>
      </g>
     </g>
     <g id="text_15">
@@ -790,11 +674,7 @@
   </g>
  </g>
  <defs>
-<<<<<<< HEAD
-  <clipPath id="pd1f39eaba7">
-=======
-  <clipPath id="p106632b893">
->>>>>>> b87ff8b3
+  <clipPath id="p39129085d7">
    <rect x="51.804688" y="7.2" width="277.438985" height="277.2"/>
   </clipPath>
  </defs>
