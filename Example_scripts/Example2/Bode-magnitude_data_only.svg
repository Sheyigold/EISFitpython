<?xml version="1.0" encoding="utf-8" standalone="no"?>
<!DOCTYPE svg PUBLIC "-//W3C//DTD SVG 1.1//EN"
  "http://www.w3.org/Graphics/SVG/1.1/DTD/svg11.dtd">
<svg xmlns:xlink="http://www.w3.org/1999/xlink" width="393.804688pt" height="382.235313pt" viewBox="0 0 393.804688 382.235313" xmlns="http://www.w3.org/2000/svg" version="1.1">
 <metadata>
  <rdf:RDF xmlns:dc="http://purl.org/dc/elements/1.1/" xmlns:cc="http://creativecommons.org/ns#" xmlns:rdf="http://www.w3.org/1999/02/22-rdf-syntax-ns#">
   <cc:Work>
    <dc:type rdf:resource="http://purl.org/dc/dcmitype/StillImage"/>
<<<<<<< HEAD
    <dc:date>2025-06-05T17:14:02.034650</dc:date>
=======
    <dc:date>2025-05-18T16:13:22.503951</dc:date>
>>>>>>> b87ff8b3
    <dc:format>image/svg+xml</dc:format>
    <dc:creator>
     <cc:Agent>
      <dc:title>Matplotlib v3.10.1, https://matplotlib.org/</dc:title>
     </cc:Agent>
    </dc:creator>
   </cc:Work>
  </rdf:RDF>
 </metadata>
 <defs>
  <style type="text/css">*{stroke-linejoin: round; stroke-linecap: butt}</style>
 </defs>
 <g id="figure_1">
  <g id="patch_1">
   <path d="M 0 382.235313 
L 393.804688 382.235313 
L 393.804688 0 
L 0 0 
z
" style="fill: #ffffff"/>
  </g>
  <g id="axes_1">
   <g id="patch_2">
    <path d="M 51.804688 339.84 
L 386.604688 339.84 
L 386.604688 7.2 
L 51.804688 7.2 
z
" style="fill: #ffffff"/>
   </g>
   <g id="matplotlib.axis_1">
    <g id="xtick_1">
     <g id="line2d_1">
      <defs>
<<<<<<< HEAD
       <path id="m2965202c29" d="M 0 0 
=======
       <path id="mfba0ccda41" d="M 0 0 
>>>>>>> b87ff8b3
L 0 3.5 
" style="stroke: #000000; stroke-width: 0.8"/>
      </defs>
      <g>
<<<<<<< HEAD
       <use xlink:href="#m2965202c29" x="82.357596" y="339.84" style="stroke: #000000; stroke-width: 0.8"/>
=======
       <use xlink:href="#mfba0ccda41" x="82.357596" y="339.84" style="stroke: #000000; stroke-width: 0.8"/>
>>>>>>> b87ff8b3
      </g>
     </g>
     <g id="text_1">
      <!-- $\mathdefault{10^{1}}$ -->
      <g transform="translate(73.557596 354.438438) scale(0.1 -0.1)">
       <defs>
        <path id="DejaVuSans-31" d="M 794 531 
L 1825 531 
L 1825 4091 
L 703 3866 
L 703 4441 
L 1819 4666 
L 2450 4666 
L 2450 531 
L 3481 531 
L 3481 0 
L 794 0 
L 794 531 
z
" transform="scale(0.015625)"/>
        <path id="DejaVuSans-30" d="M 2034 4250 
Q 1547 4250 1301 3770 
Q 1056 3291 1056 2328 
Q 1056 1369 1301 889 
Q 1547 409 2034 409 
Q 2525 409 2770 889 
Q 3016 1369 3016 2328 
Q 3016 3291 2770 3770 
Q 2525 4250 2034 4250 
z
M 2034 4750 
Q 2819 4750 3233 4129 
Q 3647 3509 3647 2328 
Q 3647 1150 3233 529 
Q 2819 -91 2034 -91 
Q 1250 -91 836 529 
Q 422 1150 422 2328 
Q 422 3509 836 4129 
Q 1250 4750 2034 4750 
z
" transform="scale(0.015625)"/>
       </defs>
       <use xlink:href="#DejaVuSans-31" transform="translate(0 0.684375)"/>
       <use xlink:href="#DejaVuSans-30" transform="translate(63.623047 0.684375)"/>
       <use xlink:href="#DejaVuSans-31" transform="translate(128.203125 38.965625) scale(0.7)"/>
      </g>
     </g>
    </g>
    <g id="xtick_2">
     <g id="line2d_2">
      <g>
<<<<<<< HEAD
       <use xlink:href="#m2965202c29" x="140.163378" y="339.84" style="stroke: #000000; stroke-width: 0.8"/>
=======
       <use xlink:href="#mfba0ccda41" x="140.163378" y="339.84" style="stroke: #000000; stroke-width: 0.8"/>
>>>>>>> b87ff8b3
      </g>
     </g>
     <g id="text_2">
      <!-- $\mathdefault{10^{2}}$ -->
      <g transform="translate(131.363378 354.438438) scale(0.1 -0.1)">
       <defs>
        <path id="DejaVuSans-32" d="M 1228 531 
L 3431 531 
L 3431 0 
L 469 0 
L 469 531 
Q 828 903 1448 1529 
Q 2069 2156 2228 2338 
Q 2531 2678 2651 2914 
Q 2772 3150 2772 3378 
Q 2772 3750 2511 3984 
Q 2250 4219 1831 4219 
Q 1534 4219 1204 4116 
Q 875 4013 500 3803 
L 500 4441 
Q 881 4594 1212 4672 
Q 1544 4750 1819 4750 
Q 2544 4750 2975 4387 
Q 3406 4025 3406 3419 
Q 3406 3131 3298 2873 
Q 3191 2616 2906 2266 
Q 2828 2175 2409 1742 
Q 1991 1309 1228 531 
z
" transform="scale(0.015625)"/>
       </defs>
       <use xlink:href="#DejaVuSans-31" transform="translate(0 0.765625)"/>
       <use xlink:href="#DejaVuSans-30" transform="translate(63.623047 0.765625)"/>
       <use xlink:href="#DejaVuSans-32" transform="translate(128.203125 39.046875) scale(0.7)"/>
      </g>
     </g>
    </g>
    <g id="xtick_3">
     <g id="line2d_3">
      <g>
<<<<<<< HEAD
       <use xlink:href="#m2965202c29" x="197.96916" y="339.84" style="stroke: #000000; stroke-width: 0.8"/>
=======
       <use xlink:href="#mfba0ccda41" x="197.96916" y="339.84" style="stroke: #000000; stroke-width: 0.8"/>
>>>>>>> b87ff8b3
      </g>
     </g>
     <g id="text_3">
      <!-- $\mathdefault{10^{3}}$ -->
      <g transform="translate(189.16916 354.438438) scale(0.1 -0.1)">
       <defs>
        <path id="DejaVuSans-33" d="M 2597 2516 
Q 3050 2419 3304 2112 
Q 3559 1806 3559 1356 
Q 3559 666 3084 287 
Q 2609 -91 1734 -91 
Q 1441 -91 1130 -33 
Q 819 25 488 141 
L 488 750 
Q 750 597 1062 519 
Q 1375 441 1716 441 
Q 2309 441 2620 675 
Q 2931 909 2931 1356 
Q 2931 1769 2642 2001 
Q 2353 2234 1838 2234 
L 1294 2234 
L 1294 2753 
L 1863 2753 
Q 2328 2753 2575 2939 
Q 2822 3125 2822 3475 
Q 2822 3834 2567 4026 
Q 2313 4219 1838 4219 
Q 1578 4219 1281 4162 
Q 984 4106 628 3988 
L 628 4550 
Q 988 4650 1302 4700 
Q 1616 4750 1894 4750 
Q 2613 4750 3031 4423 
Q 3450 4097 3450 3541 
Q 3450 3153 3228 2886 
Q 3006 2619 2597 2516 
z
" transform="scale(0.015625)"/>
       </defs>
       <use xlink:href="#DejaVuSans-31" transform="translate(0 0.765625)"/>
       <use xlink:href="#DejaVuSans-30" transform="translate(63.623047 0.765625)"/>
       <use xlink:href="#DejaVuSans-33" transform="translate(128.203125 39.046875) scale(0.7)"/>
      </g>
     </g>
    </g>
    <g id="xtick_4">
     <g id="line2d_4">
      <g>
<<<<<<< HEAD
       <use xlink:href="#m2965202c29" x="255.774942" y="339.84" style="stroke: #000000; stroke-width: 0.8"/>
=======
       <use xlink:href="#mfba0ccda41" x="255.774942" y="339.84" style="stroke: #000000; stroke-width: 0.8"/>
>>>>>>> b87ff8b3
      </g>
     </g>
     <g id="text_4">
      <!-- $\mathdefault{10^{4}}$ -->
      <g transform="translate(246.974942 354.438438) scale(0.1 -0.1)">
       <defs>
        <path id="DejaVuSans-34" d="M 2419 4116 
L 825 1625 
L 2419 1625 
L 2419 4116 
z
M 2253 4666 
L 3047 4666 
L 3047 1625 
L 3713 1625 
L 3713 1100 
L 3047 1100 
L 3047 0 
L 2419 0 
L 2419 1100 
L 313 1100 
L 313 1709 
L 2253 4666 
z
" transform="scale(0.015625)"/>
       </defs>
       <use xlink:href="#DejaVuSans-31" transform="translate(0 0.684375)"/>
       <use xlink:href="#DejaVuSans-30" transform="translate(63.623047 0.684375)"/>
       <use xlink:href="#DejaVuSans-34" transform="translate(128.203125 38.965625) scale(0.7)"/>
      </g>
     </g>
    </g>
    <g id="xtick_5">
     <g id="line2d_5">
      <g>
<<<<<<< HEAD
       <use xlink:href="#m2965202c29" x="313.580724" y="339.84" style="stroke: #000000; stroke-width: 0.8"/>
=======
       <use xlink:href="#mfba0ccda41" x="313.580724" y="339.84" style="stroke: #000000; stroke-width: 0.8"/>
>>>>>>> b87ff8b3
      </g>
     </g>
     <g id="text_5">
      <!-- $\mathdefault{10^{5}}$ -->
      <g transform="translate(304.780724 354.438438) scale(0.1 -0.1)">
       <defs>
        <path id="DejaVuSans-35" d="M 691 4666 
L 3169 4666 
L 3169 4134 
L 1269 4134 
L 1269 2991 
Q 1406 3038 1543 3061 
Q 1681 3084 1819 3084 
Q 2600 3084 3056 2656 
Q 3513 2228 3513 1497 
Q 3513 744 3044 326 
Q 2575 -91 1722 -91 
Q 1428 -91 1123 -41 
Q 819 9 494 109 
L 494 744 
Q 775 591 1075 516 
Q 1375 441 1709 441 
Q 2250 441 2565 725 
Q 2881 1009 2881 1497 
Q 2881 1984 2565 2268 
Q 2250 2553 1709 2553 
Q 1456 2553 1204 2497 
Q 953 2441 691 2322 
L 691 4666 
z
" transform="scale(0.015625)"/>
       </defs>
       <use xlink:href="#DejaVuSans-31" transform="translate(0 0.684375)"/>
       <use xlink:href="#DejaVuSans-30" transform="translate(63.623047 0.684375)"/>
       <use xlink:href="#DejaVuSans-35" transform="translate(128.203125 38.965625) scale(0.7)"/>
      </g>
     </g>
    </g>
    <g id="xtick_6">
     <g id="line2d_6">
      <g>
<<<<<<< HEAD
       <use xlink:href="#m2965202c29" x="371.386506" y="339.84" style="stroke: #000000; stroke-width: 0.8"/>
=======
       <use xlink:href="#mfba0ccda41" x="371.386506" y="339.84" style="stroke: #000000; stroke-width: 0.8"/>
>>>>>>> b87ff8b3
      </g>
     </g>
     <g id="text_6">
      <!-- $\mathdefault{10^{6}}$ -->
      <g transform="translate(362.586506 354.438438) scale(0.1 -0.1)">
       <defs>
        <path id="DejaVuSans-36" d="M 2113 2584 
Q 1688 2584 1439 2293 
Q 1191 2003 1191 1497 
Q 1191 994 1439 701 
Q 1688 409 2113 409 
Q 2538 409 2786 701 
Q 3034 994 3034 1497 
Q 3034 2003 2786 2293 
Q 2538 2584 2113 2584 
z
M 3366 4563 
L 3366 3988 
Q 3128 4100 2886 4159 
Q 2644 4219 2406 4219 
Q 1781 4219 1451 3797 
Q 1122 3375 1075 2522 
Q 1259 2794 1537 2939 
Q 1816 3084 2150 3084 
Q 2853 3084 3261 2657 
Q 3669 2231 3669 1497 
Q 3669 778 3244 343 
Q 2819 -91 2113 -91 
Q 1303 -91 875 529 
Q 447 1150 447 2328 
Q 447 3434 972 4092 
Q 1497 4750 2381 4750 
Q 2619 4750 2861 4703 
Q 3103 4656 3366 4563 
z
" transform="scale(0.015625)"/>
       </defs>
       <use xlink:href="#DejaVuSans-31" transform="translate(0 0.765625)"/>
       <use xlink:href="#DejaVuSans-30" transform="translate(63.623047 0.765625)"/>
       <use xlink:href="#DejaVuSans-36" transform="translate(128.203125 39.046875) scale(0.7)"/>
      </g>
     </g>
    </g>
    <g id="xtick_7">
     <g id="line2d_7">
      <defs>
<<<<<<< HEAD
       <path id="mf4d0cec5a9" d="M 0 0 
=======
       <path id="m5bd908e9a5" d="M 0 0 
>>>>>>> b87ff8b3
L 0 2 
" style="stroke: #000000; stroke-width: 0.6"/>
      </defs>
      <g>
<<<<<<< HEAD
       <use xlink:href="#mf4d0cec5a9" x="52.132182" y="339.84" style="stroke: #000000; stroke-width: 0.6"/>
=======
       <use xlink:href="#m5bd908e9a5" x="52.132182" y="339.84" style="stroke: #000000; stroke-width: 0.6"/>
>>>>>>> b87ff8b3
      </g>
     </g>
    </g>
    <g id="xtick_8">
     <g id="line2d_8">
      <g>
<<<<<<< HEAD
       <use xlink:href="#mf4d0cec5a9" x="59.354363" y="339.84" style="stroke: #000000; stroke-width: 0.6"/>
=======
       <use xlink:href="#m5bd908e9a5" x="59.354363" y="339.84" style="stroke: #000000; stroke-width: 0.6"/>
>>>>>>> b87ff8b3
      </g>
     </g>
    </g>
    <g id="xtick_9">
     <g id="line2d_9">
      <g>
<<<<<<< HEAD
       <use xlink:href="#mf4d0cec5a9" x="64.956322" y="339.84" style="stroke: #000000; stroke-width: 0.6"/>
=======
       <use xlink:href="#m5bd908e9a5" x="64.956322" y="339.84" style="stroke: #000000; stroke-width: 0.6"/>
>>>>>>> b87ff8b3
      </g>
     </g>
    </g>
    <g id="xtick_10">
     <g id="line2d_10">
      <g>
<<<<<<< HEAD
       <use xlink:href="#mf4d0cec5a9" x="69.533456" y="339.84" style="stroke: #000000; stroke-width: 0.6"/>
=======
       <use xlink:href="#m5bd908e9a5" x="69.533456" y="339.84" style="stroke: #000000; stroke-width: 0.6"/>
>>>>>>> b87ff8b3
      </g>
     </g>
    </g>
    <g id="xtick_11">
     <g id="line2d_11">
      <g>
<<<<<<< HEAD
       <use xlink:href="#mf4d0cec5a9" x="73.403367" y="339.84" style="stroke: #000000; stroke-width: 0.6"/>
=======
       <use xlink:href="#m5bd908e9a5" x="73.403367" y="339.84" style="stroke: #000000; stroke-width: 0.6"/>
>>>>>>> b87ff8b3
      </g>
     </g>
    </g>
    <g id="xtick_12">
     <g id="line2d_12">
      <g>
<<<<<<< HEAD
       <use xlink:href="#mf4d0cec5a9" x="76.755637" y="339.84" style="stroke: #000000; stroke-width: 0.6"/>
=======
       <use xlink:href="#m5bd908e9a5" x="76.755637" y="339.84" style="stroke: #000000; stroke-width: 0.6"/>
>>>>>>> b87ff8b3
      </g>
     </g>
    </g>
    <g id="xtick_13">
     <g id="line2d_13">
      <g>
<<<<<<< HEAD
       <use xlink:href="#mf4d0cec5a9" x="79.712549" y="339.84" style="stroke: #000000; stroke-width: 0.6"/>
=======
       <use xlink:href="#m5bd908e9a5" x="79.712549" y="339.84" style="stroke: #000000; stroke-width: 0.6"/>
>>>>>>> b87ff8b3
      </g>
     </g>
    </g>
    <g id="xtick_14">
     <g id="line2d_14">
      <g>
<<<<<<< HEAD
       <use xlink:href="#mf4d0cec5a9" x="99.758871" y="339.84" style="stroke: #000000; stroke-width: 0.6"/>
=======
       <use xlink:href="#m5bd908e9a5" x="99.758871" y="339.84" style="stroke: #000000; stroke-width: 0.6"/>
>>>>>>> b87ff8b3
      </g>
     </g>
    </g>
    <g id="xtick_15">
     <g id="line2d_15">
      <g>
<<<<<<< HEAD
       <use xlink:href="#mf4d0cec5a9" x="109.937963" y="339.84" style="stroke: #000000; stroke-width: 0.6"/>
=======
       <use xlink:href="#m5bd908e9a5" x="109.937963" y="339.84" style="stroke: #000000; stroke-width: 0.6"/>
>>>>>>> b87ff8b3
      </g>
     </g>
    </g>
    <g id="xtick_16">
     <g id="line2d_16">
      <g>
<<<<<<< HEAD
       <use xlink:href="#mf4d0cec5a9" x="117.160145" y="339.84" style="stroke: #000000; stroke-width: 0.6"/>
=======
       <use xlink:href="#m5bd908e9a5" x="117.160145" y="339.84" style="stroke: #000000; stroke-width: 0.6"/>
>>>>>>> b87ff8b3
      </g>
     </g>
    </g>
    <g id="xtick_17">
     <g id="line2d_17">
      <g>
<<<<<<< HEAD
       <use xlink:href="#mf4d0cec5a9" x="122.762104" y="339.84" style="stroke: #000000; stroke-width: 0.6"/>
=======
       <use xlink:href="#m5bd908e9a5" x="122.762104" y="339.84" style="stroke: #000000; stroke-width: 0.6"/>
>>>>>>> b87ff8b3
      </g>
     </g>
    </g>
    <g id="xtick_18">
     <g id="line2d_18">
      <g>
<<<<<<< HEAD
       <use xlink:href="#mf4d0cec5a9" x="127.339238" y="339.84" style="stroke: #000000; stroke-width: 0.6"/>
=======
       <use xlink:href="#m5bd908e9a5" x="127.339238" y="339.84" style="stroke: #000000; stroke-width: 0.6"/>
>>>>>>> b87ff8b3
      </g>
     </g>
    </g>
    <g id="xtick_19">
     <g id="line2d_19">
      <g>
<<<<<<< HEAD
       <use xlink:href="#mf4d0cec5a9" x="131.209149" y="339.84" style="stroke: #000000; stroke-width: 0.6"/>
=======
       <use xlink:href="#m5bd908e9a5" x="131.209149" y="339.84" style="stroke: #000000; stroke-width: 0.6"/>
>>>>>>> b87ff8b3
      </g>
     </g>
    </g>
    <g id="xtick_20">
     <g id="line2d_20">
      <g>
<<<<<<< HEAD
       <use xlink:href="#mf4d0cec5a9" x="134.561419" y="339.84" style="stroke: #000000; stroke-width: 0.6"/>
=======
       <use xlink:href="#m5bd908e9a5" x="134.561419" y="339.84" style="stroke: #000000; stroke-width: 0.6"/>
>>>>>>> b87ff8b3
      </g>
     </g>
    </g>
    <g id="xtick_21">
     <g id="line2d_21">
      <g>
<<<<<<< HEAD
       <use xlink:href="#mf4d0cec5a9" x="137.518331" y="339.84" style="stroke: #000000; stroke-width: 0.6"/>
=======
       <use xlink:href="#m5bd908e9a5" x="137.518331" y="339.84" style="stroke: #000000; stroke-width: 0.6"/>
>>>>>>> b87ff8b3
      </g>
     </g>
    </g>
    <g id="xtick_22">
     <g id="line2d_22">
      <g>
<<<<<<< HEAD
       <use xlink:href="#mf4d0cec5a9" x="157.564652" y="339.84" style="stroke: #000000; stroke-width: 0.6"/>
=======
       <use xlink:href="#m5bd908e9a5" x="157.564652" y="339.84" style="stroke: #000000; stroke-width: 0.6"/>
>>>>>>> b87ff8b3
      </g>
     </g>
    </g>
    <g id="xtick_23">
     <g id="line2d_23">
      <g>
<<<<<<< HEAD
       <use xlink:href="#mf4d0cec5a9" x="167.743745" y="339.84" style="stroke: #000000; stroke-width: 0.6"/>
=======
       <use xlink:href="#m5bd908e9a5" x="167.743745" y="339.84" style="stroke: #000000; stroke-width: 0.6"/>
>>>>>>> b87ff8b3
      </g>
     </g>
    </g>
    <g id="xtick_24">
     <g id="line2d_24">
      <g>
<<<<<<< HEAD
       <use xlink:href="#mf4d0cec5a9" x="174.965927" y="339.84" style="stroke: #000000; stroke-width: 0.6"/>
=======
       <use xlink:href="#m5bd908e9a5" x="174.965927" y="339.84" style="stroke: #000000; stroke-width: 0.6"/>
>>>>>>> b87ff8b3
      </g>
     </g>
    </g>
    <g id="xtick_25">
     <g id="line2d_25">
      <g>
<<<<<<< HEAD
       <use xlink:href="#mf4d0cec5a9" x="180.567886" y="339.84" style="stroke: #000000; stroke-width: 0.6"/>
=======
       <use xlink:href="#m5bd908e9a5" x="180.567886" y="339.84" style="stroke: #000000; stroke-width: 0.6"/>
>>>>>>> b87ff8b3
      </g>
     </g>
    </g>
    <g id="xtick_26">
     <g id="line2d_26">
      <g>
<<<<<<< HEAD
       <use xlink:href="#mf4d0cec5a9" x="185.14502" y="339.84" style="stroke: #000000; stroke-width: 0.6"/>
=======
       <use xlink:href="#m5bd908e9a5" x="185.14502" y="339.84" style="stroke: #000000; stroke-width: 0.6"/>
>>>>>>> b87ff8b3
      </g>
     </g>
    </g>
    <g id="xtick_27">
     <g id="line2d_27">
      <g>
<<<<<<< HEAD
       <use xlink:href="#mf4d0cec5a9" x="189.014931" y="339.84" style="stroke: #000000; stroke-width: 0.6"/>
=======
       <use xlink:href="#m5bd908e9a5" x="189.014931" y="339.84" style="stroke: #000000; stroke-width: 0.6"/>
>>>>>>> b87ff8b3
      </g>
     </g>
    </g>
    <g id="xtick_28">
     <g id="line2d_28">
      <g>
<<<<<<< HEAD
       <use xlink:href="#mf4d0cec5a9" x="192.367201" y="339.84" style="stroke: #000000; stroke-width: 0.6"/>
=======
       <use xlink:href="#m5bd908e9a5" x="192.367201" y="339.84" style="stroke: #000000; stroke-width: 0.6"/>
>>>>>>> b87ff8b3
      </g>
     </g>
    </g>
    <g id="xtick_29">
     <g id="line2d_29">
      <g>
<<<<<<< HEAD
       <use xlink:href="#mf4d0cec5a9" x="195.324113" y="339.84" style="stroke: #000000; stroke-width: 0.6"/>
=======
       <use xlink:href="#m5bd908e9a5" x="195.324113" y="339.84" style="stroke: #000000; stroke-width: 0.6"/>
>>>>>>> b87ff8b3
      </g>
     </g>
    </g>
    <g id="xtick_30">
     <g id="line2d_30">
      <g>
<<<<<<< HEAD
       <use xlink:href="#mf4d0cec5a9" x="215.370434" y="339.84" style="stroke: #000000; stroke-width: 0.6"/>
=======
       <use xlink:href="#m5bd908e9a5" x="215.370434" y="339.84" style="stroke: #000000; stroke-width: 0.6"/>
>>>>>>> b87ff8b3
      </g>
     </g>
    </g>
    <g id="xtick_31">
     <g id="line2d_31">
      <g>
<<<<<<< HEAD
       <use xlink:href="#mf4d0cec5a9" x="225.549527" y="339.84" style="stroke: #000000; stroke-width: 0.6"/>
=======
       <use xlink:href="#m5bd908e9a5" x="225.549527" y="339.84" style="stroke: #000000; stroke-width: 0.6"/>
>>>>>>> b87ff8b3
      </g>
     </g>
    </g>
    <g id="xtick_32">
     <g id="line2d_32">
      <g>
<<<<<<< HEAD
       <use xlink:href="#mf4d0cec5a9" x="232.771709" y="339.84" style="stroke: #000000; stroke-width: 0.6"/>
=======
       <use xlink:href="#m5bd908e9a5" x="232.771709" y="339.84" style="stroke: #000000; stroke-width: 0.6"/>
>>>>>>> b87ff8b3
      </g>
     </g>
    </g>
    <g id="xtick_33">
     <g id="line2d_33">
      <g>
<<<<<<< HEAD
       <use xlink:href="#mf4d0cec5a9" x="238.373668" y="339.84" style="stroke: #000000; stroke-width: 0.6"/>
=======
       <use xlink:href="#m5bd908e9a5" x="238.373668" y="339.84" style="stroke: #000000; stroke-width: 0.6"/>
>>>>>>> b87ff8b3
      </g>
     </g>
    </g>
    <g id="xtick_34">
     <g id="line2d_34">
      <g>
<<<<<<< HEAD
       <use xlink:href="#mf4d0cec5a9" x="242.950801" y="339.84" style="stroke: #000000; stroke-width: 0.6"/>
=======
       <use xlink:href="#m5bd908e9a5" x="242.950801" y="339.84" style="stroke: #000000; stroke-width: 0.6"/>
>>>>>>> b87ff8b3
      </g>
     </g>
    </g>
    <g id="xtick_35">
     <g id="line2d_35">
      <g>
<<<<<<< HEAD
       <use xlink:href="#mf4d0cec5a9" x="246.820713" y="339.84" style="stroke: #000000; stroke-width: 0.6"/>
=======
       <use xlink:href="#m5bd908e9a5" x="246.820713" y="339.84" style="stroke: #000000; stroke-width: 0.6"/>
>>>>>>> b87ff8b3
      </g>
     </g>
    </g>
    <g id="xtick_36">
     <g id="line2d_36">
      <g>
<<<<<<< HEAD
       <use xlink:href="#mf4d0cec5a9" x="250.172983" y="339.84" style="stroke: #000000; stroke-width: 0.6"/>
=======
       <use xlink:href="#m5bd908e9a5" x="250.172983" y="339.84" style="stroke: #000000; stroke-width: 0.6"/>
>>>>>>> b87ff8b3
      </g>
     </g>
    </g>
    <g id="xtick_37">
     <g id="line2d_37">
      <g>
<<<<<<< HEAD
       <use xlink:href="#mf4d0cec5a9" x="253.129894" y="339.84" style="stroke: #000000; stroke-width: 0.6"/>
=======
       <use xlink:href="#m5bd908e9a5" x="253.129894" y="339.84" style="stroke: #000000; stroke-width: 0.6"/>
>>>>>>> b87ff8b3
      </g>
     </g>
    </g>
    <g id="xtick_38">
     <g id="line2d_38">
      <g>
<<<<<<< HEAD
       <use xlink:href="#mf4d0cec5a9" x="273.176216" y="339.84" style="stroke: #000000; stroke-width: 0.6"/>
=======
       <use xlink:href="#m5bd908e9a5" x="273.176216" y="339.84" style="stroke: #000000; stroke-width: 0.6"/>
>>>>>>> b87ff8b3
      </g>
     </g>
    </g>
    <g id="xtick_39">
     <g id="line2d_39">
      <g>
<<<<<<< HEAD
       <use xlink:href="#mf4d0cec5a9" x="283.355309" y="339.84" style="stroke: #000000; stroke-width: 0.6"/>
=======
       <use xlink:href="#m5bd908e9a5" x="283.355309" y="339.84" style="stroke: #000000; stroke-width: 0.6"/>
>>>>>>> b87ff8b3
      </g>
     </g>
    </g>
    <g id="xtick_40">
     <g id="line2d_40">
      <g>
<<<<<<< HEAD
       <use xlink:href="#mf4d0cec5a9" x="290.57749" y="339.84" style="stroke: #000000; stroke-width: 0.6"/>
=======
       <use xlink:href="#m5bd908e9a5" x="290.57749" y="339.84" style="stroke: #000000; stroke-width: 0.6"/>
>>>>>>> b87ff8b3
      </g>
     </g>
    </g>
    <g id="xtick_41">
     <g id="line2d_41">
      <g>
<<<<<<< HEAD
       <use xlink:href="#mf4d0cec5a9" x="296.17945" y="339.84" style="stroke: #000000; stroke-width: 0.6"/>
=======
       <use xlink:href="#m5bd908e9a5" x="296.17945" y="339.84" style="stroke: #000000; stroke-width: 0.6"/>
>>>>>>> b87ff8b3
      </g>
     </g>
    </g>
    <g id="xtick_42">
     <g id="line2d_42">
      <g>
<<<<<<< HEAD
       <use xlink:href="#mf4d0cec5a9" x="300.756583" y="339.84" style="stroke: #000000; stroke-width: 0.6"/>
=======
       <use xlink:href="#m5bd908e9a5" x="300.756583" y="339.84" style="stroke: #000000; stroke-width: 0.6"/>
>>>>>>> b87ff8b3
      </g>
     </g>
    </g>
    <g id="xtick_43">
     <g id="line2d_43">
      <g>
<<<<<<< HEAD
       <use xlink:href="#mf4d0cec5a9" x="304.626495" y="339.84" style="stroke: #000000; stroke-width: 0.6"/>
=======
       <use xlink:href="#m5bd908e9a5" x="304.626495" y="339.84" style="stroke: #000000; stroke-width: 0.6"/>
>>>>>>> b87ff8b3
      </g>
     </g>
    </g>
    <g id="xtick_44">
     <g id="line2d_44">
      <g>
<<<<<<< HEAD
       <use xlink:href="#mf4d0cec5a9" x="307.978765" y="339.84" style="stroke: #000000; stroke-width: 0.6"/>
=======
       <use xlink:href="#m5bd908e9a5" x="307.978765" y="339.84" style="stroke: #000000; stroke-width: 0.6"/>
>>>>>>> b87ff8b3
      </g>
     </g>
    </g>
    <g id="xtick_45">
     <g id="line2d_45">
      <g>
<<<<<<< HEAD
       <use xlink:href="#mf4d0cec5a9" x="310.935676" y="339.84" style="stroke: #000000; stroke-width: 0.6"/>
=======
       <use xlink:href="#m5bd908e9a5" x="310.935676" y="339.84" style="stroke: #000000; stroke-width: 0.6"/>
>>>>>>> b87ff8b3
      </g>
     </g>
    </g>
    <g id="xtick_46">
     <g id="line2d_46">
      <g>
<<<<<<< HEAD
       <use xlink:href="#mf4d0cec5a9" x="330.981998" y="339.84" style="stroke: #000000; stroke-width: 0.6"/>
=======
       <use xlink:href="#m5bd908e9a5" x="330.981998" y="339.84" style="stroke: #000000; stroke-width: 0.6"/>
>>>>>>> b87ff8b3
      </g>
     </g>
    </g>
    <g id="xtick_47">
     <g id="line2d_47">
      <g>
<<<<<<< HEAD
       <use xlink:href="#mf4d0cec5a9" x="341.161091" y="339.84" style="stroke: #000000; stroke-width: 0.6"/>
=======
       <use xlink:href="#m5bd908e9a5" x="341.161091" y="339.84" style="stroke: #000000; stroke-width: 0.6"/>
>>>>>>> b87ff8b3
      </g>
     </g>
    </g>
    <g id="xtick_48">
     <g id="line2d_48">
      <g>
<<<<<<< HEAD
       <use xlink:href="#mf4d0cec5a9" x="348.383272" y="339.84" style="stroke: #000000; stroke-width: 0.6"/>
=======
       <use xlink:href="#m5bd908e9a5" x="348.383272" y="339.84" style="stroke: #000000; stroke-width: 0.6"/>
>>>>>>> b87ff8b3
      </g>
     </g>
    </g>
    <g id="xtick_49">
     <g id="line2d_49">
      <g>
<<<<<<< HEAD
       <use xlink:href="#mf4d0cec5a9" x="353.985231" y="339.84" style="stroke: #000000; stroke-width: 0.6"/>
=======
       <use xlink:href="#m5bd908e9a5" x="353.985231" y="339.84" style="stroke: #000000; stroke-width: 0.6"/>
>>>>>>> b87ff8b3
      </g>
     </g>
    </g>
    <g id="xtick_50">
     <g id="line2d_50">
      <g>
<<<<<<< HEAD
       <use xlink:href="#mf4d0cec5a9" x="358.562365" y="339.84" style="stroke: #000000; stroke-width: 0.6"/>
=======
       <use xlink:href="#m5bd908e9a5" x="358.562365" y="339.84" style="stroke: #000000; stroke-width: 0.6"/>
>>>>>>> b87ff8b3
      </g>
     </g>
    </g>
    <g id="xtick_51">
     <g id="line2d_51">
      <g>
<<<<<<< HEAD
       <use xlink:href="#mf4d0cec5a9" x="362.432277" y="339.84" style="stroke: #000000; stroke-width: 0.6"/>
=======
       <use xlink:href="#m5bd908e9a5" x="362.432277" y="339.84" style="stroke: #000000; stroke-width: 0.6"/>
>>>>>>> b87ff8b3
      </g>
     </g>
    </g>
    <g id="xtick_52">
     <g id="line2d_52">
      <g>
<<<<<<< HEAD
       <use xlink:href="#mf4d0cec5a9" x="365.784547" y="339.84" style="stroke: #000000; stroke-width: 0.6"/>
=======
       <use xlink:href="#m5bd908e9a5" x="365.784547" y="339.84" style="stroke: #000000; stroke-width: 0.6"/>
>>>>>>> b87ff8b3
      </g>
     </g>
    </g>
    <g id="xtick_53">
     <g id="line2d_53">
      <g>
<<<<<<< HEAD
       <use xlink:href="#mf4d0cec5a9" x="368.741458" y="339.84" style="stroke: #000000; stroke-width: 0.6"/>
=======
       <use xlink:href="#m5bd908e9a5" x="368.741458" y="339.84" style="stroke: #000000; stroke-width: 0.6"/>
>>>>>>> b87ff8b3
      </g>
     </g>
    </g>
    <g id="text_7">
     <!-- $ \it\nu \it$/Hz  -->
     <g transform="translate(200.604688 371.915781) scale(0.15 -0.15)">
      <defs>
       <path id="DejaVuSans-Oblique-3bd" d="M 959 0 
L 572 3500 
L 1191 3500 
L 1522 563 
Q 1972 950 2391 1488 
Q 2706 1891 2788 2241 
Q 2825 2406 2809 2719 
Q 2794 3091 2544 3500 
L 3125 3500 
L 3125 3500 
Q 3288 3222 3353 2834 
Q 3416 2478 3369 2234 
Q 3250 1622 2719 1075 
Q 2025 363 1572 0 
L 959 0 
z
" transform="scale(0.015625)"/>
       <path id="DejaVuSans-2f" d="M 1625 4666 
L 2156 4666 
L 531 -594 
L 0 -594 
L 1625 4666 
z
" transform="scale(0.015625)"/>
       <path id="DejaVuSans-48" d="M 628 4666 
L 1259 4666 
L 1259 2753 
L 3553 2753 
L 3553 4666 
L 4184 4666 
L 4184 0 
L 3553 0 
L 3553 2222 
L 1259 2222 
L 1259 0 
L 628 0 
L 628 4666 
z
" transform="scale(0.015625)"/>
       <path id="DejaVuSans-7a" d="M 353 3500 
L 3084 3500 
L 3084 2975 
L 922 459 
L 3084 459 
L 3084 0 
L 275 0 
L 275 525 
L 2438 3041 
L 353 3041 
L 353 3500 
z
" transform="scale(0.015625)"/>
       <path id="DejaVuSans-20" transform="scale(0.015625)"/>
      </defs>
      <use xlink:href="#DejaVuSans-Oblique-3bd" transform="translate(0 0.09375)"/>
      <use xlink:href="#DejaVuSans-2f" transform="translate(55.859375 0.09375)"/>
      <use xlink:href="#DejaVuSans-48" transform="translate(87.800781 0.09375)"/>
      <use xlink:href="#DejaVuSans-7a" transform="translate(162.996094 0.09375)"/>
      <use xlink:href="#DejaVuSans-20" transform="translate(215.486328 0.09375)"/>
     </g>
    </g>
   </g>
   <g id="matplotlib.axis_2">
    <g id="ytick_1">
     <g id="line2d_54">
      <defs>
<<<<<<< HEAD
       <path id="m5c81b05e89" d="M 0 0 
=======
       <path id="m8dfe1b0df3" d="M 0 0 
>>>>>>> b87ff8b3
L -3.5 0 
" style="stroke: #000000; stroke-width: 0.8"/>
      </defs>
      <g>
<<<<<<< HEAD
       <use xlink:href="#m5c81b05e89" x="51.804688" y="286.716137" style="stroke: #000000; stroke-width: 0.8"/>
=======
       <use xlink:href="#m8dfe1b0df3" x="51.804688" y="286.716137" style="stroke: #000000; stroke-width: 0.8"/>
>>>>>>> b87ff8b3
      </g>
     </g>
     <g id="text_8">
      <!-- 20 -->
      <g transform="translate(32.079687 290.515356) scale(0.1 -0.1)">
       <use xlink:href="#DejaVuSans-32"/>
       <use xlink:href="#DejaVuSans-30" transform="translate(63.623047 0)"/>
      </g>
     </g>
    </g>
    <g id="ytick_2">
     <g id="line2d_55">
      <g>
<<<<<<< HEAD
       <use xlink:href="#m5c81b05e89" x="51.804688" y="220.169075" style="stroke: #000000; stroke-width: 0.8"/>
=======
       <use xlink:href="#m8dfe1b0df3" x="51.804688" y="220.169075" style="stroke: #000000; stroke-width: 0.8"/>
>>>>>>> b87ff8b3
      </g>
     </g>
     <g id="text_9">
      <!-- 40 -->
      <g transform="translate(32.079687 223.968294) scale(0.1 -0.1)">
       <use xlink:href="#DejaVuSans-34"/>
       <use xlink:href="#DejaVuSans-30" transform="translate(63.623047 0)"/>
      </g>
     </g>
    </g>
    <g id="ytick_3">
     <g id="line2d_56">
      <g>
<<<<<<< HEAD
       <use xlink:href="#m5c81b05e89" x="51.804688" y="153.622012" style="stroke: #000000; stroke-width: 0.8"/>
=======
       <use xlink:href="#m8dfe1b0df3" x="51.804688" y="153.622012" style="stroke: #000000; stroke-width: 0.8"/>
>>>>>>> b87ff8b3
      </g>
     </g>
     <g id="text_10">
      <!-- 60 -->
      <g transform="translate(32.079687 157.421231) scale(0.1 -0.1)">
       <use xlink:href="#DejaVuSans-36"/>
       <use xlink:href="#DejaVuSans-30" transform="translate(63.623047 0)"/>
      </g>
     </g>
    </g>
    <g id="ytick_4">
     <g id="line2d_57">
      <g>
<<<<<<< HEAD
       <use xlink:href="#m5c81b05e89" x="51.804688" y="87.07495" style="stroke: #000000; stroke-width: 0.8"/>
=======
       <use xlink:href="#m8dfe1b0df3" x="51.804688" y="87.07495" style="stroke: #000000; stroke-width: 0.8"/>
>>>>>>> b87ff8b3
      </g>
     </g>
     <g id="text_11">
      <!-- 80 -->
      <g transform="translate(32.079687 90.874169) scale(0.1 -0.1)">
       <defs>
        <path id="DejaVuSans-38" d="M 2034 2216 
Q 1584 2216 1326 1975 
Q 1069 1734 1069 1313 
Q 1069 891 1326 650 
Q 1584 409 2034 409 
Q 2484 409 2743 651 
Q 3003 894 3003 1313 
Q 3003 1734 2745 1975 
Q 2488 2216 2034 2216 
z
M 1403 2484 
Q 997 2584 770 2862 
Q 544 3141 544 3541 
Q 544 4100 942 4425 
Q 1341 4750 2034 4750 
Q 2731 4750 3128 4425 
Q 3525 4100 3525 3541 
Q 3525 3141 3298 2862 
Q 3072 2584 2669 2484 
Q 3125 2378 3379 2068 
Q 3634 1759 3634 1313 
Q 3634 634 3220 271 
Q 2806 -91 2034 -91 
Q 1263 -91 848 271 
Q 434 634 434 1313 
Q 434 1759 690 2068 
Q 947 2378 1403 2484 
z
M 1172 3481 
Q 1172 3119 1398 2916 
Q 1625 2713 2034 2713 
Q 2441 2713 2670 2916 
Q 2900 3119 2900 3481 
Q 2900 3844 2670 4047 
Q 2441 4250 2034 4250 
Q 1625 4250 1398 4047 
Q 1172 3844 1172 3481 
z
" transform="scale(0.015625)"/>
       </defs>
       <use xlink:href="#DejaVuSans-38"/>
       <use xlink:href="#DejaVuSans-30" transform="translate(63.623047 0)"/>
      </g>
     </g>
    </g>
    <g id="ytick_5">
     <g id="line2d_58">
      <g>
<<<<<<< HEAD
       <use xlink:href="#m5c81b05e89" x="51.804688" y="20.527888" style="stroke: #000000; stroke-width: 0.8"/>
=======
       <use xlink:href="#m8dfe1b0df3" x="51.804688" y="20.527888" style="stroke: #000000; stroke-width: 0.8"/>
>>>>>>> b87ff8b3
      </g>
     </g>
     <g id="text_12">
      <!-- 100 -->
      <g transform="translate(25.717187 24.327106) scale(0.1 -0.1)">
       <use xlink:href="#DejaVuSans-31"/>
       <use xlink:href="#DejaVuSans-30" transform="translate(63.623047 0)"/>
       <use xlink:href="#DejaVuSans-30" transform="translate(127.246094 0)"/>
      </g>
     </g>
    </g>
    <g id="text_13">
     <!-- $-Z^{\prime\prime} \,/\, \mathrm{k\Omega}$ -->
     <g transform="translate(18.597656 203.67) rotate(-90) scale(0.15 -0.15)">
      <defs>
       <path id="DejaVuSans-2212" d="M 678 2272 
L 4684 2272 
L 4684 1741 
L 678 1741 
L 678 2272 
z
" transform="scale(0.015625)"/>
       <path id="DejaVuSans-Oblique-5a" d="M 838 4666 
L 4500 4666 
L 4409 4184 
L 794 531 
L 3769 531 
L 3669 0 
L -141 0 
L -50 481 
L 3566 4134 
L 738 4134 
L 838 4666 
z
" transform="scale(0.015625)"/>
       <path id="Cmsy10-30" d="M 225 347 
Q 184 359 184 409 
L 966 3316 
Q 1003 3434 1093 3506 
Q 1184 3578 1300 3578 
Q 1450 3578 1564 3479 
Q 1678 3381 1678 3231 
Q 1678 3166 1644 3084 
L 488 319 
Q 466 275 428 275 
Q 394 275 320 306 
Q 247 338 225 347 
z
" transform="scale(0.015625)"/>
       <path id="DejaVuSans-6b" d="M 581 4863 
L 1159 4863 
L 1159 1991 
L 2875 3500 
L 3609 3500 
L 1753 1863 
L 3688 0 
L 2938 0 
L 1159 1709 
L 1159 0 
L 581 0 
L 581 4863 
z
" transform="scale(0.015625)"/>
       <path id="DejaVuSans-3a9" d="M 4647 556 
L 4647 0 
L 2772 0 
L 2772 556 
Q 3325 859 3634 1378 
Q 3944 1897 3944 2528 
Q 3944 3278 3531 3731 
Q 3119 4184 2444 4184 
Q 1769 4184 1355 3729 
Q 941 3275 941 2528 
Q 941 1897 1250 1378 
Q 1563 859 2119 556 
L 2119 0 
L 244 0 
L 244 556 
L 1241 556 
Q 747 991 519 1456 
Q 294 1922 294 2497 
Q 294 3491 894 4106 
Q 1491 4722 2444 4722 
Q 3391 4722 3994 4106 
Q 4594 3494 4594 2528 
Q 4594 1922 4372 1459 
Q 4150 997 3647 556 
L 4647 556 
z
" transform="scale(0.015625)"/>
      </defs>
      <use xlink:href="#DejaVuSans-2212" transform="translate(0 0.584375)"/>
      <use xlink:href="#DejaVuSans-Oblique-5a" transform="translate(83.789062 0.584375)"/>
      <use xlink:href="#Cmsy10-30" transform="translate(159.311693 38.865625) scale(0.7)"/>
      <use xlink:href="#Cmsy10-30" transform="translate(178.554857 38.865625) scale(0.7)"/>
      <use xlink:href="#DejaVuSans-2f" transform="translate(216.768072 0.584375)"/>
      <use xlink:href="#DejaVuSans-6b" transform="translate(266.695155 0.584375)"/>
      <use xlink:href="#DejaVuSans-3a9" transform="translate(324.605311 0.584375)"/>
     </g>
    </g>
   </g>
   <g id="line2d_59">
    <defs>
<<<<<<< HEAD
     <path id="m48df010707" d="M 0 3 
=======
     <path id="m8f9efed40f" d="M 0 3 
>>>>>>> b87ff8b3
C 0.795609 3 1.55874 2.683901 2.12132 2.12132 
C 2.683901 1.55874 3 0.795609 3 0 
C 3 -0.795609 2.683901 -1.55874 2.12132 -2.12132 
C 1.55874 -2.683901 0.795609 -3 0 -3 
C -0.795609 -3 -1.55874 -2.683901 -2.12132 -2.12132 
C -2.683901 -1.55874 -3 -0.795609 -3 0 
C -3 0.795609 -2.683901 1.55874 -2.12132 2.12132 
C -1.55874 2.683901 -0.795609 3 0 3 
z
" style="stroke: #000000"/>
    </defs>
<<<<<<< HEAD
    <g clip-path="url(#pcc5befcc1d)">
     <use xlink:href="#m48df010707" x="371.386506" y="324.72" style="fill-opacity: 0; stroke: #000000"/>
     <use xlink:href="#m48df010707" x="364.307847" y="318.563898" style="fill-opacity: 0; stroke: #000000"/>
     <use xlink:href="#m48df010707" x="357.230579" y="312.160739" style="fill-opacity: 0; stroke: #000000"/>
     <use xlink:href="#m48df010707" x="350.152113" y="305.815477" style="fill-opacity: 0; stroke: #000000"/>
     <use xlink:href="#m48df010707" x="343.069921" y="300.175946" style="fill-opacity: 0; stroke: #000000"/>
     <use xlink:href="#m48df010707" x="335.994665" y="295.750234" style="fill-opacity: 0; stroke: #000000"/>
     <use xlink:href="#m48df010707" x="328.915998" y="293.386482" style="fill-opacity: 0; stroke: #000000"/>
     <use xlink:href="#m48df010707" x="321.829739" y="292.60888" style="fill-opacity: 0; stroke: #000000"/>
     <use xlink:href="#m48df010707" x="314.757724" y="294.090883" style="fill-opacity: 0; stroke: #000000"/>
     <use xlink:href="#m48df010707" x="307.682037" y="297.008306" style="fill-opacity: 0; stroke: #000000"/>
     <use xlink:href="#m48df010707" x="300.605501" y="300.911957" style="fill-opacity: 0; stroke: #000000"/>
     <use xlink:href="#m48df010707" x="293.523242" y="305.138028" style="fill-opacity: 0; stroke: #000000"/>
     <use xlink:href="#m48df010707" x="286.445757" y="309.245312" style="fill-opacity: 0; stroke: #000000"/>
     <use xlink:href="#m48df010707" x="279.373572" y="312.381343" style="fill-opacity: 0; stroke: #000000"/>
     <use xlink:href="#m48df010707" x="272.29481" y="314.473582" style="fill-opacity: 0; stroke: #000000"/>
     <use xlink:href="#m48df010707" x="265.206613" y="315.253847" style="fill-opacity: 0; stroke: #000000"/>
     <use xlink:href="#m48df010707" x="258.144846" y="314.672558" style="fill-opacity: 0; stroke: #000000"/>
     <use xlink:href="#m48df010707" x="251.054807" y="312.65352" style="fill-opacity: 0; stroke: #000000"/>
     <use xlink:href="#m48df010707" x="243.979643" y="309.4007" style="fill-opacity: 0; stroke: #000000"/>
     <use xlink:href="#m48df010707" x="236.900296" y="305.082128" style="fill-opacity: 0; stroke: #000000"/>
     <use xlink:href="#m48df010707" x="229.817935" y="300.127367" style="fill-opacity: 0; stroke: #000000"/>
     <use xlink:href="#m48df010707" x="222.745913" y="295.267102" style="fill-opacity: 0; stroke: #000000"/>
     <use xlink:href="#m48df010707" x="215.669898" y="291.198082" style="fill-opacity: 0; stroke: #000000"/>
     <use xlink:href="#m48df010707" x="208.579673" y="288.824681" style="fill-opacity: 0; stroke: #000000"/>
     <use xlink:href="#m48df010707" x="201.499667" y="288.758467" style="fill-opacity: 0; stroke: #000000"/>
     <use xlink:href="#m48df010707" x="194.429702" y="291.150501" style="fill-opacity: 0; stroke: #000000"/>
     <use xlink:href="#m48df010707" x="187.350677" y="295.492697" style="fill-opacity: 0; stroke: #000000"/>
     <use xlink:href="#m48df010707" x="180.274969" y="300.944897" style="fill-opacity: 0; stroke: #000000"/>
     <use xlink:href="#m48df010707" x="173.19799" y="306.081998" style="fill-opacity: 0; stroke: #000000"/>
     <use xlink:href="#m48df010707" x="166.11906" y="310.508708" style="fill-opacity: 0; stroke: #000000"/>
     <use xlink:href="#m48df010707" x="159.039317" y="313.552571" style="fill-opacity: 0; stroke: #000000"/>
     <use xlink:href="#m48df010707" x="151.962693" y="314.81264" style="fill-opacity: 0; stroke: #000000"/>
     <use xlink:href="#m48df010707" x="144.886531" y="314.17279" style="fill-opacity: 0; stroke: #000000"/>
     <use xlink:href="#m48df010707" x="137.804009" y="311.435709" style="fill-opacity: 0; stroke: #000000"/>
     <use xlink:href="#m48df010707" x="130.723914" y="306.269993" style="fill-opacity: 0; stroke: #000000"/>
     <use xlink:href="#m48df010707" x="123.64514" y="298.257394" style="fill-opacity: 0; stroke: #000000"/>
     <use xlink:href="#m48df010707" x="116.569567" y="287.434513" style="fill-opacity: 0; stroke: #000000"/>
     <use xlink:href="#m48df010707" x="109.490482" y="272.627459" style="fill-opacity: 0; stroke: #000000"/>
     <use xlink:href="#m48df010707" x="102.412703" y="252.824384" style="fill-opacity: 0; stroke: #000000"/>
     <use xlink:href="#m48df010707" x="95.336906" y="227.072002" style="fill-opacity: 0; stroke: #000000"/>
     <use xlink:href="#m48df010707" x="88.259019" y="193.486032" style="fill-opacity: 0; stroke: #000000"/>
     <use xlink:href="#m48df010707" x="81.178005" y="150.19983" style="fill-opacity: 0; stroke: #000000"/>
     <use xlink:href="#m48df010707" x="74.100127" y="94.236079" style="fill-opacity: 0; stroke: #000000"/>
     <use xlink:href="#m48df010707" x="67.022869" y="22.32" style="fill-opacity: 0; stroke: #000000"/>
=======
    <g clip-path="url(#p443aa6e7b6)">
     <use xlink:href="#m8f9efed40f" x="371.386506" y="324.72" style="fill-opacity: 0; stroke: #000000"/>
     <use xlink:href="#m8f9efed40f" x="364.307847" y="318.563898" style="fill-opacity: 0; stroke: #000000"/>
     <use xlink:href="#m8f9efed40f" x="357.230579" y="312.160739" style="fill-opacity: 0; stroke: #000000"/>
     <use xlink:href="#m8f9efed40f" x="350.152113" y="305.815477" style="fill-opacity: 0; stroke: #000000"/>
     <use xlink:href="#m8f9efed40f" x="343.069921" y="300.175946" style="fill-opacity: 0; stroke: #000000"/>
     <use xlink:href="#m8f9efed40f" x="335.994665" y="295.750234" style="fill-opacity: 0; stroke: #000000"/>
     <use xlink:href="#m8f9efed40f" x="328.915998" y="293.386482" style="fill-opacity: 0; stroke: #000000"/>
     <use xlink:href="#m8f9efed40f" x="321.829739" y="292.60888" style="fill-opacity: 0; stroke: #000000"/>
     <use xlink:href="#m8f9efed40f" x="314.757724" y="294.090883" style="fill-opacity: 0; stroke: #000000"/>
     <use xlink:href="#m8f9efed40f" x="307.682037" y="297.008306" style="fill-opacity: 0; stroke: #000000"/>
     <use xlink:href="#m8f9efed40f" x="300.605501" y="300.911957" style="fill-opacity: 0; stroke: #000000"/>
     <use xlink:href="#m8f9efed40f" x="293.523242" y="305.138028" style="fill-opacity: 0; stroke: #000000"/>
     <use xlink:href="#m8f9efed40f" x="286.445757" y="309.245312" style="fill-opacity: 0; stroke: #000000"/>
     <use xlink:href="#m8f9efed40f" x="279.373572" y="312.381343" style="fill-opacity: 0; stroke: #000000"/>
     <use xlink:href="#m8f9efed40f" x="272.29481" y="314.473582" style="fill-opacity: 0; stroke: #000000"/>
     <use xlink:href="#m8f9efed40f" x="265.206613" y="315.253847" style="fill-opacity: 0; stroke: #000000"/>
     <use xlink:href="#m8f9efed40f" x="258.144846" y="314.672558" style="fill-opacity: 0; stroke: #000000"/>
     <use xlink:href="#m8f9efed40f" x="251.054807" y="312.65352" style="fill-opacity: 0; stroke: #000000"/>
     <use xlink:href="#m8f9efed40f" x="243.979643" y="309.4007" style="fill-opacity: 0; stroke: #000000"/>
     <use xlink:href="#m8f9efed40f" x="236.900296" y="305.082128" style="fill-opacity: 0; stroke: #000000"/>
     <use xlink:href="#m8f9efed40f" x="229.817935" y="300.127367" style="fill-opacity: 0; stroke: #000000"/>
     <use xlink:href="#m8f9efed40f" x="222.745913" y="295.267102" style="fill-opacity: 0; stroke: #000000"/>
     <use xlink:href="#m8f9efed40f" x="215.669898" y="291.198082" style="fill-opacity: 0; stroke: #000000"/>
     <use xlink:href="#m8f9efed40f" x="208.579673" y="288.824681" style="fill-opacity: 0; stroke: #000000"/>
     <use xlink:href="#m8f9efed40f" x="201.499667" y="288.758467" style="fill-opacity: 0; stroke: #000000"/>
     <use xlink:href="#m8f9efed40f" x="194.429702" y="291.150501" style="fill-opacity: 0; stroke: #000000"/>
     <use xlink:href="#m8f9efed40f" x="187.350677" y="295.492697" style="fill-opacity: 0; stroke: #000000"/>
     <use xlink:href="#m8f9efed40f" x="180.274969" y="300.944897" style="fill-opacity: 0; stroke: #000000"/>
     <use xlink:href="#m8f9efed40f" x="173.19799" y="306.081998" style="fill-opacity: 0; stroke: #000000"/>
     <use xlink:href="#m8f9efed40f" x="166.11906" y="310.508708" style="fill-opacity: 0; stroke: #000000"/>
     <use xlink:href="#m8f9efed40f" x="159.039317" y="313.552571" style="fill-opacity: 0; stroke: #000000"/>
     <use xlink:href="#m8f9efed40f" x="151.962693" y="314.81264" style="fill-opacity: 0; stroke: #000000"/>
     <use xlink:href="#m8f9efed40f" x="144.886531" y="314.17279" style="fill-opacity: 0; stroke: #000000"/>
     <use xlink:href="#m8f9efed40f" x="137.804009" y="311.435709" style="fill-opacity: 0; stroke: #000000"/>
     <use xlink:href="#m8f9efed40f" x="130.723914" y="306.269993" style="fill-opacity: 0; stroke: #000000"/>
     <use xlink:href="#m8f9efed40f" x="123.64514" y="298.257394" style="fill-opacity: 0; stroke: #000000"/>
     <use xlink:href="#m8f9efed40f" x="116.569567" y="287.434513" style="fill-opacity: 0; stroke: #000000"/>
     <use xlink:href="#m8f9efed40f" x="109.490482" y="272.627459" style="fill-opacity: 0; stroke: #000000"/>
     <use xlink:href="#m8f9efed40f" x="102.412703" y="252.824384" style="fill-opacity: 0; stroke: #000000"/>
     <use xlink:href="#m8f9efed40f" x="95.336906" y="227.072002" style="fill-opacity: 0; stroke: #000000"/>
     <use xlink:href="#m8f9efed40f" x="88.259019" y="193.486032" style="fill-opacity: 0; stroke: #000000"/>
     <use xlink:href="#m8f9efed40f" x="81.178005" y="150.19983" style="fill-opacity: 0; stroke: #000000"/>
     <use xlink:href="#m8f9efed40f" x="74.100127" y="94.236079" style="fill-opacity: 0; stroke: #000000"/>
     <use xlink:href="#m8f9efed40f" x="67.022869" y="22.32" style="fill-opacity: 0; stroke: #000000"/>
>>>>>>> b87ff8b3
    </g>
   </g>
   <g id="patch_3">
    <path d="M 51.804688 339.84 
L 51.804688 7.2 
" style="fill: none; stroke: #000000; stroke-width: 0.8; stroke-linejoin: miter; stroke-linecap: square"/>
   </g>
   <g id="patch_4">
    <path d="M 386.604688 339.84 
L 386.604688 7.2 
" style="fill: none; stroke: #000000; stroke-width: 0.8; stroke-linejoin: miter; stroke-linecap: square"/>
   </g>
   <g id="patch_5">
    <path d="M 51.804688 339.84 
L 386.604688 339.84 
" style="fill: none; stroke: #000000; stroke-width: 0.8; stroke-linejoin: miter; stroke-linecap: square"/>
   </g>
   <g id="patch_6">
    <path d="M 51.804688 7.2 
L 386.604688 7.2 
" style="fill: none; stroke: #000000; stroke-width: 0.8; stroke-linejoin: miter; stroke-linecap: square"/>
   </g>
   <g id="legend_1">
    <g id="patch_7">
     <path d="M 323.728125 29.878125 
L 379.604687 29.878125 
Q 381.604687 29.878125 381.604687 27.878125 
L 381.604687 14.2 
Q 381.604687 12.2 379.604687 12.2 
L 323.728125 12.2 
Q 321.728125 12.2 321.728125 14.2 
L 321.728125 27.878125 
Q 321.728125 29.878125 323.728125 29.878125 
z
" style="fill: #ffffff; opacity: 0.9; stroke: #cccccc; stroke-linejoin: miter"/>
    </g>
    <g id="line2d_60">
     <g>
<<<<<<< HEAD
      <use xlink:href="#m48df010707" x="335.728125" y="20.298438" style="fill-opacity: 0; stroke: #000000"/>
=======
      <use xlink:href="#m8f9efed40f" x="335.728125" y="20.298438" style="fill-opacity: 0; stroke: #000000"/>
>>>>>>> b87ff8b3
     </g>
    </g>
    <g id="text_14">
     <!-- Data -->
     <g transform="translate(353.728125 23.798438) scale(0.1 -0.1)">
      <defs>
       <path id="DejaVuSans-44" d="M 1259 4147 
L 1259 519 
L 2022 519 
Q 2988 519 3436 956 
Q 3884 1394 3884 2338 
Q 3884 3275 3436 3711 
Q 2988 4147 2022 4147 
L 1259 4147 
z
M 628 4666 
L 1925 4666 
Q 3281 4666 3915 4102 
Q 4550 3538 4550 2338 
Q 4550 1131 3912 565 
Q 3275 0 1925 0 
L 628 0 
L 628 4666 
z
" transform="scale(0.015625)"/>
       <path id="DejaVuSans-61" d="M 2194 1759 
Q 1497 1759 1228 1600 
Q 959 1441 959 1056 
Q 959 750 1161 570 
Q 1363 391 1709 391 
Q 2188 391 2477 730 
Q 2766 1069 2766 1631 
L 2766 1759 
L 2194 1759 
z
M 3341 1997 
L 3341 0 
L 2766 0 
L 2766 531 
Q 2569 213 2275 61 
Q 1981 -91 1556 -91 
Q 1019 -91 701 211 
Q 384 513 384 1019 
Q 384 1609 779 1909 
Q 1175 2209 1959 2209 
L 2766 2209 
L 2766 2266 
Q 2766 2663 2505 2880 
Q 2244 3097 1772 3097 
Q 1472 3097 1187 3025 
Q 903 2953 641 2809 
L 641 3341 
Q 956 3463 1253 3523 
Q 1550 3584 1831 3584 
Q 2591 3584 2966 3190 
Q 3341 2797 3341 1997 
z
" transform="scale(0.015625)"/>
       <path id="DejaVuSans-74" d="M 1172 4494 
L 1172 3500 
L 2356 3500 
L 2356 3053 
L 1172 3053 
L 1172 1153 
Q 1172 725 1289 603 
Q 1406 481 1766 481 
L 2356 481 
L 2356 0 
L 1766 0 
Q 1100 0 847 248 
Q 594 497 594 1153 
L 594 3053 
L 172 3053 
L 172 3500 
L 594 3500 
L 594 4494 
L 1172 4494 
z
" transform="scale(0.015625)"/>
      </defs>
      <use xlink:href="#DejaVuSans-44"/>
      <use xlink:href="#DejaVuSans-61" transform="translate(77.001953 0)"/>
      <use xlink:href="#DejaVuSans-74" transform="translate(138.28125 0)"/>
      <use xlink:href="#DejaVuSans-61" transform="translate(177.490234 0)"/>
     </g>
    </g>
   </g>
  </g>
 </g>
 <defs>
<<<<<<< HEAD
  <clipPath id="pcc5befcc1d">
=======
  <clipPath id="p443aa6e7b6">
>>>>>>> b87ff8b3
   <rect x="51.804688" y="7.2" width="334.8" height="332.64"/>
  </clipPath>
 </defs>
</svg><|MERGE_RESOLUTION|>--- conflicted
+++ resolved
@@ -6,11 +6,7 @@
   <rdf:RDF xmlns:dc="http://purl.org/dc/elements/1.1/" xmlns:cc="http://creativecommons.org/ns#" xmlns:rdf="http://www.w3.org/1999/02/22-rdf-syntax-ns#">
    <cc:Work>
     <dc:type rdf:resource="http://purl.org/dc/dcmitype/StillImage"/>
-<<<<<<< HEAD
-    <dc:date>2025-06-05T17:14:02.034650</dc:date>
-=======
-    <dc:date>2025-05-18T16:13:22.503951</dc:date>
->>>>>>> b87ff8b3
+    <dc:date>2025-06-05T17:25:28.376623</dc:date>
     <dc:format>image/svg+xml</dc:format>
     <dc:creator>
      <cc:Agent>
@@ -45,20 +41,12 @@
     <g id="xtick_1">
      <g id="line2d_1">
       <defs>
-<<<<<<< HEAD
-       <path id="m2965202c29" d="M 0 0 
-=======
-       <path id="mfba0ccda41" d="M 0 0 
->>>>>>> b87ff8b3
+       <path id="m6e1caaece2" d="M 0 0 
 L 0 3.5 
 " style="stroke: #000000; stroke-width: 0.8"/>
       </defs>
       <g>
-<<<<<<< HEAD
-       <use xlink:href="#m2965202c29" x="82.357596" y="339.84" style="stroke: #000000; stroke-width: 0.8"/>
-=======
-       <use xlink:href="#mfba0ccda41" x="82.357596" y="339.84" style="stroke: #000000; stroke-width: 0.8"/>
->>>>>>> b87ff8b3
+       <use xlink:href="#m6e1caaece2" x="82.357596" y="339.84" style="stroke: #000000; stroke-width: 0.8"/>
       </g>
      </g>
      <g id="text_1">
@@ -110,11 +98,7 @@
     <g id="xtick_2">
      <g id="line2d_2">
       <g>
-<<<<<<< HEAD
-       <use xlink:href="#m2965202c29" x="140.163378" y="339.84" style="stroke: #000000; stroke-width: 0.8"/>
-=======
-       <use xlink:href="#mfba0ccda41" x="140.163378" y="339.84" style="stroke: #000000; stroke-width: 0.8"/>
->>>>>>> b87ff8b3
+       <use xlink:href="#m6e1caaece2" x="140.163378" y="339.84" style="stroke: #000000; stroke-width: 0.8"/>
       </g>
      </g>
      <g id="text_2">
@@ -155,11 +139,7 @@
     <g id="xtick_3">
      <g id="line2d_3">
       <g>
-<<<<<<< HEAD
-       <use xlink:href="#m2965202c29" x="197.96916" y="339.84" style="stroke: #000000; stroke-width: 0.8"/>
-=======
-       <use xlink:href="#mfba0ccda41" x="197.96916" y="339.84" style="stroke: #000000; stroke-width: 0.8"/>
->>>>>>> b87ff8b3
+       <use xlink:href="#m6e1caaece2" x="197.96916" y="339.84" style="stroke: #000000; stroke-width: 0.8"/>
       </g>
      </g>
      <g id="text_3">
@@ -208,11 +188,7 @@
     <g id="xtick_4">
      <g id="line2d_4">
       <g>
-<<<<<<< HEAD
-       <use xlink:href="#m2965202c29" x="255.774942" y="339.84" style="stroke: #000000; stroke-width: 0.8"/>
-=======
-       <use xlink:href="#mfba0ccda41" x="255.774942" y="339.84" style="stroke: #000000; stroke-width: 0.8"/>
->>>>>>> b87ff8b3
+       <use xlink:href="#m6e1caaece2" x="255.774942" y="339.84" style="stroke: #000000; stroke-width: 0.8"/>
       </g>
      </g>
      <g id="text_4">
@@ -248,11 +224,7 @@
     <g id="xtick_5">
      <g id="line2d_5">
       <g>
-<<<<<<< HEAD
-       <use xlink:href="#m2965202c29" x="313.580724" y="339.84" style="stroke: #000000; stroke-width: 0.8"/>
-=======
-       <use xlink:href="#mfba0ccda41" x="313.580724" y="339.84" style="stroke: #000000; stroke-width: 0.8"/>
->>>>>>> b87ff8b3
+       <use xlink:href="#m6e1caaece2" x="313.580724" y="339.84" style="stroke: #000000; stroke-width: 0.8"/>
       </g>
      </g>
      <g id="text_5">
@@ -294,11 +266,7 @@
     <g id="xtick_6">
      <g id="line2d_6">
       <g>
-<<<<<<< HEAD
-       <use xlink:href="#m2965202c29" x="371.386506" y="339.84" style="stroke: #000000; stroke-width: 0.8"/>
-=======
-       <use xlink:href="#mfba0ccda41" x="371.386506" y="339.84" style="stroke: #000000; stroke-width: 0.8"/>
->>>>>>> b87ff8b3
+       <use xlink:href="#m6e1caaece2" x="371.386506" y="339.84" style="stroke: #000000; stroke-width: 0.8"/>
       </g>
      </g>
      <g id="text_6">
@@ -345,526 +313,334 @@
     <g id="xtick_7">
      <g id="line2d_7">
       <defs>
-<<<<<<< HEAD
-       <path id="mf4d0cec5a9" d="M 0 0 
-=======
-       <path id="m5bd908e9a5" d="M 0 0 
->>>>>>> b87ff8b3
+       <path id="mb953e76647" d="M 0 0 
 L 0 2 
 " style="stroke: #000000; stroke-width: 0.6"/>
       </defs>
       <g>
-<<<<<<< HEAD
-       <use xlink:href="#mf4d0cec5a9" x="52.132182" y="339.84" style="stroke: #000000; stroke-width: 0.6"/>
-=======
-       <use xlink:href="#m5bd908e9a5" x="52.132182" y="339.84" style="stroke: #000000; stroke-width: 0.6"/>
->>>>>>> b87ff8b3
+       <use xlink:href="#mb953e76647" x="52.132182" y="339.84" style="stroke: #000000; stroke-width: 0.6"/>
       </g>
      </g>
     </g>
     <g id="xtick_8">
      <g id="line2d_8">
       <g>
-<<<<<<< HEAD
-       <use xlink:href="#mf4d0cec5a9" x="59.354363" y="339.84" style="stroke: #000000; stroke-width: 0.6"/>
-=======
-       <use xlink:href="#m5bd908e9a5" x="59.354363" y="339.84" style="stroke: #000000; stroke-width: 0.6"/>
->>>>>>> b87ff8b3
+       <use xlink:href="#mb953e76647" x="59.354363" y="339.84" style="stroke: #000000; stroke-width: 0.6"/>
       </g>
      </g>
     </g>
     <g id="xtick_9">
      <g id="line2d_9">
       <g>
-<<<<<<< HEAD
-       <use xlink:href="#mf4d0cec5a9" x="64.956322" y="339.84" style="stroke: #000000; stroke-width: 0.6"/>
-=======
-       <use xlink:href="#m5bd908e9a5" x="64.956322" y="339.84" style="stroke: #000000; stroke-width: 0.6"/>
->>>>>>> b87ff8b3
+       <use xlink:href="#mb953e76647" x="64.956322" y="339.84" style="stroke: #000000; stroke-width: 0.6"/>
       </g>
      </g>
     </g>
     <g id="xtick_10">
      <g id="line2d_10">
       <g>
-<<<<<<< HEAD
-       <use xlink:href="#mf4d0cec5a9" x="69.533456" y="339.84" style="stroke: #000000; stroke-width: 0.6"/>
-=======
-       <use xlink:href="#m5bd908e9a5" x="69.533456" y="339.84" style="stroke: #000000; stroke-width: 0.6"/>
->>>>>>> b87ff8b3
+       <use xlink:href="#mb953e76647" x="69.533456" y="339.84" style="stroke: #000000; stroke-width: 0.6"/>
       </g>
      </g>
     </g>
     <g id="xtick_11">
      <g id="line2d_11">
       <g>
-<<<<<<< HEAD
-       <use xlink:href="#mf4d0cec5a9" x="73.403367" y="339.84" style="stroke: #000000; stroke-width: 0.6"/>
-=======
-       <use xlink:href="#m5bd908e9a5" x="73.403367" y="339.84" style="stroke: #000000; stroke-width: 0.6"/>
->>>>>>> b87ff8b3
+       <use xlink:href="#mb953e76647" x="73.403367" y="339.84" style="stroke: #000000; stroke-width: 0.6"/>
       </g>
      </g>
     </g>
     <g id="xtick_12">
      <g id="line2d_12">
       <g>
-<<<<<<< HEAD
-       <use xlink:href="#mf4d0cec5a9" x="76.755637" y="339.84" style="stroke: #000000; stroke-width: 0.6"/>
-=======
-       <use xlink:href="#m5bd908e9a5" x="76.755637" y="339.84" style="stroke: #000000; stroke-width: 0.6"/>
->>>>>>> b87ff8b3
+       <use xlink:href="#mb953e76647" x="76.755637" y="339.84" style="stroke: #000000; stroke-width: 0.6"/>
       </g>
      </g>
     </g>
     <g id="xtick_13">
      <g id="line2d_13">
       <g>
-<<<<<<< HEAD
-       <use xlink:href="#mf4d0cec5a9" x="79.712549" y="339.84" style="stroke: #000000; stroke-width: 0.6"/>
-=======
-       <use xlink:href="#m5bd908e9a5" x="79.712549" y="339.84" style="stroke: #000000; stroke-width: 0.6"/>
->>>>>>> b87ff8b3
+       <use xlink:href="#mb953e76647" x="79.712549" y="339.84" style="stroke: #000000; stroke-width: 0.6"/>
       </g>
      </g>
     </g>
     <g id="xtick_14">
      <g id="line2d_14">
       <g>
-<<<<<<< HEAD
-       <use xlink:href="#mf4d0cec5a9" x="99.758871" y="339.84" style="stroke: #000000; stroke-width: 0.6"/>
-=======
-       <use xlink:href="#m5bd908e9a5" x="99.758871" y="339.84" style="stroke: #000000; stroke-width: 0.6"/>
->>>>>>> b87ff8b3
+       <use xlink:href="#mb953e76647" x="99.758871" y="339.84" style="stroke: #000000; stroke-width: 0.6"/>
       </g>
      </g>
     </g>
     <g id="xtick_15">
      <g id="line2d_15">
       <g>
-<<<<<<< HEAD
-       <use xlink:href="#mf4d0cec5a9" x="109.937963" y="339.84" style="stroke: #000000; stroke-width: 0.6"/>
-=======
-       <use xlink:href="#m5bd908e9a5" x="109.937963" y="339.84" style="stroke: #000000; stroke-width: 0.6"/>
->>>>>>> b87ff8b3
+       <use xlink:href="#mb953e76647" x="109.937963" y="339.84" style="stroke: #000000; stroke-width: 0.6"/>
       </g>
      </g>
     </g>
     <g id="xtick_16">
      <g id="line2d_16">
       <g>
-<<<<<<< HEAD
-       <use xlink:href="#mf4d0cec5a9" x="117.160145" y="339.84" style="stroke: #000000; stroke-width: 0.6"/>
-=======
-       <use xlink:href="#m5bd908e9a5" x="117.160145" y="339.84" style="stroke: #000000; stroke-width: 0.6"/>
->>>>>>> b87ff8b3
+       <use xlink:href="#mb953e76647" x="117.160145" y="339.84" style="stroke: #000000; stroke-width: 0.6"/>
       </g>
      </g>
     </g>
     <g id="xtick_17">
      <g id="line2d_17">
       <g>
-<<<<<<< HEAD
-       <use xlink:href="#mf4d0cec5a9" x="122.762104" y="339.84" style="stroke: #000000; stroke-width: 0.6"/>
-=======
-       <use xlink:href="#m5bd908e9a5" x="122.762104" y="339.84" style="stroke: #000000; stroke-width: 0.6"/>
->>>>>>> b87ff8b3
+       <use xlink:href="#mb953e76647" x="122.762104" y="339.84" style="stroke: #000000; stroke-width: 0.6"/>
       </g>
      </g>
     </g>
     <g id="xtick_18">
      <g id="line2d_18">
       <g>
-<<<<<<< HEAD
-       <use xlink:href="#mf4d0cec5a9" x="127.339238" y="339.84" style="stroke: #000000; stroke-width: 0.6"/>
-=======
-       <use xlink:href="#m5bd908e9a5" x="127.339238" y="339.84" style="stroke: #000000; stroke-width: 0.6"/>
->>>>>>> b87ff8b3
+       <use xlink:href="#mb953e76647" x="127.339238" y="339.84" style="stroke: #000000; stroke-width: 0.6"/>
       </g>
      </g>
     </g>
     <g id="xtick_19">
      <g id="line2d_19">
       <g>
-<<<<<<< HEAD
-       <use xlink:href="#mf4d0cec5a9" x="131.209149" y="339.84" style="stroke: #000000; stroke-width: 0.6"/>
-=======
-       <use xlink:href="#m5bd908e9a5" x="131.209149" y="339.84" style="stroke: #000000; stroke-width: 0.6"/>
->>>>>>> b87ff8b3
+       <use xlink:href="#mb953e76647" x="131.209149" y="339.84" style="stroke: #000000; stroke-width: 0.6"/>
       </g>
      </g>
     </g>
     <g id="xtick_20">
      <g id="line2d_20">
       <g>
-<<<<<<< HEAD
-       <use xlink:href="#mf4d0cec5a9" x="134.561419" y="339.84" style="stroke: #000000; stroke-width: 0.6"/>
-=======
-       <use xlink:href="#m5bd908e9a5" x="134.561419" y="339.84" style="stroke: #000000; stroke-width: 0.6"/>
->>>>>>> b87ff8b3
+       <use xlink:href="#mb953e76647" x="134.561419" y="339.84" style="stroke: #000000; stroke-width: 0.6"/>
       </g>
      </g>
     </g>
     <g id="xtick_21">
      <g id="line2d_21">
       <g>
-<<<<<<< HEAD
-       <use xlink:href="#mf4d0cec5a9" x="137.518331" y="339.84" style="stroke: #000000; stroke-width: 0.6"/>
-=======
-       <use xlink:href="#m5bd908e9a5" x="137.518331" y="339.84" style="stroke: #000000; stroke-width: 0.6"/>
->>>>>>> b87ff8b3
+       <use xlink:href="#mb953e76647" x="137.518331" y="339.84" style="stroke: #000000; stroke-width: 0.6"/>
       </g>
      </g>
     </g>
     <g id="xtick_22">
      <g id="line2d_22">
       <g>
-<<<<<<< HEAD
-       <use xlink:href="#mf4d0cec5a9" x="157.564652" y="339.84" style="stroke: #000000; stroke-width: 0.6"/>
-=======
-       <use xlink:href="#m5bd908e9a5" x="157.564652" y="339.84" style="stroke: #000000; stroke-width: 0.6"/>
->>>>>>> b87ff8b3
+       <use xlink:href="#mb953e76647" x="157.564652" y="339.84" style="stroke: #000000; stroke-width: 0.6"/>
       </g>
      </g>
     </g>
     <g id="xtick_23">
      <g id="line2d_23">
       <g>
-<<<<<<< HEAD
-       <use xlink:href="#mf4d0cec5a9" x="167.743745" y="339.84" style="stroke: #000000; stroke-width: 0.6"/>
-=======
-       <use xlink:href="#m5bd908e9a5" x="167.743745" y="339.84" style="stroke: #000000; stroke-width: 0.6"/>
->>>>>>> b87ff8b3
+       <use xlink:href="#mb953e76647" x="167.743745" y="339.84" style="stroke: #000000; stroke-width: 0.6"/>
       </g>
      </g>
     </g>
     <g id="xtick_24">
      <g id="line2d_24">
       <g>
-<<<<<<< HEAD
-       <use xlink:href="#mf4d0cec5a9" x="174.965927" y="339.84" style="stroke: #000000; stroke-width: 0.6"/>
-=======
-       <use xlink:href="#m5bd908e9a5" x="174.965927" y="339.84" style="stroke: #000000; stroke-width: 0.6"/>
->>>>>>> b87ff8b3
+       <use xlink:href="#mb953e76647" x="174.965927" y="339.84" style="stroke: #000000; stroke-width: 0.6"/>
       </g>
      </g>
     </g>
     <g id="xtick_25">
      <g id="line2d_25">
       <g>
-<<<<<<< HEAD
-       <use xlink:href="#mf4d0cec5a9" x="180.567886" y="339.84" style="stroke: #000000; stroke-width: 0.6"/>
-=======
-       <use xlink:href="#m5bd908e9a5" x="180.567886" y="339.84" style="stroke: #000000; stroke-width: 0.6"/>
->>>>>>> b87ff8b3
+       <use xlink:href="#mb953e76647" x="180.567886" y="339.84" style="stroke: #000000; stroke-width: 0.6"/>
       </g>
      </g>
     </g>
     <g id="xtick_26">
      <g id="line2d_26">
       <g>
-<<<<<<< HEAD
-       <use xlink:href="#mf4d0cec5a9" x="185.14502" y="339.84" style="stroke: #000000; stroke-width: 0.6"/>
-=======
-       <use xlink:href="#m5bd908e9a5" x="185.14502" y="339.84" style="stroke: #000000; stroke-width: 0.6"/>
->>>>>>> b87ff8b3
+       <use xlink:href="#mb953e76647" x="185.14502" y="339.84" style="stroke: #000000; stroke-width: 0.6"/>
       </g>
      </g>
     </g>
     <g id="xtick_27">
      <g id="line2d_27">
       <g>
-<<<<<<< HEAD
-       <use xlink:href="#mf4d0cec5a9" x="189.014931" y="339.84" style="stroke: #000000; stroke-width: 0.6"/>
-=======
-       <use xlink:href="#m5bd908e9a5" x="189.014931" y="339.84" style="stroke: #000000; stroke-width: 0.6"/>
->>>>>>> b87ff8b3
+       <use xlink:href="#mb953e76647" x="189.014931" y="339.84" style="stroke: #000000; stroke-width: 0.6"/>
       </g>
      </g>
     </g>
     <g id="xtick_28">
      <g id="line2d_28">
       <g>
-<<<<<<< HEAD
-       <use xlink:href="#mf4d0cec5a9" x="192.367201" y="339.84" style="stroke: #000000; stroke-width: 0.6"/>
-=======
-       <use xlink:href="#m5bd908e9a5" x="192.367201" y="339.84" style="stroke: #000000; stroke-width: 0.6"/>
->>>>>>> b87ff8b3
+       <use xlink:href="#mb953e76647" x="192.367201" y="339.84" style="stroke: #000000; stroke-width: 0.6"/>
       </g>
      </g>
     </g>
     <g id="xtick_29">
      <g id="line2d_29">
       <g>
-<<<<<<< HEAD
-       <use xlink:href="#mf4d0cec5a9" x="195.324113" y="339.84" style="stroke: #000000; stroke-width: 0.6"/>
-=======
-       <use xlink:href="#m5bd908e9a5" x="195.324113" y="339.84" style="stroke: #000000; stroke-width: 0.6"/>
->>>>>>> b87ff8b3
+       <use xlink:href="#mb953e76647" x="195.324113" y="339.84" style="stroke: #000000; stroke-width: 0.6"/>
       </g>
      </g>
     </g>
     <g id="xtick_30">
      <g id="line2d_30">
       <g>
-<<<<<<< HEAD
-       <use xlink:href="#mf4d0cec5a9" x="215.370434" y="339.84" style="stroke: #000000; stroke-width: 0.6"/>
-=======
-       <use xlink:href="#m5bd908e9a5" x="215.370434" y="339.84" style="stroke: #000000; stroke-width: 0.6"/>
->>>>>>> b87ff8b3
+       <use xlink:href="#mb953e76647" x="215.370434" y="339.84" style="stroke: #000000; stroke-width: 0.6"/>
       </g>
      </g>
     </g>
     <g id="xtick_31">
      <g id="line2d_31">
       <g>
-<<<<<<< HEAD
-       <use xlink:href="#mf4d0cec5a9" x="225.549527" y="339.84" style="stroke: #000000; stroke-width: 0.6"/>
-=======
-       <use xlink:href="#m5bd908e9a5" x="225.549527" y="339.84" style="stroke: #000000; stroke-width: 0.6"/>
->>>>>>> b87ff8b3
+       <use xlink:href="#mb953e76647" x="225.549527" y="339.84" style="stroke: #000000; stroke-width: 0.6"/>
       </g>
      </g>
     </g>
     <g id="xtick_32">
      <g id="line2d_32">
       <g>
-<<<<<<< HEAD
-       <use xlink:href="#mf4d0cec5a9" x="232.771709" y="339.84" style="stroke: #000000; stroke-width: 0.6"/>
-=======
-       <use xlink:href="#m5bd908e9a5" x="232.771709" y="339.84" style="stroke: #000000; stroke-width: 0.6"/>
->>>>>>> b87ff8b3
+       <use xlink:href="#mb953e76647" x="232.771709" y="339.84" style="stroke: #000000; stroke-width: 0.6"/>
       </g>
      </g>
     </g>
     <g id="xtick_33">
      <g id="line2d_33">
       <g>
-<<<<<<< HEAD
-       <use xlink:href="#mf4d0cec5a9" x="238.373668" y="339.84" style="stroke: #000000; stroke-width: 0.6"/>
-=======
-       <use xlink:href="#m5bd908e9a5" x="238.373668" y="339.84" style="stroke: #000000; stroke-width: 0.6"/>
->>>>>>> b87ff8b3
+       <use xlink:href="#mb953e76647" x="238.373668" y="339.84" style="stroke: #000000; stroke-width: 0.6"/>
       </g>
      </g>
     </g>
     <g id="xtick_34">
      <g id="line2d_34">
       <g>
-<<<<<<< HEAD
-       <use xlink:href="#mf4d0cec5a9" x="242.950801" y="339.84" style="stroke: #000000; stroke-width: 0.6"/>
-=======
-       <use xlink:href="#m5bd908e9a5" x="242.950801" y="339.84" style="stroke: #000000; stroke-width: 0.6"/>
->>>>>>> b87ff8b3
+       <use xlink:href="#mb953e76647" x="242.950801" y="339.84" style="stroke: #000000; stroke-width: 0.6"/>
       </g>
      </g>
     </g>
     <g id="xtick_35">
      <g id="line2d_35">
       <g>
-<<<<<<< HEAD
-       <use xlink:href="#mf4d0cec5a9" x="246.820713" y="339.84" style="stroke: #000000; stroke-width: 0.6"/>
-=======
-       <use xlink:href="#m5bd908e9a5" x="246.820713" y="339.84" style="stroke: #000000; stroke-width: 0.6"/>
->>>>>>> b87ff8b3
+       <use xlink:href="#mb953e76647" x="246.820713" y="339.84" style="stroke: #000000; stroke-width: 0.6"/>
       </g>
      </g>
     </g>
     <g id="xtick_36">
      <g id="line2d_36">
       <g>
-<<<<<<< HEAD
-       <use xlink:href="#mf4d0cec5a9" x="250.172983" y="339.84" style="stroke: #000000; stroke-width: 0.6"/>
-=======
-       <use xlink:href="#m5bd908e9a5" x="250.172983" y="339.84" style="stroke: #000000; stroke-width: 0.6"/>
->>>>>>> b87ff8b3
+       <use xlink:href="#mb953e76647" x="250.172983" y="339.84" style="stroke: #000000; stroke-width: 0.6"/>
       </g>
      </g>
     </g>
     <g id="xtick_37">
      <g id="line2d_37">
       <g>
-<<<<<<< HEAD
-       <use xlink:href="#mf4d0cec5a9" x="253.129894" y="339.84" style="stroke: #000000; stroke-width: 0.6"/>
-=======
-       <use xlink:href="#m5bd908e9a5" x="253.129894" y="339.84" style="stroke: #000000; stroke-width: 0.6"/>
->>>>>>> b87ff8b3
+       <use xlink:href="#mb953e76647" x="253.129894" y="339.84" style="stroke: #000000; stroke-width: 0.6"/>
       </g>
      </g>
     </g>
     <g id="xtick_38">
      <g id="line2d_38">
       <g>
-<<<<<<< HEAD
-       <use xlink:href="#mf4d0cec5a9" x="273.176216" y="339.84" style="stroke: #000000; stroke-width: 0.6"/>
-=======
-       <use xlink:href="#m5bd908e9a5" x="273.176216" y="339.84" style="stroke: #000000; stroke-width: 0.6"/>
->>>>>>> b87ff8b3
+       <use xlink:href="#mb953e76647" x="273.176216" y="339.84" style="stroke: #000000; stroke-width: 0.6"/>
       </g>
      </g>
     </g>
     <g id="xtick_39">
      <g id="line2d_39">
       <g>
-<<<<<<< HEAD
-       <use xlink:href="#mf4d0cec5a9" x="283.355309" y="339.84" style="stroke: #000000; stroke-width: 0.6"/>
-=======
-       <use xlink:href="#m5bd908e9a5" x="283.355309" y="339.84" style="stroke: #000000; stroke-width: 0.6"/>
->>>>>>> b87ff8b3
+       <use xlink:href="#mb953e76647" x="283.355309" y="339.84" style="stroke: #000000; stroke-width: 0.6"/>
       </g>
      </g>
     </g>
     <g id="xtick_40">
      <g id="line2d_40">
       <g>
-<<<<<<< HEAD
-       <use xlink:href="#mf4d0cec5a9" x="290.57749" y="339.84" style="stroke: #000000; stroke-width: 0.6"/>
-=======
-       <use xlink:href="#m5bd908e9a5" x="290.57749" y="339.84" style="stroke: #000000; stroke-width: 0.6"/>
->>>>>>> b87ff8b3
+       <use xlink:href="#mb953e76647" x="290.57749" y="339.84" style="stroke: #000000; stroke-width: 0.6"/>
       </g>
      </g>
     </g>
     <g id="xtick_41">
      <g id="line2d_41">
       <g>
-<<<<<<< HEAD
-       <use xlink:href="#mf4d0cec5a9" x="296.17945" y="339.84" style="stroke: #000000; stroke-width: 0.6"/>
-=======
-       <use xlink:href="#m5bd908e9a5" x="296.17945" y="339.84" style="stroke: #000000; stroke-width: 0.6"/>
->>>>>>> b87ff8b3
+       <use xlink:href="#mb953e76647" x="296.17945" y="339.84" style="stroke: #000000; stroke-width: 0.6"/>
       </g>
      </g>
     </g>
     <g id="xtick_42">
      <g id="line2d_42">
       <g>
-<<<<<<< HEAD
-       <use xlink:href="#mf4d0cec5a9" x="300.756583" y="339.84" style="stroke: #000000; stroke-width: 0.6"/>
-=======
-       <use xlink:href="#m5bd908e9a5" x="300.756583" y="339.84" style="stroke: #000000; stroke-width: 0.6"/>
->>>>>>> b87ff8b3
+       <use xlink:href="#mb953e76647" x="300.756583" y="339.84" style="stroke: #000000; stroke-width: 0.6"/>
       </g>
      </g>
     </g>
     <g id="xtick_43">
      <g id="line2d_43">
       <g>
-<<<<<<< HEAD
-       <use xlink:href="#mf4d0cec5a9" x="304.626495" y="339.84" style="stroke: #000000; stroke-width: 0.6"/>
-=======
-       <use xlink:href="#m5bd908e9a5" x="304.626495" y="339.84" style="stroke: #000000; stroke-width: 0.6"/>
->>>>>>> b87ff8b3
+       <use xlink:href="#mb953e76647" x="304.626495" y="339.84" style="stroke: #000000; stroke-width: 0.6"/>
       </g>
      </g>
     </g>
     <g id="xtick_44">
      <g id="line2d_44">
       <g>
-<<<<<<< HEAD
-       <use xlink:href="#mf4d0cec5a9" x="307.978765" y="339.84" style="stroke: #000000; stroke-width: 0.6"/>
-=======
-       <use xlink:href="#m5bd908e9a5" x="307.978765" y="339.84" style="stroke: #000000; stroke-width: 0.6"/>
->>>>>>> b87ff8b3
+       <use xlink:href="#mb953e76647" x="307.978765" y="339.84" style="stroke: #000000; stroke-width: 0.6"/>
       </g>
      </g>
     </g>
     <g id="xtick_45">
      <g id="line2d_45">
       <g>
-<<<<<<< HEAD
-       <use xlink:href="#mf4d0cec5a9" x="310.935676" y="339.84" style="stroke: #000000; stroke-width: 0.6"/>
-=======
-       <use xlink:href="#m5bd908e9a5" x="310.935676" y="339.84" style="stroke: #000000; stroke-width: 0.6"/>
->>>>>>> b87ff8b3
+       <use xlink:href="#mb953e76647" x="310.935676" y="339.84" style="stroke: #000000; stroke-width: 0.6"/>
       </g>
      </g>
     </g>
     <g id="xtick_46">
      <g id="line2d_46">
       <g>
-<<<<<<< HEAD
-       <use xlink:href="#mf4d0cec5a9" x="330.981998" y="339.84" style="stroke: #000000; stroke-width: 0.6"/>
-=======
-       <use xlink:href="#m5bd908e9a5" x="330.981998" y="339.84" style="stroke: #000000; stroke-width: 0.6"/>
->>>>>>> b87ff8b3
+       <use xlink:href="#mb953e76647" x="330.981998" y="339.84" style="stroke: #000000; stroke-width: 0.6"/>
       </g>
      </g>
     </g>
     <g id="xtick_47">
      <g id="line2d_47">
       <g>
-<<<<<<< HEAD
-       <use xlink:href="#mf4d0cec5a9" x="341.161091" y="339.84" style="stroke: #000000; stroke-width: 0.6"/>
-=======
-       <use xlink:href="#m5bd908e9a5" x="341.161091" y="339.84" style="stroke: #000000; stroke-width: 0.6"/>
->>>>>>> b87ff8b3
+       <use xlink:href="#mb953e76647" x="341.161091" y="339.84" style="stroke: #000000; stroke-width: 0.6"/>
       </g>
      </g>
     </g>
     <g id="xtick_48">
      <g id="line2d_48">
       <g>
-<<<<<<< HEAD
-       <use xlink:href="#mf4d0cec5a9" x="348.383272" y="339.84" style="stroke: #000000; stroke-width: 0.6"/>
-=======
-       <use xlink:href="#m5bd908e9a5" x="348.383272" y="339.84" style="stroke: #000000; stroke-width: 0.6"/>
->>>>>>> b87ff8b3
+       <use xlink:href="#mb953e76647" x="348.383272" y="339.84" style="stroke: #000000; stroke-width: 0.6"/>
       </g>
      </g>
     </g>
     <g id="xtick_49">
      <g id="line2d_49">
       <g>
-<<<<<<< HEAD
-       <use xlink:href="#mf4d0cec5a9" x="353.985231" y="339.84" style="stroke: #000000; stroke-width: 0.6"/>
-=======
-       <use xlink:href="#m5bd908e9a5" x="353.985231" y="339.84" style="stroke: #000000; stroke-width: 0.6"/>
->>>>>>> b87ff8b3
+       <use xlink:href="#mb953e76647" x="353.985231" y="339.84" style="stroke: #000000; stroke-width: 0.6"/>
       </g>
      </g>
     </g>
     <g id="xtick_50">
      <g id="line2d_50">
       <g>
-<<<<<<< HEAD
-       <use xlink:href="#mf4d0cec5a9" x="358.562365" y="339.84" style="stroke: #000000; stroke-width: 0.6"/>
-=======
-       <use xlink:href="#m5bd908e9a5" x="358.562365" y="339.84" style="stroke: #000000; stroke-width: 0.6"/>
->>>>>>> b87ff8b3
+       <use xlink:href="#mb953e76647" x="358.562365" y="339.84" style="stroke: #000000; stroke-width: 0.6"/>
       </g>
      </g>
     </g>
     <g id="xtick_51">
      <g id="line2d_51">
       <g>
-<<<<<<< HEAD
-       <use xlink:href="#mf4d0cec5a9" x="362.432277" y="339.84" style="stroke: #000000; stroke-width: 0.6"/>
-=======
-       <use xlink:href="#m5bd908e9a5" x="362.432277" y="339.84" style="stroke: #000000; stroke-width: 0.6"/>
->>>>>>> b87ff8b3
+       <use xlink:href="#mb953e76647" x="362.432277" y="339.84" style="stroke: #000000; stroke-width: 0.6"/>
       </g>
      </g>
     </g>
     <g id="xtick_52">
      <g id="line2d_52">
       <g>
-<<<<<<< HEAD
-       <use xlink:href="#mf4d0cec5a9" x="365.784547" y="339.84" style="stroke: #000000; stroke-width: 0.6"/>
-=======
-       <use xlink:href="#m5bd908e9a5" x="365.784547" y="339.84" style="stroke: #000000; stroke-width: 0.6"/>
->>>>>>> b87ff8b3
+       <use xlink:href="#mb953e76647" x="365.784547" y="339.84" style="stroke: #000000; stroke-width: 0.6"/>
       </g>
      </g>
     </g>
     <g id="xtick_53">
      <g id="line2d_53">
       <g>
-<<<<<<< HEAD
-       <use xlink:href="#mf4d0cec5a9" x="368.741458" y="339.84" style="stroke: #000000; stroke-width: 0.6"/>
-=======
-       <use xlink:href="#m5bd908e9a5" x="368.741458" y="339.84" style="stroke: #000000; stroke-width: 0.6"/>
->>>>>>> b87ff8b3
+       <use xlink:href="#mb953e76647" x="368.741458" y="339.84" style="stroke: #000000; stroke-width: 0.6"/>
       </g>
      </g>
     </g>
@@ -938,20 +714,12 @@
     <g id="ytick_1">
      <g id="line2d_54">
       <defs>
-<<<<<<< HEAD
-       <path id="m5c81b05e89" d="M 0 0 
-=======
-       <path id="m8dfe1b0df3" d="M 0 0 
->>>>>>> b87ff8b3
+       <path id="m1df87a3d9f" d="M 0 0 
 L -3.5 0 
 " style="stroke: #000000; stroke-width: 0.8"/>
       </defs>
       <g>
-<<<<<<< HEAD
-       <use xlink:href="#m5c81b05e89" x="51.804688" y="286.716137" style="stroke: #000000; stroke-width: 0.8"/>
-=======
-       <use xlink:href="#m8dfe1b0df3" x="51.804688" y="286.716137" style="stroke: #000000; stroke-width: 0.8"/>
->>>>>>> b87ff8b3
+       <use xlink:href="#m1df87a3d9f" x="51.804688" y="286.716137" style="stroke: #000000; stroke-width: 0.8"/>
       </g>
      </g>
      <g id="text_8">
@@ -965,11 +733,7 @@
     <g id="ytick_2">
      <g id="line2d_55">
       <g>
-<<<<<<< HEAD
-       <use xlink:href="#m5c81b05e89" x="51.804688" y="220.169075" style="stroke: #000000; stroke-width: 0.8"/>
-=======
-       <use xlink:href="#m8dfe1b0df3" x="51.804688" y="220.169075" style="stroke: #000000; stroke-width: 0.8"/>
->>>>>>> b87ff8b3
+       <use xlink:href="#m1df87a3d9f" x="51.804688" y="220.169075" style="stroke: #000000; stroke-width: 0.8"/>
       </g>
      </g>
      <g id="text_9">
@@ -983,11 +747,7 @@
     <g id="ytick_3">
      <g id="line2d_56">
       <g>
-<<<<<<< HEAD
-       <use xlink:href="#m5c81b05e89" x="51.804688" y="153.622012" style="stroke: #000000; stroke-width: 0.8"/>
-=======
-       <use xlink:href="#m8dfe1b0df3" x="51.804688" y="153.622012" style="stroke: #000000; stroke-width: 0.8"/>
->>>>>>> b87ff8b3
+       <use xlink:href="#m1df87a3d9f" x="51.804688" y="153.622012" style="stroke: #000000; stroke-width: 0.8"/>
       </g>
      </g>
      <g id="text_10">
@@ -1001,11 +761,7 @@
     <g id="ytick_4">
      <g id="line2d_57">
       <g>
-<<<<<<< HEAD
-       <use xlink:href="#m5c81b05e89" x="51.804688" y="87.07495" style="stroke: #000000; stroke-width: 0.8"/>
-=======
-       <use xlink:href="#m8dfe1b0df3" x="51.804688" y="87.07495" style="stroke: #000000; stroke-width: 0.8"/>
->>>>>>> b87ff8b3
+       <use xlink:href="#m1df87a3d9f" x="51.804688" y="87.07495" style="stroke: #000000; stroke-width: 0.8"/>
       </g>
      </g>
      <g id="text_11">
@@ -1060,11 +816,7 @@
     <g id="ytick_5">
      <g id="line2d_58">
       <g>
-<<<<<<< HEAD
-       <use xlink:href="#m5c81b05e89" x="51.804688" y="20.527888" style="stroke: #000000; stroke-width: 0.8"/>
-=======
-       <use xlink:href="#m8dfe1b0df3" x="51.804688" y="20.527888" style="stroke: #000000; stroke-width: 0.8"/>
->>>>>>> b87ff8b3
+       <use xlink:href="#m1df87a3d9f" x="51.804688" y="20.527888" style="stroke: #000000; stroke-width: 0.8"/>
       </g>
      </g>
      <g id="text_12">
@@ -1168,11 +920,7 @@
    </g>
    <g id="line2d_59">
     <defs>
-<<<<<<< HEAD
-     <path id="m48df010707" d="M 0 3 
-=======
-     <path id="m8f9efed40f" d="M 0 3 
->>>>>>> b87ff8b3
+     <path id="m7c031ce3ab" d="M 0 3 
 C 0.795609 3 1.55874 2.683901 2.12132 2.12132 
 C 2.683901 1.55874 3 0.795609 3 0 
 C 3 -0.795609 2.683901 -1.55874 2.12132 -2.12132 
@@ -1184,99 +932,51 @@
 z
 " style="stroke: #000000"/>
     </defs>
-<<<<<<< HEAD
-    <g clip-path="url(#pcc5befcc1d)">
-     <use xlink:href="#m48df010707" x="371.386506" y="324.72" style="fill-opacity: 0; stroke: #000000"/>
-     <use xlink:href="#m48df010707" x="364.307847" y="318.563898" style="fill-opacity: 0; stroke: #000000"/>
-     <use xlink:href="#m48df010707" x="357.230579" y="312.160739" style="fill-opacity: 0; stroke: #000000"/>
-     <use xlink:href="#m48df010707" x="350.152113" y="305.815477" style="fill-opacity: 0; stroke: #000000"/>
-     <use xlink:href="#m48df010707" x="343.069921" y="300.175946" style="fill-opacity: 0; stroke: #000000"/>
-     <use xlink:href="#m48df010707" x="335.994665" y="295.750234" style="fill-opacity: 0; stroke: #000000"/>
-     <use xlink:href="#m48df010707" x="328.915998" y="293.386482" style="fill-opacity: 0; stroke: #000000"/>
-     <use xlink:href="#m48df010707" x="321.829739" y="292.60888" style="fill-opacity: 0; stroke: #000000"/>
-     <use xlink:href="#m48df010707" x="314.757724" y="294.090883" style="fill-opacity: 0; stroke: #000000"/>
-     <use xlink:href="#m48df010707" x="307.682037" y="297.008306" style="fill-opacity: 0; stroke: #000000"/>
-     <use xlink:href="#m48df010707" x="300.605501" y="300.911957" style="fill-opacity: 0; stroke: #000000"/>
-     <use xlink:href="#m48df010707" x="293.523242" y="305.138028" style="fill-opacity: 0; stroke: #000000"/>
-     <use xlink:href="#m48df010707" x="286.445757" y="309.245312" style="fill-opacity: 0; stroke: #000000"/>
-     <use xlink:href="#m48df010707" x="279.373572" y="312.381343" style="fill-opacity: 0; stroke: #000000"/>
-     <use xlink:href="#m48df010707" x="272.29481" y="314.473582" style="fill-opacity: 0; stroke: #000000"/>
-     <use xlink:href="#m48df010707" x="265.206613" y="315.253847" style="fill-opacity: 0; stroke: #000000"/>
-     <use xlink:href="#m48df010707" x="258.144846" y="314.672558" style="fill-opacity: 0; stroke: #000000"/>
-     <use xlink:href="#m48df010707" x="251.054807" y="312.65352" style="fill-opacity: 0; stroke: #000000"/>
-     <use xlink:href="#m48df010707" x="243.979643" y="309.4007" style="fill-opacity: 0; stroke: #000000"/>
-     <use xlink:href="#m48df010707" x="236.900296" y="305.082128" style="fill-opacity: 0; stroke: #000000"/>
-     <use xlink:href="#m48df010707" x="229.817935" y="300.127367" style="fill-opacity: 0; stroke: #000000"/>
-     <use xlink:href="#m48df010707" x="222.745913" y="295.267102" style="fill-opacity: 0; stroke: #000000"/>
-     <use xlink:href="#m48df010707" x="215.669898" y="291.198082" style="fill-opacity: 0; stroke: #000000"/>
-     <use xlink:href="#m48df010707" x="208.579673" y="288.824681" style="fill-opacity: 0; stroke: #000000"/>
-     <use xlink:href="#m48df010707" x="201.499667" y="288.758467" style="fill-opacity: 0; stroke: #000000"/>
-     <use xlink:href="#m48df010707" x="194.429702" y="291.150501" style="fill-opacity: 0; stroke: #000000"/>
-     <use xlink:href="#m48df010707" x="187.350677" y="295.492697" style="fill-opacity: 0; stroke: #000000"/>
-     <use xlink:href="#m48df010707" x="180.274969" y="300.944897" style="fill-opacity: 0; stroke: #000000"/>
-     <use xlink:href="#m48df010707" x="173.19799" y="306.081998" style="fill-opacity: 0; stroke: #000000"/>
-     <use xlink:href="#m48df010707" x="166.11906" y="310.508708" style="fill-opacity: 0; stroke: #000000"/>
-     <use xlink:href="#m48df010707" x="159.039317" y="313.552571" style="fill-opacity: 0; stroke: #000000"/>
-     <use xlink:href="#m48df010707" x="151.962693" y="314.81264" style="fill-opacity: 0; stroke: #000000"/>
-     <use xlink:href="#m48df010707" x="144.886531" y="314.17279" style="fill-opacity: 0; stroke: #000000"/>
-     <use xlink:href="#m48df010707" x="137.804009" y="311.435709" style="fill-opacity: 0; stroke: #000000"/>
-     <use xlink:href="#m48df010707" x="130.723914" y="306.269993" style="fill-opacity: 0; stroke: #000000"/>
-     <use xlink:href="#m48df010707" x="123.64514" y="298.257394" style="fill-opacity: 0; stroke: #000000"/>
-     <use xlink:href="#m48df010707" x="116.569567" y="287.434513" style="fill-opacity: 0; stroke: #000000"/>
-     <use xlink:href="#m48df010707" x="109.490482" y="272.627459" style="fill-opacity: 0; stroke: #000000"/>
-     <use xlink:href="#m48df010707" x="102.412703" y="252.824384" style="fill-opacity: 0; stroke: #000000"/>
-     <use xlink:href="#m48df010707" x="95.336906" y="227.072002" style="fill-opacity: 0; stroke: #000000"/>
-     <use xlink:href="#m48df010707" x="88.259019" y="193.486032" style="fill-opacity: 0; stroke: #000000"/>
-     <use xlink:href="#m48df010707" x="81.178005" y="150.19983" style="fill-opacity: 0; stroke: #000000"/>
-     <use xlink:href="#m48df010707" x="74.100127" y="94.236079" style="fill-opacity: 0; stroke: #000000"/>
-     <use xlink:href="#m48df010707" x="67.022869" y="22.32" style="fill-opacity: 0; stroke: #000000"/>
-=======
-    <g clip-path="url(#p443aa6e7b6)">
-     <use xlink:href="#m8f9efed40f" x="371.386506" y="324.72" style="fill-opacity: 0; stroke: #000000"/>
-     <use xlink:href="#m8f9efed40f" x="364.307847" y="318.563898" style="fill-opacity: 0; stroke: #000000"/>
-     <use xlink:href="#m8f9efed40f" x="357.230579" y="312.160739" style="fill-opacity: 0; stroke: #000000"/>
-     <use xlink:href="#m8f9efed40f" x="350.152113" y="305.815477" style="fill-opacity: 0; stroke: #000000"/>
-     <use xlink:href="#m8f9efed40f" x="343.069921" y="300.175946" style="fill-opacity: 0; stroke: #000000"/>
-     <use xlink:href="#m8f9efed40f" x="335.994665" y="295.750234" style="fill-opacity: 0; stroke: #000000"/>
-     <use xlink:href="#m8f9efed40f" x="328.915998" y="293.386482" style="fill-opacity: 0; stroke: #000000"/>
-     <use xlink:href="#m8f9efed40f" x="321.829739" y="292.60888" style="fill-opacity: 0; stroke: #000000"/>
-     <use xlink:href="#m8f9efed40f" x="314.757724" y="294.090883" style="fill-opacity: 0; stroke: #000000"/>
-     <use xlink:href="#m8f9efed40f" x="307.682037" y="297.008306" style="fill-opacity: 0; stroke: #000000"/>
-     <use xlink:href="#m8f9efed40f" x="300.605501" y="300.911957" style="fill-opacity: 0; stroke: #000000"/>
-     <use xlink:href="#m8f9efed40f" x="293.523242" y="305.138028" style="fill-opacity: 0; stroke: #000000"/>
-     <use xlink:href="#m8f9efed40f" x="286.445757" y="309.245312" style="fill-opacity: 0; stroke: #000000"/>
-     <use xlink:href="#m8f9efed40f" x="279.373572" y="312.381343" style="fill-opacity: 0; stroke: #000000"/>
-     <use xlink:href="#m8f9efed40f" x="272.29481" y="314.473582" style="fill-opacity: 0; stroke: #000000"/>
-     <use xlink:href="#m8f9efed40f" x="265.206613" y="315.253847" style="fill-opacity: 0; stroke: #000000"/>
-     <use xlink:href="#m8f9efed40f" x="258.144846" y="314.672558" style="fill-opacity: 0; stroke: #000000"/>
-     <use xlink:href="#m8f9efed40f" x="251.054807" y="312.65352" style="fill-opacity: 0; stroke: #000000"/>
-     <use xlink:href="#m8f9efed40f" x="243.979643" y="309.4007" style="fill-opacity: 0; stroke: #000000"/>
-     <use xlink:href="#m8f9efed40f" x="236.900296" y="305.082128" style="fill-opacity: 0; stroke: #000000"/>
-     <use xlink:href="#m8f9efed40f" x="229.817935" y="300.127367" style="fill-opacity: 0; stroke: #000000"/>
-     <use xlink:href="#m8f9efed40f" x="222.745913" y="295.267102" style="fill-opacity: 0; stroke: #000000"/>
-     <use xlink:href="#m8f9efed40f" x="215.669898" y="291.198082" style="fill-opacity: 0; stroke: #000000"/>
-     <use xlink:href="#m8f9efed40f" x="208.579673" y="288.824681" style="fill-opacity: 0; stroke: #000000"/>
-     <use xlink:href="#m8f9efed40f" x="201.499667" y="288.758467" style="fill-opacity: 0; stroke: #000000"/>
-     <use xlink:href="#m8f9efed40f" x="194.429702" y="291.150501" style="fill-opacity: 0; stroke: #000000"/>
-     <use xlink:href="#m8f9efed40f" x="187.350677" y="295.492697" style="fill-opacity: 0; stroke: #000000"/>
-     <use xlink:href="#m8f9efed40f" x="180.274969" y="300.944897" style="fill-opacity: 0; stroke: #000000"/>
-     <use xlink:href="#m8f9efed40f" x="173.19799" y="306.081998" style="fill-opacity: 0; stroke: #000000"/>
-     <use xlink:href="#m8f9efed40f" x="166.11906" y="310.508708" style="fill-opacity: 0; stroke: #000000"/>
-     <use xlink:href="#m8f9efed40f" x="159.039317" y="313.552571" style="fill-opacity: 0; stroke: #000000"/>
-     <use xlink:href="#m8f9efed40f" x="151.962693" y="314.81264" style="fill-opacity: 0; stroke: #000000"/>
-     <use xlink:href="#m8f9efed40f" x="144.886531" y="314.17279" style="fill-opacity: 0; stroke: #000000"/>
-     <use xlink:href="#m8f9efed40f" x="137.804009" y="311.435709" style="fill-opacity: 0; stroke: #000000"/>
-     <use xlink:href="#m8f9efed40f" x="130.723914" y="306.269993" style="fill-opacity: 0; stroke: #000000"/>
-     <use xlink:href="#m8f9efed40f" x="123.64514" y="298.257394" style="fill-opacity: 0; stroke: #000000"/>
-     <use xlink:href="#m8f9efed40f" x="116.569567" y="287.434513" style="fill-opacity: 0; stroke: #000000"/>
-     <use xlink:href="#m8f9efed40f" x="109.490482" y="272.627459" style="fill-opacity: 0; stroke: #000000"/>
-     <use xlink:href="#m8f9efed40f" x="102.412703" y="252.824384" style="fill-opacity: 0; stroke: #000000"/>
-     <use xlink:href="#m8f9efed40f" x="95.336906" y="227.072002" style="fill-opacity: 0; stroke: #000000"/>
-     <use xlink:href="#m8f9efed40f" x="88.259019" y="193.486032" style="fill-opacity: 0; stroke: #000000"/>
-     <use xlink:href="#m8f9efed40f" x="81.178005" y="150.19983" style="fill-opacity: 0; stroke: #000000"/>
-     <use xlink:href="#m8f9efed40f" x="74.100127" y="94.236079" style="fill-opacity: 0; stroke: #000000"/>
-     <use xlink:href="#m8f9efed40f" x="67.022869" y="22.32" style="fill-opacity: 0; stroke: #000000"/>
->>>>>>> b87ff8b3
+    <g clip-path="url(#p627425da78)">
+     <use xlink:href="#m7c031ce3ab" x="371.386506" y="324.72" style="fill-opacity: 0; stroke: #000000"/>
+     <use xlink:href="#m7c031ce3ab" x="364.307847" y="318.563898" style="fill-opacity: 0; stroke: #000000"/>
+     <use xlink:href="#m7c031ce3ab" x="357.230579" y="312.160739" style="fill-opacity: 0; stroke: #000000"/>
+     <use xlink:href="#m7c031ce3ab" x="350.152113" y="305.815477" style="fill-opacity: 0; stroke: #000000"/>
+     <use xlink:href="#m7c031ce3ab" x="343.069921" y="300.175946" style="fill-opacity: 0; stroke: #000000"/>
+     <use xlink:href="#m7c031ce3ab" x="335.994665" y="295.750234" style="fill-opacity: 0; stroke: #000000"/>
+     <use xlink:href="#m7c031ce3ab" x="328.915998" y="293.386482" style="fill-opacity: 0; stroke: #000000"/>
+     <use xlink:href="#m7c031ce3ab" x="321.829739" y="292.60888" style="fill-opacity: 0; stroke: #000000"/>
+     <use xlink:href="#m7c031ce3ab" x="314.757724" y="294.090883" style="fill-opacity: 0; stroke: #000000"/>
+     <use xlink:href="#m7c031ce3ab" x="307.682037" y="297.008306" style="fill-opacity: 0; stroke: #000000"/>
+     <use xlink:href="#m7c031ce3ab" x="300.605501" y="300.911957" style="fill-opacity: 0; stroke: #000000"/>
+     <use xlink:href="#m7c031ce3ab" x="293.523242" y="305.138028" style="fill-opacity: 0; stroke: #000000"/>
+     <use xlink:href="#m7c031ce3ab" x="286.445757" y="309.245312" style="fill-opacity: 0; stroke: #000000"/>
+     <use xlink:href="#m7c031ce3ab" x="279.373572" y="312.381343" style="fill-opacity: 0; stroke: #000000"/>
+     <use xlink:href="#m7c031ce3ab" x="272.29481" y="314.473582" style="fill-opacity: 0; stroke: #000000"/>
+     <use xlink:href="#m7c031ce3ab" x="265.206613" y="315.253847" style="fill-opacity: 0; stroke: #000000"/>
+     <use xlink:href="#m7c031ce3ab" x="258.144846" y="314.672558" style="fill-opacity: 0; stroke: #000000"/>
+     <use xlink:href="#m7c031ce3ab" x="251.054807" y="312.65352" style="fill-opacity: 0; stroke: #000000"/>
+     <use xlink:href="#m7c031ce3ab" x="243.979643" y="309.4007" style="fill-opacity: 0; stroke: #000000"/>
+     <use xlink:href="#m7c031ce3ab" x="236.900296" y="305.082128" style="fill-opacity: 0; stroke: #000000"/>
+     <use xlink:href="#m7c031ce3ab" x="229.817935" y="300.127367" style="fill-opacity: 0; stroke: #000000"/>
+     <use xlink:href="#m7c031ce3ab" x="222.745913" y="295.267102" style="fill-opacity: 0; stroke: #000000"/>
+     <use xlink:href="#m7c031ce3ab" x="215.669898" y="291.198082" style="fill-opacity: 0; stroke: #000000"/>
+     <use xlink:href="#m7c031ce3ab" x="208.579673" y="288.824681" style="fill-opacity: 0; stroke: #000000"/>
+     <use xlink:href="#m7c031ce3ab" x="201.499667" y="288.758467" style="fill-opacity: 0; stroke: #000000"/>
+     <use xlink:href="#m7c031ce3ab" x="194.429702" y="291.150501" style="fill-opacity: 0; stroke: #000000"/>
+     <use xlink:href="#m7c031ce3ab" x="187.350677" y="295.492697" style="fill-opacity: 0; stroke: #000000"/>
+     <use xlink:href="#m7c031ce3ab" x="180.274969" y="300.944897" style="fill-opacity: 0; stroke: #000000"/>
+     <use xlink:href="#m7c031ce3ab" x="173.19799" y="306.081998" style="fill-opacity: 0; stroke: #000000"/>
+     <use xlink:href="#m7c031ce3ab" x="166.11906" y="310.508708" style="fill-opacity: 0; stroke: #000000"/>
+     <use xlink:href="#m7c031ce3ab" x="159.039317" y="313.552571" style="fill-opacity: 0; stroke: #000000"/>
+     <use xlink:href="#m7c031ce3ab" x="151.962693" y="314.81264" style="fill-opacity: 0; stroke: #000000"/>
+     <use xlink:href="#m7c031ce3ab" x="144.886531" y="314.17279" style="fill-opacity: 0; stroke: #000000"/>
+     <use xlink:href="#m7c031ce3ab" x="137.804009" y="311.435709" style="fill-opacity: 0; stroke: #000000"/>
+     <use xlink:href="#m7c031ce3ab" x="130.723914" y="306.269993" style="fill-opacity: 0; stroke: #000000"/>
+     <use xlink:href="#m7c031ce3ab" x="123.64514" y="298.257394" style="fill-opacity: 0; stroke: #000000"/>
+     <use xlink:href="#m7c031ce3ab" x="116.569567" y="287.434513" style="fill-opacity: 0; stroke: #000000"/>
+     <use xlink:href="#m7c031ce3ab" x="109.490482" y="272.627459" style="fill-opacity: 0; stroke: #000000"/>
+     <use xlink:href="#m7c031ce3ab" x="102.412703" y="252.824384" style="fill-opacity: 0; stroke: #000000"/>
+     <use xlink:href="#m7c031ce3ab" x="95.336906" y="227.072002" style="fill-opacity: 0; stroke: #000000"/>
+     <use xlink:href="#m7c031ce3ab" x="88.259019" y="193.486032" style="fill-opacity: 0; stroke: #000000"/>
+     <use xlink:href="#m7c031ce3ab" x="81.178005" y="150.19983" style="fill-opacity: 0; stroke: #000000"/>
+     <use xlink:href="#m7c031ce3ab" x="74.100127" y="94.236079" style="fill-opacity: 0; stroke: #000000"/>
+     <use xlink:href="#m7c031ce3ab" x="67.022869" y="22.32" style="fill-opacity: 0; stroke: #000000"/>
     </g>
    </g>
    <g id="patch_3">
@@ -1315,11 +1015,7 @@
     </g>
     <g id="line2d_60">
      <g>
-<<<<<<< HEAD
-      <use xlink:href="#m48df010707" x="335.728125" y="20.298438" style="fill-opacity: 0; stroke: #000000"/>
-=======
-      <use xlink:href="#m8f9efed40f" x="335.728125" y="20.298438" style="fill-opacity: 0; stroke: #000000"/>
->>>>>>> b87ff8b3
+      <use xlink:href="#m7c031ce3ab" x="335.728125" y="20.298438" style="fill-opacity: 0; stroke: #000000"/>
      </g>
     </g>
     <g id="text_14">
@@ -1410,11 +1106,7 @@
   </g>
  </g>
  <defs>
-<<<<<<< HEAD
-  <clipPath id="pcc5befcc1d">
-=======
-  <clipPath id="p443aa6e7b6">
->>>>>>> b87ff8b3
+  <clipPath id="p627425da78">
    <rect x="51.804688" y="7.2" width="334.8" height="332.64"/>
   </clipPath>
  </defs>
